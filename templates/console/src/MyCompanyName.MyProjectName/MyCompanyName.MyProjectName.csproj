<Project Sdk="Microsoft.NET.Sdk">

    <Import Project="..\..\common.props" />

    <PropertyGroup>
        <OutputType>Exe</OutputType>
        <TargetFramework>net8.0</TargetFramework>
        <Nullable>enable</Nullable>
    </PropertyGroup>

    <ItemGroup>
        <ProjectReference Include="..\..\..\..\framework\src\Volo.Abp.Autofac\Volo.Abp.Autofac.csproj" />
    </ItemGroup>

    <ItemGroup>
<<<<<<< HEAD
      <PackageReference Include="Microsoft.Extensions.Hosting" Version="8.0.0-rc.1.*" />
      <PackageReference Include="Serilog.Extensions.Hosting" Version="7.0.0" />
      <PackageReference Include="Serilog.Extensions.Logging" Version="7.0.0" />
=======
      <PackageReference Include="Microsoft.Extensions.Hosting" Version="8.0.0-rc.2.*" />
      <PackageReference Include="Serilog.Extensions.Hosting" Version="4.2.0" />
      <PackageReference Include="Serilog.Extensions.Logging" Version="3.1.0" />
>>>>>>> 84f19b1a
      <PackageReference Include="Serilog.Sinks.Async" Version="1.5.0" />
      <PackageReference Include="Serilog.Sinks.Console" Version="4.0.1" />
      <PackageReference Include="Serilog.Sinks.File" Version="5.0.0" />
    </ItemGroup>

    <ItemGroup>
        <Content Include="appsettings.json">
            <CopyToPublishDirectory>PreserveNewest</CopyToPublishDirectory>
            <CopyToOutputDirectory>Always</CopyToOutputDirectory>
        </Content>
        <Content Include="appsettings.secrets.json" Condition="Exists('appsettings.secrets.json')">
            <CopyToPublishDirectory>PreserveNewest</CopyToPublishDirectory>
            <CopyToOutputDirectory>Always</CopyToOutputDirectory>
        </Content>
    </ItemGroup>

</Project><|MERGE_RESOLUTION|>--- conflicted
+++ resolved
@@ -13,15 +13,9 @@
     </ItemGroup>
 
     <ItemGroup>
-<<<<<<< HEAD
-      <PackageReference Include="Microsoft.Extensions.Hosting" Version="8.0.0-rc.1.*" />
+      <PackageReference Include="Microsoft.Extensions.Hosting" Version="8.0.0-rc.2.*" />
       <PackageReference Include="Serilog.Extensions.Hosting" Version="7.0.0" />
       <PackageReference Include="Serilog.Extensions.Logging" Version="7.0.0" />
-=======
-      <PackageReference Include="Microsoft.Extensions.Hosting" Version="8.0.0-rc.2.*" />
-      <PackageReference Include="Serilog.Extensions.Hosting" Version="4.2.0" />
-      <PackageReference Include="Serilog.Extensions.Logging" Version="3.1.0" />
->>>>>>> 84f19b1a
       <PackageReference Include="Serilog.Sinks.Async" Version="1.5.0" />
       <PackageReference Include="Serilog.Sinks.Console" Version="4.0.1" />
       <PackageReference Include="Serilog.Sinks.File" Version="5.0.0" />
