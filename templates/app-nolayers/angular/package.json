--- conflicted
+++ resolved
@@ -12,7 +12,6 @@
   },
   "private": true,
   "dependencies": {
-<<<<<<< HEAD
     "@abp/ng.account": "~6.0.1",
     "@abp/ng.components": "~6.0.1",
     "@abp/ng.core": "~6.0.1",
@@ -20,17 +19,7 @@
     "@abp/ng.setting-management": "~6.0.1",
     "@abp/ng.tenant-management": "~6.0.1",
     "@abp/ng.theme.shared": "~6.0.1",
-    "@abp/ng.theme.lepton-x": "^1.0.0",
-=======
-    "@abp/ng.account": "~6.0.0",
-    "@abp/ng.components": "~6.0.0",
-    "@abp/ng.core": "~6.0.0",
-    "@abp/ng.identity": "~6.0.0",
-    "@abp/ng.setting-management": "~6.0.0",
-    "@abp/ng.tenant-management": "~6.0.0",
-    "@abp/ng.theme.shared": "~6.0.0",
     "@abp/ng.theme.lepton-x": "~2.0.0-preview20220912",
->>>>>>> 2bae1ccd
     "@angular/animations": "^14.2.1",
     "@angular/common": "^14.2.1",
     "@angular/compiler": "^14.2.1",
