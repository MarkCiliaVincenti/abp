--- conflicted
+++ resolved
@@ -3,12 +3,7 @@
   "name": "my-app",
   "private": true,
   "dependencies": {
-<<<<<<< HEAD
-    "@abp/aspnetcore.components.server.leptonxlitetheme": "~1.0.4",    
-    "@abp/aspnetcore.mvc.ui.theme.leptonxlite": "~1.0.4"
-=======
     "@abp/aspnetcore.components.server.leptonxlitetheme": "~2.0.0-rc.4",
     "@abp/aspnetcore.mvc.ui.theme.leptonxlite": "~2.0.0-rc.4"
->>>>>>> 280a1753
   }
 }