{
  "version": "1.0.0",
  "name": "my-app",
  "private": true,
  "dependencies": {
<<<<<<< HEAD
    "@abp/aspnetcore.components.server.leptonxlitetheme": "~3.1.4",
    "@abp/aspnetcore.mvc.ui.theme.leptonxlite": "~3.1.4"
=======
    "@abp/aspnetcore.components.server.leptonxlitetheme": "~3.2.0-rc.5",
    "@abp/aspnetcore.mvc.ui.theme.leptonxlite": "~3.2.0-rc.5"
>>>>>>> 4c59b6d2
  }
}<|MERGE_RESOLUTION|>--- conflicted
+++ resolved
@@ -3,12 +3,7 @@
   "name": "my-app",
   "private": true,
   "dependencies": {
-<<<<<<< HEAD
-    "@abp/aspnetcore.components.server.leptonxlitetheme": "~3.1.4",
-    "@abp/aspnetcore.mvc.ui.theme.leptonxlite": "~3.1.4"
-=======
     "@abp/aspnetcore.components.server.leptonxlitetheme": "~3.2.0-rc.5",
     "@abp/aspnetcore.mvc.ui.theme.leptonxlite": "~3.2.0-rc.5"
->>>>>>> 4c59b6d2
   }
 }