{
  "version": "1.0.0",
  "name": "my-app",
  "private": true,
  "dependencies": {
<<<<<<< HEAD
    "@abp/aspnetcore.mvc.ui.theme.leptonxlite": "~2.0.3",
    "@abp/aspnetcore.components.server.leptonxlitetheme": "~2.0.3"
=======
    "@abp/aspnetcore.mvc.ui.theme.leptonxlite": "~2.1.0-rc.1",
    "@abp/aspnetcore.components.server.leptonxlitetheme": "~2.1.0-rc.1"
>>>>>>> f12ccefb
  }
}<|MERGE_RESOLUTION|>--- conflicted
+++ resolved
@@ -3,12 +3,7 @@
   "name": "my-app",
   "private": true,
   "dependencies": {
-<<<<<<< HEAD
-    "@abp/aspnetcore.mvc.ui.theme.leptonxlite": "~2.0.3",
-    "@abp/aspnetcore.components.server.leptonxlitetheme": "~2.0.3"
-=======
     "@abp/aspnetcore.mvc.ui.theme.leptonxlite": "~2.1.0-rc.1",
     "@abp/aspnetcore.components.server.leptonxlitetheme": "~2.1.0-rc.1"
->>>>>>> f12ccefb
   }
 }