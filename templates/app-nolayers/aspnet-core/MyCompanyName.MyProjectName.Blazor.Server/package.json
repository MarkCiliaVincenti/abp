--- conflicted
+++ resolved
@@ -3,12 +3,7 @@
   "name": "my-app",
   "private": true,
   "dependencies": {
-<<<<<<< HEAD
-    "@abp/aspnetcore.mvc.ui.theme.leptonxlite": "~2.3.2",
-    "@abp/aspnetcore.components.server.leptonxlitetheme": "~2.3.2"
-=======
     "@abp/aspnetcore.mvc.ui.theme.leptonxlite": "~2.4.0-rc.2",
     "@abp/aspnetcore.components.server.leptonxlitetheme": "~2.4.0-rc.2"
->>>>>>> 0fbad49f
   }
 }