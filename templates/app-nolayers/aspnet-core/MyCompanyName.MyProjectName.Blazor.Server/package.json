--- conflicted
+++ resolved
@@ -3,12 +3,7 @@
   "name": "my-app",
   "private": true,
   "dependencies": {
-<<<<<<< HEAD
-    "@abp/aspnetcore.mvc.ui.theme.leptonxlite": "~3.0.6",
-    "@abp/aspnetcore.components.server.leptonxlitetheme": "~3.0.6"
-=======
     "@abp/aspnetcore.mvc.ui.theme.leptonxlite": "~3.1.3",
     "@abp/aspnetcore.components.server.leptonxlitetheme": "~3.1.3"
->>>>>>> 36e1ee4d
   }
 }