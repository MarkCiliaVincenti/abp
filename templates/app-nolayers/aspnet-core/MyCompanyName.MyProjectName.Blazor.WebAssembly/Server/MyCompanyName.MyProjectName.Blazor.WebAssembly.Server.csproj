<Project Sdk="Microsoft.NET.Sdk.Web">

  <PropertyGroup>
    <TargetFramework>net8.0</TargetFramework>
    <Nullable>enable</Nullable>
    <ImplicitUsings>enable</ImplicitUsings>
    <RootNamespace>MyCompanyName.MyProjectName</RootNamespace>
  </PropertyGroup>

  <ItemGroup>
<<<<<<< HEAD
    <PackageReference Include="Microsoft.AspNetCore.Components.WebAssembly.Server" Version="7.0.14" />
=======
    <PackageReference Include="Microsoft.AspNetCore.Components.WebAssembly.Server" Version="8.0.0" />
>>>>>>> 8384446c
  </ItemGroup>

  <ItemGroup>
    <PackageReference Include="Serilog.AspNetCore" Version="8.0.0" />
    <PackageReference Include="Serilog.Sinks.Async" Version="1.5.0" />
  </ItemGroup>

  <ItemGroup>
    <ProjectReference Include="..\..\..\..\..\framework\src\Volo.Abp.AspNetCore.Mvc\Volo.Abp.AspNetCore.Mvc.csproj" />
    <ProjectReference Include="..\..\..\..\..\framework\src\Volo.Abp.Autofac\Volo.Abp.Autofac.csproj" />
    <ProjectReference Include="..\..\..\..\..\framework\src\Volo.Abp.AutoMapper\Volo.Abp.AutoMapper.csproj" />
    <ProjectReference Include="..\..\..\..\..\framework\src\Volo.Abp.Swashbuckle\Volo.Abp.Swashbuckle.csproj" />
    <ProjectReference Include="..\..\..\..\..\framework\src\Volo.Abp.AspNetCore.Authentication.JwtBearer\Volo.Abp.AspNetCore.Authentication.JwtBearer.csproj" />
    <ProjectReference Include="..\..\..\..\..\framework\src\Volo.Abp.AspNetCore.Serilog\Volo.Abp.AspNetCore.Serilog.csproj" />
    <ProjectReference Include="..\..\..\..\..\framework\src\Volo.Abp.EntityFrameworkCore.SqlServer\Volo.Abp.EntityFrameworkCore.SqlServer.csproj" />
  </ItemGroup>

  <ItemGroup>
    <ProjectReference Include="..\..\..\..\..\modules\account\src\Volo.Abp.Account.Application\Volo.Abp.Account.Application.csproj" />
    <ProjectReference Include="..\..\..\..\..\modules\account\src\Volo.Abp.Account.HttpApi\Volo.Abp.Account.HttpApi.csproj" />
    <ProjectReference Include="..\..\..\..\..\modules\account\src\Volo.Abp.Account.Web.OpenIddict\Volo.Abp.Account.Web.OpenIddict.csproj" />
  </ItemGroup>

  <ItemGroup>
    <ProjectReference Include="..\..\..\..\..\modules\identity\src\Volo.Abp.PermissionManagement.Domain.Identity\Volo.Abp.PermissionManagement.Domain.Identity.csproj" />
    <ProjectReference Include="..\..\..\..\..\modules\identity\src\Volo.Abp.Identity.Application\Volo.Abp.Identity.Application.csproj" />
    <ProjectReference Include="..\..\..\..\..\modules\identity\src\Volo.Abp.Identity.HttpApi\Volo.Abp.Identity.HttpApi.csproj" />
    <ProjectReference Include="..\..\..\..\..\modules\identity\src\Volo.Abp.Identity.EntityFrameworkCore\Volo.Abp.Identity.EntityFrameworkCore.csproj" />
    <ProjectReference Include="..\..\..\..\..\modules\openiddict\src\Volo.Abp.OpenIddict.EntityFrameworkCore\Volo.Abp.OpenIddict.EntityFrameworkCore.csproj" />
  </ItemGroup>

  <ItemGroup>
    <ProjectReference Include="..\..\..\..\..\modules\openiddict\src\Volo.Abp.PermissionManagement.Domain.OpenIddict\Volo.Abp.PermissionManagement.Domain.OpenIddict.csproj" />
    <ProjectReference Include="..\..\..\..\..\modules\permission-management\src\Volo.Abp.PermissionManagement.Application\Volo.Abp.PermissionManagement.Application.csproj" />
    <ProjectReference Include="..\..\..\..\..\modules\permission-management\src\Volo.Abp.PermissionManagement.EntityFrameworkCore\Volo.Abp.PermissionManagement.EntityFrameworkCore.csproj" />
    <ProjectReference Include="..\..\..\..\..\modules\permission-management\src\Volo.Abp.PermissionManagement.HttpApi\Volo.Abp.PermissionManagement.HttpApi.csproj" />
  </ItemGroup>

  <ItemGroup>
    <ProjectReference Include="..\..\..\..\..\modules\tenant-management\src\Volo.Abp.TenantManagement.Application\Volo.Abp.TenantManagement.Application.csproj" />
    <ProjectReference Include="..\..\..\..\..\modules\tenant-management\src\Volo.Abp.TenantManagement.EntityFrameworkCore\Volo.Abp.TenantManagement.EntityFrameworkCore.csproj" />
    <ProjectReference Include="..\..\..\..\..\modules\tenant-management\src\Volo.Abp.TenantManagement.HttpApi\Volo.Abp.TenantManagement.HttpApi.csproj" />
  </ItemGroup>

  <ItemGroup>
    <ProjectReference Include="..\..\..\..\..\modules\feature-management\src\Volo.Abp.FeatureManagement.Application\Volo.Abp.FeatureManagement.Application.csproj" />
    <ProjectReference Include="..\..\..\..\..\modules\feature-management\src\Volo.Abp.FeatureManagement.EntityFrameworkCore\Volo.Abp.FeatureManagement.EntityFrameworkCore.csproj" />
    <ProjectReference Include="..\..\..\..\..\modules\feature-management\src\Volo.Abp.FeatureManagement.HttpApi\Volo.Abp.FeatureManagement.HttpApi.csproj" />
  </ItemGroup>

  <ItemGroup>
    <ProjectReference Include="..\..\..\..\..\modules\setting-management\src\Volo.Abp.SettingManagement.Application\Volo.Abp.SettingManagement.Application.csproj" />
    <ProjectReference Include="..\..\..\..\..\modules\setting-management\src\Volo.Abp.SettingManagement.EntityFrameworkCore\Volo.Abp.SettingManagement.EntityFrameworkCore.csproj" />
    <ProjectReference Include="..\..\..\..\..\modules\setting-management\src\Volo.Abp.SettingManagement.HttpApi\Volo.Abp.SettingManagement.HttpApi.csproj" />
  </ItemGroup>

  <ItemGroup>
    <ProjectReference Include="..\..\..\..\..\modules\audit-logging\src\Volo.Abp.AuditLogging.EntityFrameworkCore\Volo.Abp.AuditLogging.EntityFrameworkCore.csproj" />
  </ItemGroup>

  <ItemGroup>
    <!-- <TEMPLATE-REMOVE> -->
    <ProjectReference Include="..\..\..\..\..\framework\src\Volo.Abp.AspNetCore.Mvc.UI.MultiTenancy\Volo.Abp.AspNetCore.Mvc.UI.MultiTenancy.csproj" />
    <ProjectReference Include="..\..\..\..\..\framework\src\Volo.Abp.AspNetCore.Mvc.UI.Theme.Shared\Volo.Abp.AspNetCore.Mvc.UI.Theme.Shared.csproj" />
    <ProjectReference Include="..\..\..\..\..\framework\src\Volo.Abp.AutoMapper\Volo.Abp.AutoMapper.csproj" />
    <!-- </TEMPLATE-REMOVE> -->
    <PackageReference Include="Volo.Abp.AspNetCore.Mvc.UI.Theme.LeptonXLite" Version="3.0.*-*" />
  </ItemGroup>

  <ItemGroup>
<<<<<<< HEAD
    <PackageReference Include="Microsoft.Extensions.FileProviders.Embedded" Version="7.0.14" />
  </ItemGroup>

  <ItemGroup>
    <PackageReference Include="Microsoft.EntityFrameworkCore.Tools" Version="7.0.14">
=======
    <PackageReference Include="Microsoft.Extensions.FileProviders.Embedded" Version="8.0.0" />
  </ItemGroup>

  <ItemGroup>
    <PackageReference Include="Microsoft.EntityFrameworkCore.Tools" Version="8.0.0">
>>>>>>> 8384446c
      <IncludeAssets>runtime; build; native; contentfiles; analyzers</IncludeAssets>
      <PrivateAssets>compile; contentFiles; build; buildMultitargeting; buildTransitive; analyzers; native</PrivateAssets>
    </PackageReference>
  </ItemGroup>

  <ItemGroup>
    <ProjectReference Include="..\Client\MyCompanyName.MyProjectName.Blazor.WebAssembly.Client.csproj" />
    <ProjectReference Include="..\Shared\MyCompanyName.MyProjectName.Blazor.WebAssembly.Shared.csproj" />
  </ItemGroup>

  <ItemGroup Condition="Exists('./openiddict.pfx')">
    <None Remove="openiddict.pfx" />
    <EmbeddedResource Include="openiddict.pfx">
      <CopyToOutputDirectory>Always</CopyToOutputDirectory>
    </EmbeddedResource>
  </ItemGroup>

  <ItemGroup>
    <Compile Remove="Logs\**" />
    <Content Remove="Logs\**" />
    <EmbeddedResource Remove="Logs\**" />
    <None Remove="Logs\**" />
  </ItemGroup>

  <ItemGroup>
    <Content Remove="$(UserProfile)\.nuget\packages\*\*\contentFiles\any\*\*.abppkg*" />
  </ItemGroup>

</Project><|MERGE_RESOLUTION|>--- conflicted
+++ resolved
@@ -8,11 +8,7 @@
   </PropertyGroup>
 
   <ItemGroup>
-<<<<<<< HEAD
-    <PackageReference Include="Microsoft.AspNetCore.Components.WebAssembly.Server" Version="7.0.14" />
-=======
     <PackageReference Include="Microsoft.AspNetCore.Components.WebAssembly.Server" Version="8.0.0" />
->>>>>>> 8384446c
   </ItemGroup>
 
   <ItemGroup>
@@ -83,19 +79,11 @@
   </ItemGroup>
 
   <ItemGroup>
-<<<<<<< HEAD
-    <PackageReference Include="Microsoft.Extensions.FileProviders.Embedded" Version="7.0.14" />
-  </ItemGroup>
-
-  <ItemGroup>
-    <PackageReference Include="Microsoft.EntityFrameworkCore.Tools" Version="7.0.14">
-=======
     <PackageReference Include="Microsoft.Extensions.FileProviders.Embedded" Version="8.0.0" />
   </ItemGroup>
 
   <ItemGroup>
     <PackageReference Include="Microsoft.EntityFrameworkCore.Tools" Version="8.0.0">
->>>>>>> 8384446c
       <IncludeAssets>runtime; build; native; contentfiles; analyzers</IncludeAssets>
       <PrivateAssets>compile; contentFiles; build; buildMultitargeting; buildTransitive; analyzers; native</PrivateAssets>
     </PackageReference>
