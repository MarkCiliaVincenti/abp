<Project Sdk="Microsoft.NET.Sdk">

  <PropertyGroup>
    <TargetFramework>net8.0</TargetFramework>
    <Nullable>enable</Nullable>
    <ImplicitUsings>enable</ImplicitUsings>
    <RootNamespace>MyCompanyName.MyProjectName</RootNamespace>
	<GenerateEmbeddedFilesManifest>true</GenerateEmbeddedFilesManifest>
  </PropertyGroup>

  <ItemGroup>
    <SupportedPlatform Include="browser" />
  </ItemGroup>

  <ItemGroup>
    <EmbeddedResource Include="Localization\MyProjectName\*.json" />
    <Content Remove="Localization\MyProjectName\*.json" />
  </ItemGroup>

  <ItemGroup>
    <ProjectReference Include="..\..\..\..\..\framework\src\Volo.Abp.Validation\Volo.Abp.Validation.csproj" />

    <ProjectReference Include="..\..\..\..\..\modules\account\src\Volo.Abp.Account.Application.Contracts\Volo.Abp.Account.Application.Contracts.csproj" />
    <ProjectReference Include="..\..\..\..\..\modules\identity\src\Volo.Abp.Identity.Application.Contracts\Volo.Abp.Identity.Application.Contracts.csproj" />
    <ProjectReference Include="..\..\..\..\..\modules\permission-management\src\Volo.Abp.PermissionManagement.Application.Contracts\Volo.Abp.PermissionManagement.Application.Contracts.csproj" />
    <ProjectReference Include="..\..\..\..\..\modules\tenant-management\src\Volo.Abp.TenantManagement.Application.Contracts\Volo.Abp.TenantManagement.Application.Contracts.csproj" />
    <ProjectReference Include="..\..\..\..\..\modules\feature-management\src\Volo.Abp.FeatureManagement.Application.Contracts\Volo.Abp.FeatureManagement.Application.Contracts.csproj" />
    <ProjectReference Include="..\..\..\..\..\modules\setting-management\src\Volo.Abp.SettingManagement.Application.Contracts\Volo.Abp.SettingManagement.Application.Contracts.csproj" />
  </ItemGroup>
  
  <ItemGroup>
<<<<<<< HEAD
    <PackageReference Include="Microsoft.Extensions.FileProviders.Embedded" Version="7.0.14" />
=======
    <PackageReference Include="Microsoft.Extensions.FileProviders.Embedded" Version="8.0.0" />
>>>>>>> 8384446c
  </ItemGroup>

  <ItemGroup>
    <Content Remove="$(UserProfile)\.nuget\packages\*\*\contentFiles\any\*\*.abppkg*" />
  </ItemGroup>

</Project><|MERGE_RESOLUTION|>--- conflicted
+++ resolved
@@ -29,11 +29,7 @@
   </ItemGroup>
   
   <ItemGroup>
-<<<<<<< HEAD
-    <PackageReference Include="Microsoft.Extensions.FileProviders.Embedded" Version="7.0.14" />
-=======
     <PackageReference Include="Microsoft.Extensions.FileProviders.Embedded" Version="8.0.0" />
->>>>>>> 8384446c
   </ItemGroup>
 
   <ItemGroup>
