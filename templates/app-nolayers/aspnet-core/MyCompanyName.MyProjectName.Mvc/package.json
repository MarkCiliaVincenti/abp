--- conflicted
+++ resolved
@@ -3,10 +3,6 @@
   "name": "my-app",
   "private": true,
   "dependencies": {
-<<<<<<< HEAD
-    "@abp/aspnetcore.mvc.ui.theme.leptonxlite": "~2.4.3"
-=======
     "@abp/aspnetcore.mvc.ui.theme.leptonxlite": "~3.0.0-rc.1"
->>>>>>> 03fae523
   }
 }