--- conflicted
+++ resolved
@@ -27,12 +27,7 @@
       },
       "MyProjectName_Swagger": {
         "ClientId": "MyProjectName_Swagger",
-<<<<<<< HEAD
-        "ClientSecret": "1q2w3e*",
         "RootUrl": "https://localhost:44300"
-=======
-        "RootUrl": "https://localhost:44305"
->>>>>>> abe1428f
       }
     }
   }
