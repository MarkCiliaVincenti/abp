{
  "name": "MyProjectName",
  "version": "0.0.0",
  "scripts": {
    "ng": "ng",
    "start": "ng serve dev-app --open",
    "build": "ng build my-project-name --configuration production",
    "build:app": "npm run symlink:copy -- --no-watch && ng build dev-app --configuration production",
    "symlink:copy": "symlink copy --angular --packages @my-company-name/my-project-name --configuration production",
    "test": "ng test",
    "lint": "ng lint",
    "e2e": "ng e2e",
    "compile:ivy": "yarn ngcc --properties es2015 browser module main --first-only --create-ivy-entry-points --tsconfig './tsconfig.prod.json' --source node_modules --async false",
    "postinstall": "npm run compile:ivy"
  },
  "private": true,
  "dependencies": {
<<<<<<< HEAD
    "@abp/ng.account": "~6.0.0-rc.4",
    "@abp/ng.components": "~6.0.0-rc.4",
    "@abp/ng.core": "~6.0.0-rc.4",
    "@abp/ng.identity": "~6.0.0-rc.4",
    "@abp/ng.setting-management": "~6.0.0-rc.4",
    "@abp/ng.tenant-management": "~6.0.0-rc.4",
    "@abp/ng.theme.basic": "~6.0.0-rc.4",
    "@abp/ng.theme.shared": "~6.0.0-rc.4",
=======
    "@abp/ng.account": "~6.0.0",
    "@abp/ng.components": "~6.0.0",
    "@abp/ng.core": "~6.0.0",
    "@abp/ng.identity": "~6.0.0",
    "@abp/ng.setting-management": "~6.0.0",
    "@abp/ng.tenant-management": "~6.0.0",
    "@abp/ng.theme.basic": "~6.0.0",
    "@abp/ng.theme.shared": "~6.0.0",
>>>>>>> ca6e6468
    "@angular/animations": "^14.2.1",
    "@angular/common": "^14.2.1",
    "@angular/compiler": "^14.2.1",
    "@angular/core": "^14.2.1",
    "@angular/forms": "^14.2.1",
    "@angular/localize": "^14.2.1",
    "@angular/platform-browser": "^14.2.1",
    "@angular/platform-browser-dynamic": "^14.2.1",
    "@angular/router": "^14.2.1",
<<<<<<< HEAD
    "rxjs": "~6.6.0",
=======
    "rxjs": "7.5.6",
>>>>>>> ca6e6468
    "tslib": "^2.1.0",
    "zone.js": "~0.11.4"
  },
  "devDependencies": {
<<<<<<< HEAD
    "@abp/ng.schematics": "~6.0.0-rc.4",
=======
    "@abp/ng.schematics": "~6.0.0",
>>>>>>> ca6e6468
    "@angular-devkit/build-angular": "^14.2.3",
    "@angular-eslint/builder": "~14.1.1",
    "@angular-eslint/eslint-plugin": "~14.1.1",
    "@angular-eslint/eslint-plugin-template": "~14.1.1",
    "@angular-eslint/schematics": "~14.1.1",
    "@angular-eslint/template-parser": "~14.1.1",
    "@angular/cli": "^14.2.3",
    "@angular/compiler-cli": "^14.2.1",
    "@angular/language-service": "^14.2.1",
    "@types/jasmine": "~3.6.0",
    "@types/node": "^12.11.1",
    "@typescript-eslint/eslint-plugin": "^5.36.2",
    "@typescript-eslint/parser": "^5.36.2",
    "eslint": "^8.23.0",
    "jasmine-core": "~4.0.0",
    "karma": "~6.3.0",
    "karma-chrome-launcher": "~3.1.0",
    "karma-coverage": "~2.1.0",
    "karma-jasmine": "~4.0.0",
    "karma-jasmine-html-reporter": "^1.7.0",
    "ng-packagr": "^14.2.1",
    "symlink-manager": "^1.5.0",
    "typescript": "~4.8.3"
  }
}<|MERGE_RESOLUTION|>--- conflicted
+++ resolved
@@ -15,16 +15,6 @@
   },
   "private": true,
   "dependencies": {
-<<<<<<< HEAD
-    "@abp/ng.account": "~6.0.0-rc.4",
-    "@abp/ng.components": "~6.0.0-rc.4",
-    "@abp/ng.core": "~6.0.0-rc.4",
-    "@abp/ng.identity": "~6.0.0-rc.4",
-    "@abp/ng.setting-management": "~6.0.0-rc.4",
-    "@abp/ng.tenant-management": "~6.0.0-rc.4",
-    "@abp/ng.theme.basic": "~6.0.0-rc.4",
-    "@abp/ng.theme.shared": "~6.0.0-rc.4",
-=======
     "@abp/ng.account": "~6.0.0",
     "@abp/ng.components": "~6.0.0",
     "@abp/ng.core": "~6.0.0",
@@ -33,7 +23,6 @@
     "@abp/ng.tenant-management": "~6.0.0",
     "@abp/ng.theme.basic": "~6.0.0",
     "@abp/ng.theme.shared": "~6.0.0",
->>>>>>> ca6e6468
     "@angular/animations": "^14.2.1",
     "@angular/common": "^14.2.1",
     "@angular/compiler": "^14.2.1",
@@ -43,20 +32,12 @@
     "@angular/platform-browser": "^14.2.1",
     "@angular/platform-browser-dynamic": "^14.2.1",
     "@angular/router": "^14.2.1",
-<<<<<<< HEAD
-    "rxjs": "~6.6.0",
-=======
     "rxjs": "7.5.6",
->>>>>>> ca6e6468
     "tslib": "^2.1.0",
     "zone.js": "~0.11.4"
   },
   "devDependencies": {
-<<<<<<< HEAD
-    "@abp/ng.schematics": "~6.0.0-rc.4",
-=======
     "@abp/ng.schematics": "~6.0.0",
->>>>>>> ca6e6468
     "@angular-devkit/build-angular": "^14.2.3",
     "@angular-eslint/builder": "~14.1.1",
     "@angular-eslint/eslint-plugin": "~14.1.1",
