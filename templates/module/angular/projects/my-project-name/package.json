{
  "name": "@my-company-name/my-project-name",
  "version": "0.0.1",
  "peerDependencies": {
    "@angular/common": ">=14",
    "@angular/core": ">=14",
<<<<<<< HEAD
    "@abp/ng.core": ">=8.0.6",
    "@abp/ng.theme.shared": ">=8.0.6"
=======
    "@abp/ng.core": ">=8.1.3",
    "@abp/ng.theme.shared": ">=8.1.3"
>>>>>>> 36e1ee4d
  },
  "dependencies": {
    "tslib": "^2.1.0"
  }
}<|MERGE_RESOLUTION|>--- conflicted
+++ resolved
@@ -4,13 +4,8 @@
   "peerDependencies": {
     "@angular/common": ">=14",
     "@angular/core": ">=14",
-<<<<<<< HEAD
-    "@abp/ng.core": ">=8.0.6",
-    "@abp/ng.theme.shared": ">=8.0.6"
-=======
     "@abp/ng.core": ">=8.1.3",
     "@abp/ng.theme.shared": ">=8.1.3"
->>>>>>> 36e1ee4d
   },
   "dependencies": {
     "tslib": "^2.1.0"
