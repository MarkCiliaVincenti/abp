--- conflicted
+++ resolved
@@ -2,17 +2,10 @@
   "name": "@my-company-name/my-project-name",
   "version": "0.0.1",
   "peerDependencies": {
-<<<<<<< HEAD
-    "@angular/common": ">=14",
-    "@angular/core": ">=14",
-    "@abp/ng.core": ">=8.2.3",
-    "@abp/ng.theme.shared": ">=8.2.3"
-=======
     "@angular/common": "~18.1.0",
     "@angular/core": "~18.1.0",
     "@abp/ng.core": "~8.3.0-rc.3",
     "@abp/ng.theme.shared": "~8.3.0-rc.3"
->>>>>>> c861884f
   },
   "dependencies": {
     "tslib": "^2.1.0"
