--- conflicted
+++ resolved
@@ -4,13 +4,8 @@
   "peerDependencies": {
     "@angular/common": ">=9",
     "@angular/core": ">=9",
-<<<<<<< HEAD
-    "@abp/ng.core": ">=4.4.4",
-    "@abp/ng.theme.shared": ">=4.4.4"
-=======
     "@abp/ng.core": ">=5.0.0-beta.3",
     "@abp/ng.theme.shared": ">=5.0.0-beta.3"
->>>>>>> 6051fd4e
   },
   "dependencies": {
     "tslib": "^2.1.0"
