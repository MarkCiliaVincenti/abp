--- conflicted
+++ resolved
@@ -4,13 +4,8 @@
   "peerDependencies": {
     "@angular/common": ">=14",
     "@angular/core": ">=14",
-<<<<<<< HEAD
-    "@abp/ng.core": ">=8.1.5",
-    "@abp/ng.theme.shared": ">=8.1.5"
-=======
     "@abp/ng.core": ">=8.2.0",
     "@abp/ng.theme.shared": ">=8.2.0"
->>>>>>> b575f969
   },
   "dependencies": {
     "tslib": "^2.1.0"
