--- conflicted
+++ resolved
@@ -4,13 +4,8 @@
   "peerDependencies": {
     "@angular/common": ">=14",
     "@angular/core": ">=14",
-<<<<<<< HEAD
-    "@abp/ng.core": ">=8.0.4",
-    "@abp/ng.theme.shared": ">=8.0.4"
-=======
     "@abp/ng.core": ">=8.1.0-rc.1",
     "@abp/ng.theme.shared": ">=8.1.0-rc.1"
->>>>>>> 992b383f
   },
   "dependencies": {
     "tslib": "^2.1.0"
