{
  "name": "@my-company-name/my-project-name",
  "version": "0.0.1",
  "peerDependencies": {
    "@angular/common": ">=14",
    "@angular/core": ">=14",
<<<<<<< HEAD
    "@abp/ng.core": ">=8.1.4",
    "@abp/ng.theme.shared": ">=8.1.4"
=======
    "@abp/ng.core": ">=8.2.0-rc.5",
    "@abp/ng.theme.shared": ">=8.2.0-rc.5"
>>>>>>> 4c59b6d2
  },
  "dependencies": {
    "tslib": "^2.1.0"
  }
}<|MERGE_RESOLUTION|>--- conflicted
+++ resolved
@@ -4,13 +4,8 @@
   "peerDependencies": {
     "@angular/common": ">=14",
     "@angular/core": ">=14",
-<<<<<<< HEAD
-    "@abp/ng.core": ">=8.1.4",
-    "@abp/ng.theme.shared": ">=8.1.4"
-=======
     "@abp/ng.core": ">=8.2.0-rc.5",
     "@abp/ng.theme.shared": ">=8.2.0-rc.5"
->>>>>>> 4c59b6d2
   },
   "dependencies": {
     "tslib": "^2.1.0"
