using System;
using Microsoft.AspNetCore.Builder;
using Microsoft.AspNetCore.Hosting;
using Microsoft.Extensions.DependencyInjection;
using Microsoft.OpenApi.Models;
using System.IO;
using System.Reflection;
using System.Threading.Tasks;
using Microsoft.AspNetCore.Authentication;
using Microsoft.AspNetCore.Authentication.OpenIdConnect;
using Microsoft.AspNetCore.DataProtection;
using Microsoft.Extensions.Configuration;
using Microsoft.Extensions.Hosting;
using Microsoft.Extensions.Options;
using Microsoft.IdentityModel.Protocols.OpenIdConnect;
using MyCompanyName.MyProjectName.Localization;
using MyCompanyName.MyProjectName.MultiTenancy;
using MyCompanyName.MyProjectName.Web;
using StackExchange.Redis;
using Volo.Abp;
using Volo.Abp.AspNetCore.Authentication.OAuth;
using Volo.Abp.AspNetCore.Authentication.OpenIdConnect;
using Volo.Abp.AspNetCore.MultiTenancy;
using Volo.Abp.AspNetCore.Mvc.Client;
using Volo.Abp.AspNetCore.Mvc.Localization;
using Volo.Abp.AspNetCore.Mvc.UI;
using Volo.Abp.AspNetCore.Mvc.UI.Bootstrap;
using Volo.Abp.AspNetCore.Mvc.UI.Theme.Basic;
using Volo.Abp.AspNetCore.Mvc.UI.Theme.Shared;
using Volo.Abp.AspNetCore.Serilog;
using Volo.Abp.Autofac;
using Volo.Abp.AutoMapper;
using Volo.Abp.Caching;
using Volo.Abp.Caching.StackExchangeRedis;
using Volo.Abp.FeatureManagement;
using Volo.Abp.Http.Client.IdentityModel.Web;
using Volo.Abp.Identity;
using Volo.Abp.Identity.Web;
using Volo.Abp.Modularity;
using Volo.Abp.MultiTenancy;
using Volo.Abp.PermissionManagement;
using Volo.Abp.PermissionManagement.Web;
using Volo.Abp.Security.Claims;
using Volo.Abp.Swashbuckle;
using Volo.Abp.TenantManagement;
using Volo.Abp.TenantManagement.Web;
using Volo.Abp.UI.Navigation.Urls;
using Volo.Abp.UI;
using Volo.Abp.UI.Navigation;
using Volo.Abp.VirtualFileSystem;

namespace MyCompanyName.MyProjectName;

[DependsOn(
    typeof(MyProjectNameWebModule),
    typeof(MyProjectNameHttpApiClientModule),
    typeof(AbpAspNetCoreAuthenticationOpenIdConnectModule),
    typeof(AbpAspNetCoreMvcClientModule),
    typeof(AbpAspNetCoreMvcUiBasicThemeModule),
    typeof(AbpAutofacModule),
    typeof(AbpCachingStackExchangeRedisModule),
    typeof(AbpHttpClientWebModule),
    typeof(AbpHttpClientIdentityModelWebModule),
    typeof(AbpIdentityWebModule),
    typeof(AbpIdentityHttpApiClientModule),
    typeof(AbpFeatureManagementWebModule),
    typeof(AbpFeatureManagementHttpApiClientModule),
    typeof(AbpTenantManagementWebModule),
    typeof(AbpTenantManagementHttpApiClientModule),
    typeof(AbpPermissionManagementHttpApiClientModule),
    typeof(AbpAspNetCoreSerilogModule),
    typeof(AbpSwashbuckleModule)
    )]
public class MyProjectNameWebHostModule : AbpModule
{
<<<<<<< HEAD
    [DependsOn(
        typeof(MyProjectNameWebModule),
        typeof(MyProjectNameHttpApiClientModule),
        typeof(MyProjectNameHttpApiModule),
        typeof(AbpAspNetCoreAuthenticationOpenIdConnectModule),
        typeof(AbpAspNetCoreMvcClientModule),
        typeof(AbpAspNetCoreMvcUiBasicThemeModule),
        typeof(AbpAutofacModule),
        typeof(AbpCachingStackExchangeRedisModule),
        typeof(AbpHttpClientIdentityModelWebModule),
        typeof(AbpIdentityWebModule),
        typeof(AbpIdentityHttpApiClientModule),
        typeof(AbpFeatureManagementWebModule),
        typeof(AbpFeatureManagementHttpApiClientModule),
        typeof(AbpTenantManagementWebModule),
        typeof(AbpTenantManagementHttpApiClientModule),
        typeof(AbpPermissionManagementHttpApiClientModule),
        typeof(AbpAspNetCoreSerilogModule),
        typeof(AbpSwashbuckleModule)
        )]
    public class MyProjectNameWebHostModule : AbpModule
=======
    public override void PreConfigureServices(ServiceConfigurationContext context)
>>>>>>> 0630caa0
    {
        context.Services.PreConfigure<AbpMvcDataAnnotationsLocalizationOptions>(options =>
        {
            options.AddAssemblyResource(
                typeof(MyProjectNameResource),
                typeof(MyProjectNameDomainSharedModule).Assembly,
                typeof(MyProjectNameApplicationContractsModule).Assembly,
                typeof(MyProjectNameWebHostModule).Assembly
            );
        });
    }

    public override void ConfigureServices(ServiceConfigurationContext context)
    {
        var hostingEnvironment = context.Services.GetHostingEnvironment();
        var configuration = context.Services.GetConfiguration();

        ConfigureMenu(configuration);
        ConfigureCache(configuration);
        ConfigureUrls(configuration);
        ConfigureAuthentication(context, configuration);
        ConfigureAutoMapper();
        ConfigureVirtualFileSystem(hostingEnvironment);
        ConfigureSwaggerServices(context.Services);
        ConfigureMultiTenancy();
        ConfigureDataProtection(context, configuration, hostingEnvironment);
    }

    private void ConfigureMenu(IConfiguration configuration)
    {
        Configure<AbpNavigationOptions>(options =>
        {
            options.MenuContributors.Add(new MyProjectNameWebHostMenuContributor(configuration));
        });
    }

    private void ConfigureCache(IConfiguration configuration)
    {
        Configure<AbpDistributedCacheOptions>(options =>
        {
            options.KeyPrefix = "MyProjectName:";
        });
    }

    private void ConfigureUrls(IConfiguration configuration)
    {
        Configure<AppUrlOptions>(options =>
        {
            options.Applications["MVC"].RootUrl = configuration["App:SelfUrl"];
        });
    }

    private void ConfigureMultiTenancy()
    {
        Configure<AbpMultiTenancyOptions>(options =>
        {
            options.IsEnabled = MultiTenancyConsts.IsEnabled;
        });
    }

    private void ConfigureAuthentication(ServiceConfigurationContext context, IConfiguration configuration)
    {
        context.Services.AddAuthentication(options =>
            {
                options.DefaultScheme = "Cookies";
                options.DefaultChallengeScheme = "oidc";
            })
            .AddCookie("Cookies", options =>
            {
                options.ExpireTimeSpan = TimeSpan.FromDays(365);
            })
            .AddAbpOpenIdConnect("oidc", options =>
            {
                options.Authority = configuration["AuthServer:Authority"];
                options.RequireHttpsMetadata = Convert.ToBoolean(configuration["AuthServer:RequireHttpsMetadata"]);
                options.ResponseType = OpenIdConnectResponseType.CodeIdToken;

                options.ClientId = configuration["AuthServer:ClientId"];
                options.ClientSecret = configuration["AuthServer:ClientSecret"];

                options.SaveTokens = true;
                options.GetClaimsFromUserInfoEndpoint = true;

                options.Scope.Add("role");
                options.Scope.Add("email");
                options.Scope.Add("phone");
                options.Scope.Add("MyProjectName");
            });
    }

    private void ConfigureAutoMapper()
    {
        Configure<AbpAutoMapperOptions>(options =>
        {
            options.AddMaps<MyProjectNameWebHostModule>();
        });
    }

    private void ConfigureVirtualFileSystem(IWebHostEnvironment hostingEnvironment)
    {
        if (hostingEnvironment.IsDevelopment())
        {
            Configure<AbpVirtualFileSystemOptions>(options =>
            {
                    //<TEMPLATE-REMOVE>
                    options.FileSets.ReplaceEmbeddedByPhysical<AbpUiModule>(Path.Combine(hostingEnvironment.ContentRootPath, string.Format("..{0}..{0}..{0}..{0}..{0}framework{0}src{0}Volo.Abp.UI", Path.DirectorySeparatorChar)));
                options.FileSets.ReplaceEmbeddedByPhysical<AbpAspNetCoreMvcUiModule>(Path.Combine(hostingEnvironment.ContentRootPath, string.Format("..{0}..{0}..{0}..{0}..{0}framework{0}src{0}Volo.Abp.AspNetCore.Mvc.UI", Path.DirectorySeparatorChar)));
                options.FileSets.ReplaceEmbeddedByPhysical<AbpAspNetCoreMvcUiBootstrapModule>(Path.Combine(hostingEnvironment.ContentRootPath, string.Format("..{0}..{0}..{0}..{0}..{0}framework{0}src{0}Volo.Abp.AspNetCore.Mvc.UI.Bootstrap", Path.DirectorySeparatorChar)));
                options.FileSets.ReplaceEmbeddedByPhysical<AbpAspNetCoreMvcUiThemeSharedModule>(Path.Combine(hostingEnvironment.ContentRootPath, string.Format("..{0}..{0}..{0}..{0}..{0}framework{0}src{0}Volo.Abp.AspNetCore.Mvc.UI.Theme.Shared", Path.DirectorySeparatorChar)));
                options.FileSets.ReplaceEmbeddedByPhysical<AbpAspNetCoreMvcUiBasicThemeModule>(Path.Combine(hostingEnvironment.ContentRootPath, string.Format("..{0}..{0}..{0}..{0}..{0}modules{0}basic-theme{0}src{0}Volo.Abp.AspNetCore.Mvc.UI.Theme.Basic", Path.DirectorySeparatorChar)));
                options.FileSets.ReplaceEmbeddedByPhysical<AbpPermissionManagementWebModule>(Path.Combine(hostingEnvironment.ContentRootPath, string.Format("..{0}..{0}..{0}..{0}..{0}modules{0}permission-management{0}src{0}Volo.Abp.PermissionManagement.Web", Path.DirectorySeparatorChar)));
                options.FileSets.ReplaceEmbeddedByPhysical<AbpIdentityWebModule>(Path.Combine(hostingEnvironment.ContentRootPath, string.Format("..{0}..{0}..{0}..{0}..{0}modules{0}identity{0}src{0}Volo.Abp.Identity.Web", Path.DirectorySeparatorChar)));
                    //</TEMPLATE-REMOVE>
                    options.FileSets.ReplaceEmbeddedByPhysical<MyProjectNameDomainSharedModule>(Path.Combine(hostingEnvironment.ContentRootPath, string.Format("..{0}..{0}src{0}MyCompanyName.MyProjectName.Domain", Path.DirectorySeparatorChar)));
                options.FileSets.ReplaceEmbeddedByPhysical<MyProjectNameApplicationContractsModule>(Path.Combine(hostingEnvironment.ContentRootPath, string.Format("..{0}..{0}src{0}MyCompanyName.MyProjectName.Application.Contracts", Path.DirectorySeparatorChar)));
                options.FileSets.ReplaceEmbeddedByPhysical<MyProjectNameWebModule>(Path.Combine(hostingEnvironment.ContentRootPath, string.Format("..{0}..{0}src{0}MyCompanyName.MyProjectName.Web", Path.DirectorySeparatorChar)));
            });
        }
    }

    private void ConfigureSwaggerServices(IServiceCollection services)
    {
        services.AddAbpSwaggerGen(
            options =>
            {
                options.SwaggerDoc("v1", new OpenApiInfo { Title = "MyProjectName API", Version = "v1" });
                options.DocInclusionPredicate((docName, description) => true);
                options.CustomSchemaIds(type => type.FullName);
            }
        );
    }

    private void ConfigureDataProtection(
        ServiceConfigurationContext context,
        IConfiguration configuration,
        IWebHostEnvironment hostingEnvironment)
    {
        var dataProtectionBuilder = context.Services.AddDataProtection().SetApplicationName("MyProjectName");
        if (!hostingEnvironment.IsDevelopment())
        {
            var redis = ConnectionMultiplexer.Connect(configuration["Redis:Configuration"]);
            dataProtectionBuilder.PersistKeysToStackExchangeRedis(redis, "MyProjectName-Protection-Keys");
        }
    }

    public override void OnApplicationInitialization(ApplicationInitializationContext context)
    {
        var app = context.GetApplicationBuilder();
        var env = context.GetEnvironment();

        if (env.IsDevelopment())
        {
            app.UseDeveloperExceptionPage();
        }
        else
        {
            app.UseErrorPage();
            app.UseHsts();
        }

        app.UseHttpsRedirection();
        app.UseStaticFiles();
        app.UseRouting();
        app.UseAuthentication();

        if (MultiTenancyConsts.IsEnabled)
        {
            app.UseMultiTenancy();
        }

        app.UseAbpRequestLocalization();
        app.UseAuthorization();

        app.UseSwagger();
        app.UseAbpSwaggerUI(options =>
        {
            options.SwaggerEndpoint("/swagger/v1/swagger.json", "MyProjectName API");
        });

        app.UseAuditing();
        app.UseAbpSerilogEnrichers();
        app.UseConfiguredEndpoints();
    }
}<|MERGE_RESOLUTION|>--- conflicted
+++ resolved
@@ -54,12 +54,12 @@
 [DependsOn(
     typeof(MyProjectNameWebModule),
     typeof(MyProjectNameHttpApiClientModule),
+    typeof(MyProjectNameHttpApiModule),
     typeof(AbpAspNetCoreAuthenticationOpenIdConnectModule),
     typeof(AbpAspNetCoreMvcClientModule),
     typeof(AbpAspNetCoreMvcUiBasicThemeModule),
     typeof(AbpAutofacModule),
     typeof(AbpCachingStackExchangeRedisModule),
-    typeof(AbpHttpClientWebModule),
     typeof(AbpHttpClientIdentityModelWebModule),
     typeof(AbpIdentityWebModule),
     typeof(AbpIdentityHttpApiClientModule),
@@ -73,31 +73,7 @@
     )]
 public class MyProjectNameWebHostModule : AbpModule
 {
-<<<<<<< HEAD
-    [DependsOn(
-        typeof(MyProjectNameWebModule),
-        typeof(MyProjectNameHttpApiClientModule),
-        typeof(MyProjectNameHttpApiModule),
-        typeof(AbpAspNetCoreAuthenticationOpenIdConnectModule),
-        typeof(AbpAspNetCoreMvcClientModule),
-        typeof(AbpAspNetCoreMvcUiBasicThemeModule),
-        typeof(AbpAutofacModule),
-        typeof(AbpCachingStackExchangeRedisModule),
-        typeof(AbpHttpClientIdentityModelWebModule),
-        typeof(AbpIdentityWebModule),
-        typeof(AbpIdentityHttpApiClientModule),
-        typeof(AbpFeatureManagementWebModule),
-        typeof(AbpFeatureManagementHttpApiClientModule),
-        typeof(AbpTenantManagementWebModule),
-        typeof(AbpTenantManagementHttpApiClientModule),
-        typeof(AbpPermissionManagementHttpApiClientModule),
-        typeof(AbpAspNetCoreSerilogModule),
-        typeof(AbpSwashbuckleModule)
-        )]
-    public class MyProjectNameWebHostModule : AbpModule
-=======
     public override void PreConfigureServices(ServiceConfigurationContext context)
->>>>>>> 0630caa0
     {
         context.Services.PreConfigure<AbpMvcDataAnnotationsLocalizationOptions>(options =>
         {
@@ -202,16 +178,16 @@
         {
             Configure<AbpVirtualFileSystemOptions>(options =>
             {
-                    //<TEMPLATE-REMOVE>
-                    options.FileSets.ReplaceEmbeddedByPhysical<AbpUiModule>(Path.Combine(hostingEnvironment.ContentRootPath, string.Format("..{0}..{0}..{0}..{0}..{0}framework{0}src{0}Volo.Abp.UI", Path.DirectorySeparatorChar)));
+                //<TEMPLATE-REMOVE>
+                options.FileSets.ReplaceEmbeddedByPhysical<AbpUiModule>(Path.Combine(hostingEnvironment.ContentRootPath, string.Format("..{0}..{0}..{0}..{0}..{0}framework{0}src{0}Volo.Abp.UI", Path.DirectorySeparatorChar)));
                 options.FileSets.ReplaceEmbeddedByPhysical<AbpAspNetCoreMvcUiModule>(Path.Combine(hostingEnvironment.ContentRootPath, string.Format("..{0}..{0}..{0}..{0}..{0}framework{0}src{0}Volo.Abp.AspNetCore.Mvc.UI", Path.DirectorySeparatorChar)));
                 options.FileSets.ReplaceEmbeddedByPhysical<AbpAspNetCoreMvcUiBootstrapModule>(Path.Combine(hostingEnvironment.ContentRootPath, string.Format("..{0}..{0}..{0}..{0}..{0}framework{0}src{0}Volo.Abp.AspNetCore.Mvc.UI.Bootstrap", Path.DirectorySeparatorChar)));
                 options.FileSets.ReplaceEmbeddedByPhysical<AbpAspNetCoreMvcUiThemeSharedModule>(Path.Combine(hostingEnvironment.ContentRootPath, string.Format("..{0}..{0}..{0}..{0}..{0}framework{0}src{0}Volo.Abp.AspNetCore.Mvc.UI.Theme.Shared", Path.DirectorySeparatorChar)));
                 options.FileSets.ReplaceEmbeddedByPhysical<AbpAspNetCoreMvcUiBasicThemeModule>(Path.Combine(hostingEnvironment.ContentRootPath, string.Format("..{0}..{0}..{0}..{0}..{0}modules{0}basic-theme{0}src{0}Volo.Abp.AspNetCore.Mvc.UI.Theme.Basic", Path.DirectorySeparatorChar)));
                 options.FileSets.ReplaceEmbeddedByPhysical<AbpPermissionManagementWebModule>(Path.Combine(hostingEnvironment.ContentRootPath, string.Format("..{0}..{0}..{0}..{0}..{0}modules{0}permission-management{0}src{0}Volo.Abp.PermissionManagement.Web", Path.DirectorySeparatorChar)));
                 options.FileSets.ReplaceEmbeddedByPhysical<AbpIdentityWebModule>(Path.Combine(hostingEnvironment.ContentRootPath, string.Format("..{0}..{0}..{0}..{0}..{0}modules{0}identity{0}src{0}Volo.Abp.Identity.Web", Path.DirectorySeparatorChar)));
-                    //</TEMPLATE-REMOVE>
-                    options.FileSets.ReplaceEmbeddedByPhysical<MyProjectNameDomainSharedModule>(Path.Combine(hostingEnvironment.ContentRootPath, string.Format("..{0}..{0}src{0}MyCompanyName.MyProjectName.Domain", Path.DirectorySeparatorChar)));
+                //</TEMPLATE-REMOVE>
+                options.FileSets.ReplaceEmbeddedByPhysical<MyProjectNameDomainSharedModule>(Path.Combine(hostingEnvironment.ContentRootPath, string.Format("..{0}..{0}src{0}MyCompanyName.MyProjectName.Domain", Path.DirectorySeparatorChar)));
                 options.FileSets.ReplaceEmbeddedByPhysical<MyProjectNameApplicationContractsModule>(Path.Combine(hostingEnvironment.ContentRootPath, string.Format("..{0}..{0}src{0}MyCompanyName.MyProjectName.Application.Contracts", Path.DirectorySeparatorChar)));
                 options.FileSets.ReplaceEmbeddedByPhysical<MyProjectNameWebModule>(Path.Combine(hostingEnvironment.ContentRootPath, string.Format("..{0}..{0}src{0}MyCompanyName.MyProjectName.Web", Path.DirectorySeparatorChar)));
             });
