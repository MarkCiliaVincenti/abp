{
  "version": "1.0.0",
  "name": "my-app",
  "private": true,
  "dependencies": {
<<<<<<< HEAD
    "@abp/aspnetcore.mvc.ui.theme.basic": "~7.4.4"
=======
    "@abp/aspnetcore.mvc.ui.theme.basic": "~8.0.0-rc.3"
>>>>>>> 7c20e60a
  }
}<|MERGE_RESOLUTION|>--- conflicted
+++ resolved
@@ -3,10 +3,6 @@
   "name": "my-app",
   "private": true,
   "dependencies": {
-<<<<<<< HEAD
-    "@abp/aspnetcore.mvc.ui.theme.basic": "~7.4.4"
-=======
     "@abp/aspnetcore.mvc.ui.theme.basic": "~8.0.0-rc.3"
->>>>>>> 7c20e60a
   }
 }