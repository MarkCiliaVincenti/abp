--- conflicted
+++ resolved
@@ -3,12 +3,7 @@
   "name": "my-app",
   "private": true,
   "dependencies": {
-<<<<<<< HEAD
-    "@abp/aspnetcore.mvc.ui.theme.basic": "~8.0.6",
-    "@abp/aspnetcore.components.server.basictheme": "~8.0.6"
-=======
     "@abp/aspnetcore.mvc.ui.theme.basic": "~8.1.3",
     "@abp/aspnetcore.components.server.basictheme": "~8.1.3"
->>>>>>> 36e1ee4d
   }
 }