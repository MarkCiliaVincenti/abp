<Project Sdk="Microsoft.NET.Sdk.Web">

    <Import Project="..\..\common.props" />

    <PropertyGroup>
        <TargetFramework>net6.0</TargetFramework>
        <AutoGenerateBindingRedirects>true</AutoGenerateBindingRedirects>
        <GenerateBindingRedirectsOutputType>true</GenerateBindingRedirectsOutputType>
        <GenerateRuntimeConfigurationFiles>true</GenerateRuntimeConfigurationFiles>
        <MvcRazorExcludeRefAssembliesFromPublish>false</MvcRazorExcludeRefAssembliesFromPublish>
        <PreserveCompilationReferences>true</PreserveCompilationReferences>
    </PropertyGroup>

    <ItemGroup>
<<<<<<< HEAD
        <PackageReference Include="Blazorise.Bootstrap5" Version="0.9.5-preview2.1" />
        <PackageReference Include="Blazorise.Icons.FontAwesome" Version="0.9.5-preview2.1" />
=======
        <PackageReference Include="Blazorise.Bootstrap" Version="0.9.4.6" />
        <PackageReference Include="Blazorise.Icons.FontAwesome" Version="0.9.4.6" />
>>>>>>> a82b3c1b
        <PackageReference Include="Serilog.AspNetCore" Version="4.1.0" />
        <PackageReference Include="Serilog.Sinks.Async" Version="1.5.0" />
        <PackageReference Include="Microsoft.EntityFrameworkCore.Tools" Version="6.0.0-rc.2.*" />
    </ItemGroup>

    <ItemGroup>
        <ProjectReference Include="..\..\src\MyCompanyName.MyProjectName.Application\MyCompanyName.MyProjectName.Application.csproj" />
        <ProjectReference Include="..\..\..\..\..\framework\src\Volo.Abp.EntityFrameworkCore.SqlServer\Volo.Abp.EntityFrameworkCore.SqlServer.csproj" />
        <ProjectReference Include="..\..\..\..\..\modules\basic-theme\src\Volo.Abp.AspNetCore.Mvc.UI.Theme.Basic\Volo.Abp.AspNetCore.Mvc.UI.Theme.Basic.csproj" />
        <ProjectReference Include="..\..\..\..\..\framework\src\Volo.Abp.Autofac\Volo.Abp.Autofac.csproj" />
        <ProjectReference Include="..\..\..\..\..\framework\src\Volo.Abp.Swashbuckle\Volo.Abp.Swashbuckle.csproj" />
        <ProjectReference Include="..\..\..\..\..\framework\src\Volo.Abp.AspNetCore.Authentication.JwtBearer\Volo.Abp.AspNetCore.Authentication.JwtBearer.csproj" />
        <ProjectReference Include="..\..\..\..\..\framework\src\Volo.Abp.AspNetCore.Serilog\Volo.Abp.AspNetCore.Serilog.csproj" />
        <ProjectReference Include="..\..\..\..\..\modules\basic-theme\src\Volo.Abp.AspNetCore.Components.Server.BasicTheme\Volo.Abp.AspNetCore.Components.Server.BasicTheme.csproj" />
        <ProjectReference Include="..\..\..\..\..\modules\audit-logging\src\Volo.Abp.AuditLogging.EntityFrameworkCore\Volo.Abp.AuditLogging.EntityFrameworkCore.csproj" />
        <ProjectReference Include="..\..\..\..\..\modules\account\src\Volo.Abp.Account.Web.IdentityServer\Volo.Abp.Account.Web.IdentityServer.csproj" />
        <ProjectReference Include="..\..\..\..\..\modules\account\src\Volo.Abp.Account.Application\Volo.Abp.Account.Application.csproj" />
        <ProjectReference Include="..\..\..\..\..\modules\feature-management\src\Volo.Abp.FeatureManagement.EntityFrameworkCore\Volo.Abp.FeatureManagement.EntityFrameworkCore.csproj" />
        <ProjectReference Include="..\..\..\..\..\modules\feature-management\src\Volo.Abp.FeatureManagement.Application\Volo.Abp.FeatureManagement.Application.csproj" />
        <ProjectReference Include="..\..\..\..\..\modules\identity\src\Volo.Abp.Identity.Blazor.Server\Volo.Abp.Identity.Blazor.Server.csproj" />
        <ProjectReference Include="..\..\..\..\..\modules\identity\src\Volo.Abp.Identity.EntityFrameworkCore\Volo.Abp.Identity.EntityFrameworkCore.csproj" />
        <ProjectReference Include="..\..\..\..\..\modules\identity\src\Volo.Abp.Identity.Application\Volo.Abp.Identity.Application.csproj" />
        <ProjectReference Include="..\..\..\..\..\modules\tenant-management\src\Volo.Abp.TenantManagement.Blazor.Server\Volo.Abp.TenantManagement.Blazor.Server.csproj" />
        <ProjectReference Include="..\..\..\..\..\modules\tenant-management\src\Volo.Abp.TenantManagement.EntityFrameworkCore\Volo.Abp.TenantManagement.EntityFrameworkCore.csproj" />
        <ProjectReference Include="..\..\..\..\..\modules\tenant-management\src\Volo.Abp.TenantManagement.Application\Volo.Abp.TenantManagement.Application.csproj" />
        <ProjectReference Include="..\..\..\..\..\modules\setting-management\src\Volo.Abp.SettingManagement.Blazor.Server\Volo.Abp.SettingManagement.Blazor.Server.csproj" />
        <ProjectReference Include="..\..\..\..\..\modules\setting-management\src\Volo.Abp.SettingManagement.EntityFrameworkCore\Volo.Abp.SettingManagement.EntityFrameworkCore.csproj" />
        <ProjectReference Include="..\..\..\..\..\modules\setting-management\src\Volo.Abp.SettingManagement.Application\Volo.Abp.SettingManagement.Application.csproj" />
        <ProjectReference Include="..\..\..\..\..\modules\permission-management\src\Volo.Abp.PermissionManagement.Application\Volo.Abp.PermissionManagement.Application.csproj" />
        <ProjectReference Include="..\..\..\..\..\modules\permission-management\src\Volo.Abp.PermissionManagement.EntityFrameworkCore\Volo.Abp.PermissionManagement.EntityFrameworkCore.csproj" />
        <ProjectReference Include="..\..\src\MyCompanyName.MyProjectName.Blazor.Server\MyCompanyName.MyProjectName.Blazor.Server.csproj" />
        <ProjectReference Include="..\..\src\MyCompanyName.MyProjectName.EntityFrameworkCore\MyCompanyName.MyProjectName.EntityFrameworkCore.csproj" />
        <ProjectReference Include="..\..\src\MyCompanyName.MyProjectName.HttpApi\MyCompanyName.MyProjectName.HttpApi.csproj" />
        <ProjectReference Include="..\MyCompanyName.MyProjectName.Host.Shared\MyCompanyName.MyProjectName.Host.Shared.csproj" />
    </ItemGroup>

    <ItemGroup>
        <Compile Remove="Logs\**" />
        <Content Remove="Logs\**" />
        <EmbeddedResource Remove="Logs\**" />
        <None Remove="Logs\**" />
    </ItemGroup>

    <ItemGroup>
        <None Update="Pages\**\*.js">
            <CopyToOutputDirectory>Always</CopyToOutputDirectory>
        </None>
        <None Update="Pages\**\*.css">
            <CopyToOutputDirectory>Always</CopyToOutputDirectory>
        </None>
    </ItemGroup>

</Project><|MERGE_RESOLUTION|>--- conflicted
+++ resolved
@@ -12,13 +12,8 @@
     </PropertyGroup>
 
     <ItemGroup>
-<<<<<<< HEAD
         <PackageReference Include="Blazorise.Bootstrap5" Version="0.9.5-preview2.1" />
         <PackageReference Include="Blazorise.Icons.FontAwesome" Version="0.9.5-preview2.1" />
-=======
-        <PackageReference Include="Blazorise.Bootstrap" Version="0.9.4.6" />
-        <PackageReference Include="Blazorise.Icons.FontAwesome" Version="0.9.4.6" />
->>>>>>> a82b3c1b
         <PackageReference Include="Serilog.AspNetCore" Version="4.1.0" />
         <PackageReference Include="Serilog.Sinks.Async" Version="1.5.0" />
         <PackageReference Include="Microsoft.EntityFrameworkCore.Tools" Version="6.0.0-rc.2.*" />
