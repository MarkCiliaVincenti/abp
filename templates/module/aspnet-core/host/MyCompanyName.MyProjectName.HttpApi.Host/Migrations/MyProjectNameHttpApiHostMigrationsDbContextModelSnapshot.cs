﻿// <auto-generated />
using Microsoft.EntityFrameworkCore;
using Microsoft.EntityFrameworkCore.Infrastructure;
using Microsoft.EntityFrameworkCore.Metadata;
using Microsoft.EntityFrameworkCore.Storage.ValueConversion;
using MyCompanyName.MyProjectName.EntityFrameworkCore;
using Volo.Abp.EntityFrameworkCore;

#nullable disable

namespace MyCompanyName.MyProjectName.Migrations
{
    [DbContext(typeof(MyProjectNameHttpApiHostMigrationsDbContext))]
    partial class MyProjectNameHttpApiHostMigrationsDbContextModelSnapshot : ModelSnapshot
    {
        protected override void BuildModel(ModelBuilder modelBuilder)
        {
#pragma warning disable 612, 618
            modelBuilder
                .HasAnnotation("_Abp_DatabaseProvider", EfCoreDatabaseProvider.SqlServer)
<<<<<<< HEAD
                .HasAnnotation("ProductVersion", "8.0.4")
=======
                .HasAnnotation("ProductVersion", "9.0.0-rc.1.24451.1")
>>>>>>> d845a363
                .HasAnnotation("Relational:MaxIdentifierLength", 128);

            SqlServerModelBuilderExtensions.UseIdentityColumns(modelBuilder);
#pragma warning restore 612, 618
        }
    }
}<|MERGE_RESOLUTION|>--- conflicted
+++ resolved
@@ -18,11 +18,7 @@
 #pragma warning disable 612, 618
             modelBuilder
                 .HasAnnotation("_Abp_DatabaseProvider", EfCoreDatabaseProvider.SqlServer)
-<<<<<<< HEAD
-                .HasAnnotation("ProductVersion", "8.0.4")
-=======
                 .HasAnnotation("ProductVersion", "9.0.0-rc.1.24451.1")
->>>>>>> d845a363
                 .HasAnnotation("Relational:MaxIdentifierLength", 128);
 
             SqlServerModelBuilderExtensions.UseIdentityColumns(modelBuilder);
