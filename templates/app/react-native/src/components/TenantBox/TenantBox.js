import i18n from 'i18n-js';
import { Box, Button, FormControl, Input, Text } from 'native-base';
import PropTypes from 'prop-types';
import React, { forwardRef, useState } from 'react';
import { Alert, StyleSheet, View } from 'react-native';
import { getTenant } from '../../api/AccountAPI';
import PersistentStorageActions from '../../store/actions/PersistentStorageActions';
import { createTenantSelector } from '../../store/selectors/PersistentStorageSelectors';
import { connectToRedux } from '../../utils/ReduxConnect';

function TenantBox({
  tenant = {},
  setTenant,
  showTenantSelection,
  toggleTenantSelection,
}) {
  const [tenantName, setTenantName] = useState(tenant.name);

  const findTenant = () => {
    if (!tenantName) {
      setTenant({});
      toggleTenantSelection();
      return;
    }

    getTenant(tenantName).then(({ success, ...data }) => {
      if (!success) {
        Alert.alert(
          i18n.t('AbpUi::Error'),
          i18n.t('AbpUiMultiTenancy::GivenTenantIsNotAvailable', {
            0: tenantName,
          }),
          [{ text: i18n.t('AbpUi::Ok') }]
        );
        return;
      }
      setTenant(data);
      toggleTenantSelection();
    });
  };

  return (
    <>
<<<<<<< HEAD
      <Segment style={styles.container}>
        <View>
          <Text style={styles.title}>{i18n.t('AbpUiMultiTenancy::Tenant')}</Text>
          <Text style={styles.tenant}>
            {tenant.name ? tenant.name : i18n.t('AbpUiMultiTenancy::NotSelected')}
          </Text>
        </View>
        <Button
          style={{ ...styles.switchButton, display: !showTenantSelection ? 'flex' : 'none' }}
          onPress={() => toggleTenantSelection()}>
          <Text style={{ color: '#fff' }}>{i18n.t('AbpUiMultiTenancy::Switch')}</Text>
=======
      <Box
        mb="5"
        px="4"
        w={{
          base: '100%',
        }}
        style={{ flexDirection: 'row' }}
      >
        <View style={{ flex: 1 }}>
          <Text style={styles.title}>
            {i18n.t('AbpUiMultiTenancy::Tenant')}
          </Text>
          <Text style={styles.tenant}>
            {tenant.name
              ? tenant.name
              : i18n.t('AbpUiMultiTenancy::NotSelected')}
          </Text>
        </View>
        <Button
          style={{
            display: !showTenantSelection ? 'flex' : 'none',
          }}
          onPress={() => toggleTenantSelection()}
        >
            {i18n.t('AbpUiMultiTenancy::Switch')}
>>>>>>> 76689a3e
        </Button>
      </Box>
      {showTenantSelection ? (
<<<<<<< HEAD
        <Content px20 style={{ flex: 1 }}>
          <InputGroup abpInputGroup>
            <Label abpLabel>{i18n.t('AbpUiMultiTenancy::Name')}</Label>
            <Input abpInput value={tenantName} onChangeText={setTenantName} autoCapitalize = 'none'/>
          </InputGroup>
          <Text style={styles.hint}>{i18n.t('AbpUiMultiTenancy::SwitchTenantHint')}</Text>
          <View style={{ flexDirection: 'row', justifyContent: 'space-between' }}>
            <Button abpButton light style={styles.button} onPress={() => toggleTenantSelection()}>
              <Text>{i18n.t('AbpAccount::Cancel')}</Text>
            </Button>
            <Button abpButton style={styles.button} onPress={() => findTenant()}>
              <Text>{i18n.t('AbpAccount::Save')}</Text>
=======
        <Box
          px="3"
          w={{
            base: '100%',
          }}
        >
          <FormControl my="2" width={350}>
            <FormControl.Label>
              {i18n.t('AbpUiMultiTenancy::Name')}
            </FormControl.Label>
            <Input
              autoCapitalize="none"
              value={tenantName}
              onChangeText={setTenantName}
            />
          </FormControl>
          <Text style={styles.hint}>
            {i18n.t('AbpUiMultiTenancy::SwitchTenantHint')}
          </Text>
          <View
            style={{ flexDirection: 'row', justifyContent: 'space-between' }}
          >
            <Button
              style={styles.button}
              onPress={() => toggleTenantSelection()}
              variant="outline"
            >
              {i18n.t('AbpAccount::Cancel')}
            </Button>
            <Button style={styles.button} onPress={() => findTenant()}>
              {i18n.t('AbpAccount::Save')}
>>>>>>> 76689a3e
            </Button>
          </View>
        </Box>
      ) : null}
    </>
  );
}

TenantBox.propTypes = {
  setTenant: PropTypes.func.isRequired,
  showTenantSelection: PropTypes.bool.isRequired,
  toggleTenantSelection: PropTypes.func.isRequired,
  tenant: PropTypes.object.isRequired,
};

const styles = StyleSheet.create({
  button: { marginTop: 20, width: '49%' },

  tenant: { color: '#777' },
  title: {
    marginRight: 10,
    fontSize: 13,
    fontWeight: '600',
    textTransform: 'uppercase',
  },
  hint: { color: '#bbb', textAlign: 'left' },
});

const Forwarded = forwardRef((props, ref) => (
  <TenantBox {...props} forwardedRef={ref} />
));

export default connectToRedux({
  component: Forwarded,
  dispatchProps: {
    setTenant: PersistentStorageActions.setTenant,
  },
  stateProps: (state) => ({
    tenant: createTenantSelector()(state),
  }),
});<|MERGE_RESOLUTION|>--- conflicted
+++ resolved
@@ -41,19 +41,6 @@
 
   return (
     <>
-<<<<<<< HEAD
-      <Segment style={styles.container}>
-        <View>
-          <Text style={styles.title}>{i18n.t('AbpUiMultiTenancy::Tenant')}</Text>
-          <Text style={styles.tenant}>
-            {tenant.name ? tenant.name : i18n.t('AbpUiMultiTenancy::NotSelected')}
-          </Text>
-        </View>
-        <Button
-          style={{ ...styles.switchButton, display: !showTenantSelection ? 'flex' : 'none' }}
-          onPress={() => toggleTenantSelection()}>
-          <Text style={{ color: '#fff' }}>{i18n.t('AbpUiMultiTenancy::Switch')}</Text>
-=======
       <Box
         mb="5"
         px="4"
@@ -79,24 +66,9 @@
           onPress={() => toggleTenantSelection()}
         >
             {i18n.t('AbpUiMultiTenancy::Switch')}
->>>>>>> 76689a3e
         </Button>
       </Box>
       {showTenantSelection ? (
-<<<<<<< HEAD
-        <Content px20 style={{ flex: 1 }}>
-          <InputGroup abpInputGroup>
-            <Label abpLabel>{i18n.t('AbpUiMultiTenancy::Name')}</Label>
-            <Input abpInput value={tenantName} onChangeText={setTenantName} autoCapitalize = 'none'/>
-          </InputGroup>
-          <Text style={styles.hint}>{i18n.t('AbpUiMultiTenancy::SwitchTenantHint')}</Text>
-          <View style={{ flexDirection: 'row', justifyContent: 'space-between' }}>
-            <Button abpButton light style={styles.button} onPress={() => toggleTenantSelection()}>
-              <Text>{i18n.t('AbpAccount::Cancel')}</Text>
-            </Button>
-            <Button abpButton style={styles.button} onPress={() => findTenant()}>
-              <Text>{i18n.t('AbpAccount::Save')}</Text>
-=======
         <Box
           px="3"
           w={{
@@ -128,7 +100,6 @@
             </Button>
             <Button style={styles.button} onPress={() => findTenant()}>
               {i18n.t('AbpAccount::Save')}
->>>>>>> 76689a3e
             </Button>
           </View>
         </Box>
