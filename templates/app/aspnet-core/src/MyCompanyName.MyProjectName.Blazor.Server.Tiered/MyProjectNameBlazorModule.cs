--- conflicted
+++ resolved
@@ -1,4 +1,4 @@
-﻿using System;
+﻿﻿using System;
 using System.IO;
 using System.Net.Http;
 using Blazorise.Bootstrap5;
@@ -52,7 +52,6 @@
 
 [DependsOn(
     typeof(MyProjectNameHttpApiClientModule),
-    typeof(MyProjectNameHttpApiModule),
     typeof(AbpCachingStackExchangeRedisModule),
     typeof(AbpAspNetCoreMvcClientModule),
     typeof(AbpAspNetCoreAuthenticationOpenIdConnectModule),
@@ -68,26 +67,7 @@
    )]
 public class MyProjectNameBlazorModule : AbpModule
 {
-<<<<<<< HEAD
-    [DependsOn(
-        typeof(MyProjectNameHttpApiClientModule),
-        typeof(AbpCachingStackExchangeRedisModule),
-        typeof(AbpAspNetCoreMvcClientModule),
-        typeof(AbpAspNetCoreAuthenticationOpenIdConnectModule),
-        typeof(AbpHttpClientIdentityModelWebModule),
-        typeof(AbpAspNetCoreMvcUiBasicThemeModule),
-        typeof(AbpAutofacModule),
-        typeof(AbpSwashbuckleModule),
-        typeof(AbpAspNetCoreSerilogModule),
-        typeof(AbpAspNetCoreComponentsServerBasicThemeModule),
-        typeof(AbpIdentityBlazorServerModule),
-        typeof(AbpTenantManagementBlazorServerModule),
-        typeof(AbpSettingManagementBlazorServerModule)
-       )]
-    public class MyProjectNameBlazorModule : AbpModule
-=======
     public override void PreConfigureServices(ServiceConfigurationContext context)
->>>>>>> 18e4503f
     {
         context.Services.PreConfigure<AbpMvcDataAnnotationsLocalizationOptions>(options =>
         {
