{
  "version": "1.0.0",
  "name": "my-app",
  "private": true,
  "dependencies": {
<<<<<<< HEAD
    "@abp/aspnetcore.mvc.ui.theme.basic": "^4.4.4",
    "@abp/aspnetcore.components.server.basictheme": "^4.4.4"
=======
    "@abp/aspnetcore.mvc.ui.theme.basic": "^5.0.0-beta.3",
    "@abp/aspnetcore.components.server.basictheme": "^5.0.0-beta.3"
>>>>>>> 6051fd4e
  }
}<|MERGE_RESOLUTION|>--- conflicted
+++ resolved
@@ -3,12 +3,7 @@
   "name": "my-app",
   "private": true,
   "dependencies": {
-<<<<<<< HEAD
-    "@abp/aspnetcore.mvc.ui.theme.basic": "^4.4.4",
-    "@abp/aspnetcore.components.server.basictheme": "^4.4.4"
-=======
     "@abp/aspnetcore.mvc.ui.theme.basic": "^5.0.0-beta.3",
     "@abp/aspnetcore.components.server.basictheme": "^5.0.0-beta.3"
->>>>>>> 6051fd4e
   }
 }