--- conflicted
+++ resolved
@@ -1,13 +1,4 @@
 {
-<<<<<<< HEAD
-  "version": "1.0.0",
-  "name": "my-app",
-  "private": true,
-  "dependencies": {
-    "@abp/aspnetcore.mvc.ui.theme.basic": "^5.3.5",
-    "@abp/aspnetcore.components.server.basictheme": "^5.3.5"
-  }
-=======
     "version": "1.0.0",
     "name": "my-app",
     "private": true,
@@ -15,5 +6,4 @@
         "@abp/aspnetcore.mvc.ui.theme.leptonxlite": "~1.0.0",
         "@abp/aspnetcore.components.server.leptonxlitetheme": "~1.0.0"
     }
->>>>>>> 82984494
 }