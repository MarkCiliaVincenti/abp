--- conflicted
+++ resolved
@@ -34,12 +34,7 @@
   <ItemGroup>
     <PackageReference Include="Serilog.AspNetCore" Version="3.2.0" />
     <PackageReference Include="Serilog.Sinks.Async" Version="1.4.0" />
-<<<<<<< HEAD
-    <PackageReference Include="Swashbuckle.AspNetCore" Version="5.5.1" />
     <PackageReference Include="Microsoft.EntityFrameworkCore.Tools" Version="5.0.0-rc.2.*" />
-=======
-    <PackageReference Include="Microsoft.EntityFrameworkCore.Tools" Version="3.1.8" />
->>>>>>> 4dbc60a3
   </ItemGroup>
 
   <ItemGroup>
