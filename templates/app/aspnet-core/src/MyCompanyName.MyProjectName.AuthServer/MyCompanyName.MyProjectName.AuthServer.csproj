<Project Sdk="Microsoft.NET.Sdk.Web">

  <Import Project="..\..\common.props" />

  <PropertyGroup>
    <TargetFramework>net8.0</TargetFramework>
    <Nullable>enable</Nullable>
    <RootNamespace>MyCompanyName.MyProjectName</RootNamespace>
    <AssetTargetFallback>$(AssetTargetFallback);portable-net45+win8+wp8+wpa81;</AssetTargetFallback>
    <AutoGenerateBindingRedirects>true</AutoGenerateBindingRedirects>
    <GenerateBindingRedirectsOutputType>true</GenerateBindingRedirectsOutputType>
    <GenerateRuntimeConfigurationFiles>true</GenerateRuntimeConfigurationFiles>
    <MvcRazorExcludeRefAssembliesFromPublish>false</MvcRazorExcludeRefAssembliesFromPublish>
    <PreserveCompilationReferences>true</PreserveCompilationReferences>
    <UserSecretsId>MyCompanyName.MyProjectName-4681b4fd-151f-4221-84a4-929d86723e4c</UserSecretsId>
  </PropertyGroup>

  <ItemGroup>
    <Compile Remove="Logs\**" />
    <Content Remove="Logs\**" />
    <EmbeddedResource Remove="Logs\**" />
    <None Remove="Logs\**" />
  </ItemGroup>

  <ItemGroup>
    <None Update="Pages\**\*.js">
      <CopyToOutputDirectory>Always</CopyToOutputDirectory>
    </None>
    <None Update="Pages\**\*.css">
      <CopyToOutputDirectory>Always</CopyToOutputDirectory>
    </None>
  </ItemGroup>

  <ItemGroup Condition="Exists('./openiddict.pfx')">
    <None Remove="openiddict.pfx" />
    <EmbeddedResource Include="openiddict.pfx">
      <CopyToOutputDirectory>Always</CopyToOutputDirectory>
    </EmbeddedResource>
  </ItemGroup>

  <ItemGroup>
    <PackageReference Include="Serilog.AspNetCore" Version="8.0.0" />
    <PackageReference Include="Serilog.Sinks.Async" Version="1.5.0" />
<<<<<<< HEAD
    <PackageReference Include="Microsoft.AspNetCore.DataProtection.StackExchangeRedis" Version="7.0.14" />
=======
    <PackageReference Include="Microsoft.AspNetCore.DataProtection.StackExchangeRedis" Version="8.0.0" />
>>>>>>> 8384446c
    <PackageReference Include="DistributedLock.Redis" Version="1.0.2" />
  </ItemGroup>

  <ItemGroup>
    <!-- <TEMPLATE-REMOVE> -->
    <ProjectReference Include="..\..\..\..\..\framework\src\Volo.Abp.AspNetCore.Mvc.UI.MultiTenancy\Volo.Abp.AspNetCore.Mvc.UI.MultiTenancy.csproj" />
    <ProjectReference Include="..\..\..\..\..\framework\src\Volo.Abp.AspNetCore.Mvc.UI.Theme.Shared\Volo.Abp.AspNetCore.Mvc.UI.Theme.Shared.csproj" />
    <ProjectReference Include="..\..\..\..\..\framework\src\Volo.Abp.AutoMapper\Volo.Abp.AutoMapper.csproj" />
    <!-- </TEMPLATE-REMOVE> -->
    <PackageReference Include="Volo.Abp.AspNetCore.Mvc.UI.Theme.LeptonXLite" Version="3.0.*-*" />
  </ItemGroup>

  <ItemGroup>
    <ProjectReference Include="..\..\..\..\..\framework\src\Volo.Abp.Autofac\Volo.Abp.Autofac.csproj" />
    <ProjectReference Include="..\..\..\..\..\framework\src\Volo.Abp.Caching.StackExchangeRedis\Volo.Abp.Caching.StackExchangeRedis.csproj" />
    <ProjectReference Include="..\..\..\..\..\framework\src\Volo.Abp.DistributedLocking\Volo.Abp.DistributedLocking.csproj" />
    <ProjectReference Include="..\..\..\..\..\framework\src\Volo.Abp.AspNetCore.Serilog\Volo.Abp.AspNetCore.Serilog.csproj" />
    <ProjectReference Include="..\..\..\..\..\modules\account\src\Volo.Abp.Account.Web.OpenIddict\Volo.Abp.Account.Web.OpenIddict.csproj" />
    <ProjectReference Include="..\..\..\..\..\modules\account\src\Volo.Abp.Account.Application\Volo.Abp.Account.Application.csproj" />
    <ProjectReference Include="..\..\..\..\..\modules\account\src\Volo.Abp.Account.HttpApi\Volo.Abp.Account.HttpApi.csproj" />
    <ProjectReference Include="..\MyCompanyName.MyProjectName.EntityFrameworkCore\MyCompanyName.MyProjectName.EntityFrameworkCore.csproj" />
  </ItemGroup>

</Project><|MERGE_RESOLUTION|>--- conflicted
+++ resolved
@@ -41,11 +41,7 @@
   <ItemGroup>
     <PackageReference Include="Serilog.AspNetCore" Version="8.0.0" />
     <PackageReference Include="Serilog.Sinks.Async" Version="1.5.0" />
-<<<<<<< HEAD
-    <PackageReference Include="Microsoft.AspNetCore.DataProtection.StackExchangeRedis" Version="7.0.14" />
-=======
     <PackageReference Include="Microsoft.AspNetCore.DataProtection.StackExchangeRedis" Version="8.0.0" />
->>>>>>> 8384446c
     <PackageReference Include="DistributedLock.Redis" Version="1.0.2" />
   </ItemGroup>
 
