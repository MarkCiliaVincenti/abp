{
<<<<<<< HEAD
    "version": "1.0.0",
    "name": "my-app",
    "private": true,
    "dependencies": {
        "@abp/aspnetcore.mvc.ui.theme.leptonxlite": "~1.0.0-rc.7"
    }
=======
  "version": "1.0.0",
  "name": "my-app",
  "private": true,
  "dependencies": {
    "@abp/aspnetcore.mvc.ui.theme.leptonxlite": "~2.0.0-preview20220912"
  }
>>>>>>> 3c25e01f
}<|MERGE_RESOLUTION|>--- conflicted
+++ resolved
@@ -1,17 +1,8 @@
 {
-<<<<<<< HEAD
-    "version": "1.0.0",
-    "name": "my-app",
-    "private": true,
-    "dependencies": {
-        "@abp/aspnetcore.mvc.ui.theme.leptonxlite": "~1.0.0-rc.7"
-    }
-=======
   "version": "1.0.0",
   "name": "my-app",
   "private": true,
   "dependencies": {
     "@abp/aspnetcore.mvc.ui.theme.leptonxlite": "~2.0.0-preview20220912"
   }
->>>>>>> 3c25e01f
 }