--- conflicted
+++ resolved
@@ -1,17 +1,8 @@
 {
-<<<<<<< HEAD
-  "version": "1.0.0",
-  "name": "my-app",
-  "private": true,
-  "dependencies": {
-    "@abp/aspnetcore.mvc.ui.theme.basic": "^5.3.5"
-  }
-=======
     "version": "1.0.0",
     "name": "my-app",
     "private": true,
     "dependencies": {
         "@abp/aspnetcore.mvc.ui.theme.leptonxlite": "~1.0.0"
     }
->>>>>>> 82984494
 }