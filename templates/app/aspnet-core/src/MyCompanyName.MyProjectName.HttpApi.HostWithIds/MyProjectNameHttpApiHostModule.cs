using System;
using System.Collections.Generic;
using System.IO;
using System.Linq;
using Microsoft.AspNetCore.Builder;
using Microsoft.AspNetCore.Cors;
using Microsoft.AspNetCore.Extensions.DependencyInjection;
using Microsoft.Extensions.Configuration;
using Microsoft.Extensions.DependencyInjection;
using Microsoft.Extensions.Hosting;
using MyCompanyName.MyProjectName.EntityFrameworkCore;
using MyCompanyName.MyProjectName.MultiTenancy;
using Volo.Abp.AspNetCore.Mvc.UI.Theme.LeptonXLite;
using Volo.Abp.AspNetCore.Mvc.UI.Theme.LeptonXLite.Bundling;
using Microsoft.OpenApi.Models;
using Volo.Abp;
using Volo.Abp.Account;
using Volo.Abp.Account.Web;
using Volo.Abp.AspNetCore.MultiTenancy;
using Volo.Abp.AspNetCore.Mvc;
using Volo.Abp.AspNetCore.Mvc.UI.Bundling;
using Volo.Abp.AspNetCore.Mvc.UI.Theme.Shared;
using Volo.Abp.AspNetCore.Serilog;
using Volo.Abp.Autofac;
using Volo.Abp.Localization;
using Volo.Abp.Modularity;
using Volo.Abp.Swashbuckle;
using Volo.Abp.UI.Navigation.Urls;
using Volo.Abp.VirtualFileSystem;

namespace MyCompanyName.MyProjectName;

[DependsOn(
    typeof(MyProjectNameHttpApiModule),
    typeof(AbpAutofacModule),
    typeof(AbpAspNetCoreMultiTenancyModule),
    typeof(MyProjectNameApplicationModule),
    typeof(MyProjectNameEntityFrameworkCoreModule),
    typeof(AbpAspNetCoreMvcUiLeptonXLiteThemeModule),
    typeof(AbpAccountWebOpenIddictModule),
    typeof(AbpAspNetCoreSerilogModule),
    typeof(AbpSwashbuckleModule)
)]
public class MyProjectNameHttpApiHostModule : AbpModule
{
    public override void PreConfigureServices(ServiceConfigurationContext context)
    {
        PreConfigure<OpenIddictBuilder>(builder =>
        {
            builder.AddValidation(options =>
            {
                options.AddAudiences("MyProjectName");
                options.UseLocalServer();
                options.UseAspNetCore();
            });
        });
    }

    public override void ConfigureServices(ServiceConfigurationContext context)
    {
        var configuration = context.Services.GetConfiguration();
        var hostingEnvironment = context.Services.GetHostingEnvironment();

        ConfigureBundles();
        ConfigureUrls(configuration);
        ConfigureConventionalControllers();
        ConfigureLocalization();
        ConfigureVirtualFileSystem(context);
        ConfigureCors(context, configuration);
        ConfigureSwaggerServices(context, configuration);
    }

    private void ConfigureBundles()
    {
        Configure<AbpBundlingOptions>(options =>
        {
            options.StyleBundles.Configure(
                LeptonXLiteThemeBundles.Styles.Global,
                bundle =>
                {
                    bundle.AddFiles("/global-styles.css");
                }
            );
        });
    }

    private void ConfigureUrls(IConfiguration configuration)
    {
        Configure<AppUrlOptions>(options =>
        {
            options.Applications["MVC"].RootUrl = configuration["App:SelfUrl"];
            options.RedirectAllowedUrls.AddRange(configuration["App:RedirectAllowedUrls"].Split(','));

            options.Applications["Angular"].RootUrl = configuration["App:ClientUrl"];
            options.Applications["Angular"].Urls[AccountUrlNames.PasswordReset] = "account/reset-password";
        });
    }

    private void ConfigureVirtualFileSystem(ServiceConfigurationContext context)
    {
        var hostingEnvironment = context.Services.GetHostingEnvironment();

        if (hostingEnvironment.IsDevelopment())
        {
            Configure<AbpVirtualFileSystemOptions>(options =>
            {
                options.FileSets.ReplaceEmbeddedByPhysical<MyProjectNameDomainSharedModule>(
                    Path.Combine(hostingEnvironment.ContentRootPath,
                        $"..{Path.DirectorySeparatorChar}MyCompanyName.MyProjectName.Domain.Shared"));
                options.FileSets.ReplaceEmbeddedByPhysical<MyProjectNameDomainModule>(
                    Path.Combine(hostingEnvironment.ContentRootPath,
                        $"..{Path.DirectorySeparatorChar}MyCompanyName.MyProjectName.Domain"));
                options.FileSets.ReplaceEmbeddedByPhysical<MyProjectNameApplicationContractsModule>(
                    Path.Combine(hostingEnvironment.ContentRootPath,
                        $"..{Path.DirectorySeparatorChar}MyCompanyName.MyProjectName.Application.Contracts"));
                options.FileSets.ReplaceEmbeddedByPhysical<MyProjectNameApplicationModule>(
                    Path.Combine(hostingEnvironment.ContentRootPath,
                        $"..{Path.DirectorySeparatorChar}MyCompanyName.MyProjectName.Application"));
            });
        }
    }

    private void ConfigureConventionalControllers()
    {
        Configure<AbpAspNetCoreMvcOptions>(options =>
        {
            options.ConventionalControllers.Create(typeof(MyProjectNameApplicationModule).Assembly);
        });
    }

<<<<<<< HEAD
    private void ConfigureAuthentication(ServiceConfigurationContext context, IConfiguration configuration)
    {
        context.Services.AddAuthentication()
            .AddJwtBearer(options =>
            {
                options.Authority = configuration["AuthServer:Authority"];
                options.RequireHttpsMetadata = Convert.ToBoolean(configuration["AuthServer:RequireHttpsMetadata"]);
                options.Audience = "MyProjectName";
                options.BackchannelHttpHandler = new HttpClientHandler
                {
                    ServerCertificateCustomValidationCallback =
                        HttpClientHandler.DangerousAcceptAnyServerCertificateValidator
                };
            });

        context.Services.ForwardIdentityAuthenticationForBearer();
    }

=======
>>>>>>> f87eba68
    private static void ConfigureSwaggerServices(ServiceConfigurationContext context, IConfiguration configuration)
    {
        context.Services.AddAbpSwaggerGenWithOAuth(
            configuration["AuthServer:Authority"],
            new Dictionary<string, string>
            {
                    {"MyProjectName", "MyProjectName API"}
            },
            options =>
            {
                options.SwaggerDoc("v1", new OpenApiInfo { Title = "MyProjectName API", Version = "v1" });
                options.DocInclusionPredicate((docName, description) => true);
                options.CustomSchemaIds(type => type.FullName);
            });
    }

    private void ConfigureLocalization()
    {
        Configure<AbpLocalizationOptions>(options =>
        {
            options.Languages.Add(new LanguageInfo("ar", "ar", "العربية"));
            options.Languages.Add(new LanguageInfo("cs", "cs", "Čeština"));
            options.Languages.Add(new LanguageInfo("en", "en", "English"));
            options.Languages.Add(new LanguageInfo("en-GB", "en-GB", "English (UK)"));
            options.Languages.Add(new LanguageInfo("fi", "fi", "Finnish"));
            options.Languages.Add(new LanguageInfo("fr", "fr", "Français"));
            options.Languages.Add(new LanguageInfo("hi", "hi", "Hindi", "in"));
            options.Languages.Add(new LanguageInfo("is", "is", "Icelandic", "is"));
            options.Languages.Add(new LanguageInfo("it", "it", "Italiano", "it"));
            options.Languages.Add(new LanguageInfo("hu", "hu", "Magyar"));
            options.Languages.Add(new LanguageInfo("pt-BR", "pt-BR", "Português"));
            options.Languages.Add(new LanguageInfo("ro-RO", "ro-RO", "Română"));
            options.Languages.Add(new LanguageInfo("ru", "ru", "Русский"));
            options.Languages.Add(new LanguageInfo("sk", "sk", "Slovak"));
            options.Languages.Add(new LanguageInfo("tr", "tr", "Türkçe"));
            options.Languages.Add(new LanguageInfo("zh-Hans", "zh-Hans", "简体中文"));
            options.Languages.Add(new LanguageInfo("zh-Hant", "zh-Hant", "繁體中文"));
            options.Languages.Add(new LanguageInfo("de-DE", "de-DE", "Deutsch", "de"));
            options.Languages.Add(new LanguageInfo("es", "es", "Español", "es"));
            options.Languages.Add(new LanguageInfo("el", "el", "Ελληνικά"));
        });
    }

    private void ConfigureCors(ServiceConfigurationContext context, IConfiguration configuration)
    {
        context.Services.AddCors(options =>
        {
            options.AddDefaultPolicy(builder =>
               {
                builder
                    .WithOrigins(
                        configuration["App:CorsOrigins"]
                            .Split(",", StringSplitOptions.RemoveEmptyEntries)
                            .Select(o => o.RemovePostFix("/"))
                            .ToArray()
                    )
                    .WithAbpExposedHeaders()
                    .SetIsOriginAllowedToAllowWildcardSubdomains()
                    .AllowAnyHeader()
                    .AllowAnyMethod()
                    .AllowCredentials();
            });
        });
    }

    public override void OnApplicationInitialization(ApplicationInitializationContext context)
    {
        var app = context.GetApplicationBuilder();
        var env = context.GetEnvironment();

        if (env.IsDevelopment())
        {
            app.UseDeveloperExceptionPage();
        }

        app.UseAbpRequestLocalization();

        if (!env.IsDevelopment())
        {
            app.UseErrorPage();
        }

        app.UseCorrelationId();
        app.UseStaticFiles();
        app.UseRouting();
        app.UseCors();
        app.UseAuthentication();
        app.UseAbpOpenIddictValidation();

        if (MultiTenancyConsts.IsEnabled)
        {
            app.UseMultiTenancy();
        }

        app.UseUnitOfWork();
        app.UseAuthorization();

        app.UseSwagger();
        app.UseAbpSwaggerUI(c =>
        {
            c.SwaggerEndpoint("/swagger/v1/swagger.json", "MyProjectName API");

            var configuration = context.ServiceProvider.GetRequiredService<IConfiguration>();
            c.OAuthClientId(configuration["AuthServer:SwaggerClientId"]);
            c.OAuthScopes("MyProjectName");
        });

        app.UseAuditing();
        app.UseAbpSerilogEnrichers();
        app.UseConfiguredEndpoints();
    }
}<|MERGE_RESOLUTION|>--- conflicted
+++ resolved
@@ -128,27 +128,6 @@
         });
     }
 
-<<<<<<< HEAD
-    private void ConfigureAuthentication(ServiceConfigurationContext context, IConfiguration configuration)
-    {
-        context.Services.AddAuthentication()
-            .AddJwtBearer(options =>
-            {
-                options.Authority = configuration["AuthServer:Authority"];
-                options.RequireHttpsMetadata = Convert.ToBoolean(configuration["AuthServer:RequireHttpsMetadata"]);
-                options.Audience = "MyProjectName";
-                options.BackchannelHttpHandler = new HttpClientHandler
-                {
-                    ServerCertificateCustomValidationCallback =
-                        HttpClientHandler.DangerousAcceptAnyServerCertificateValidator
-                };
-            });
-
-        context.Services.ForwardIdentityAuthenticationForBearer();
-    }
-
-=======
->>>>>>> f87eba68
     private static void ConfigureSwaggerServices(ServiceConfigurationContext context, IConfiguration configuration)
     {
         context.Services.AddAbpSwaggerGenWithOAuth(
