{
  "version": "1.0.0",
  "name": "my-app-identityserver",
  "private": true,
  "dependencies": {
<<<<<<< HEAD
    "@abp/aspnetcore.mvc.ui.theme.basic": "^5.0.2"
=======
    "@abp/aspnetcore.mvc.ui.theme.basic": "^5.1.1"
>>>>>>> f129afd2
  }
}<|MERGE_RESOLUTION|>--- conflicted
+++ resolved
@@ -3,10 +3,6 @@
   "name": "my-app-identityserver",
   "private": true,
   "dependencies": {
-<<<<<<< HEAD
-    "@abp/aspnetcore.mvc.ui.theme.basic": "^5.0.2"
-=======
     "@abp/aspnetcore.mvc.ui.theme.basic": "^5.1.1"
->>>>>>> f129afd2
   }
 }