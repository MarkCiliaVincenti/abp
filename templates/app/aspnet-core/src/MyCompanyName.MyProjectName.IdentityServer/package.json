--- conflicted
+++ resolved
@@ -3,10 +3,6 @@
   "name": "my-app-identityserver",
   "private": true,
   "dependencies": {
-<<<<<<< HEAD
-    "@abp/aspnetcore.mvc.ui.theme.basic": "^4.1.2"
-=======
     "@abp/aspnetcore.mvc.ui.theme.basic": "^4.2.0"
->>>>>>> 14d55167
   }
 }