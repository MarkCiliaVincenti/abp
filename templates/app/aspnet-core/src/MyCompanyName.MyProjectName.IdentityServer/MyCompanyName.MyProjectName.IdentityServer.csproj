<Project Sdk="Microsoft.NET.Sdk.Web">

  <Import Project="..\..\common.props" />

  <PropertyGroup>
    <TargetFramework>net6.0</TargetFramework>
    <RootNamespace>MyCompanyName.MyProjectName</RootNamespace>
    <AssetTargetFallback>$(AssetTargetFallback);portable-net45+win8+wp8+wpa81;</AssetTargetFallback>
    <AutoGenerateBindingRedirects>true</AutoGenerateBindingRedirects>
    <GenerateBindingRedirectsOutputType>true</GenerateBindingRedirectsOutputType>
    <GenerateRuntimeConfigurationFiles>true</GenerateRuntimeConfigurationFiles>
    <MvcRazorExcludeRefAssembliesFromPublish>false</MvcRazorExcludeRefAssembliesFromPublish>
    <PreserveCompilationReferences>true</PreserveCompilationReferences>
    <UserSecretsId>MyCompanyName.MyProjectName-4681b4fd-151f-4221-84a4-929d86723e4c</UserSecretsId>
  </PropertyGroup>

  <ItemGroup>
    <Compile Remove="Logs\**" />
    <Content Remove="Logs\**" />
    <EmbeddedResource Remove="Logs\**" />
    <None Remove="Logs\**" />
  </ItemGroup>

  <ItemGroup>
    <None Update="Pages\**\*.js">
      <CopyToOutputDirectory>Always</CopyToOutputDirectory>
    </None>
    <None Update="Pages\**\*.css">
      <CopyToOutputDirectory>Always</CopyToOutputDirectory>
    </None>
  </ItemGroup>

  <ItemGroup>
    <PackageReference Include="Serilog.AspNetCore" Version="5.0.0" />
    <PackageReference Include="Serilog.Sinks.Async" Version="1.5.0" />
<<<<<<< HEAD
    <PackageReference Include="Microsoft.AspNetCore.DataProtection.StackExchangeRedis" Version="6.0.5" />
=======
    <PackageReference Include="Microsoft.AspNetCore.DataProtection.StackExchangeRedis" Version="6.0.0" />
    <PackageReference Include="OpenIddict.Validation.AspNetCore" Version="3.1.1" />
    <PackageReference Include="OpenIddict.Validation.ServerIntegration" Version="3.1.1" />
>>>>>>> 78d07f90
  </ItemGroup>

  <ItemGroup>
    <ProjectReference Include="..\..\..\..\..\framework\src\Volo.Abp.Autofac\Volo.Abp.Autofac.csproj" />
    <ProjectReference Include="..\..\..\..\..\framework\src\Volo.Abp.Caching.StackExchangeRedis\Volo.Abp.Caching.StackExchangeRedis.csproj" />
    <ProjectReference Include="..\..\..\..\..\modules\basic-theme\src\Volo.Abp.AspNetCore.Mvc.UI.Theme.Basic\Volo.Abp.AspNetCore.Mvc.UI.Theme.Basic.csproj" />
    <ProjectReference Include="..\..\..\..\..\framework\src\Volo.Abp.AspNetCore.Serilog\Volo.Abp.AspNetCore.Serilog.csproj" />
    <ProjectReference Include="..\..\..\..\..\modules\account\src\Volo.Abp.Account.Web.OpenIddict\Volo.Abp.Account.Web.OpenIddict.csproj" />
    <ProjectReference Include="..\..\..\..\..\modules\account\src\Volo.Abp.Account.Application\Volo.Abp.Account.Application.csproj" />
    <ProjectReference Include="..\..\..\..\..\modules\account\src\Volo.Abp.Account.HttpApi\Volo.Abp.Account.HttpApi.csproj" />
    <ProjectReference Include="..\MyCompanyName.MyProjectName.EntityFrameworkCore\MyCompanyName.MyProjectName.EntityFrameworkCore.csproj" />
  </ItemGroup>

</Project><|MERGE_RESOLUTION|>--- conflicted
+++ resolved
@@ -33,13 +33,9 @@
   <ItemGroup>
     <PackageReference Include="Serilog.AspNetCore" Version="5.0.0" />
     <PackageReference Include="Serilog.Sinks.Async" Version="1.5.0" />
-<<<<<<< HEAD
     <PackageReference Include="Microsoft.AspNetCore.DataProtection.StackExchangeRedis" Version="6.0.5" />
-=======
-    <PackageReference Include="Microsoft.AspNetCore.DataProtection.StackExchangeRedis" Version="6.0.0" />
     <PackageReference Include="OpenIddict.Validation.AspNetCore" Version="3.1.1" />
     <PackageReference Include="OpenIddict.Validation.ServerIntegration" Version="3.1.1" />
->>>>>>> 78d07f90
   </ItemGroup>
 
   <ItemGroup>
