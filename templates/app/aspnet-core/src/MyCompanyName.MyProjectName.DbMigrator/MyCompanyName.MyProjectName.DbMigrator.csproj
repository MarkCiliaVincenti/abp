<Project Sdk="Microsoft.NET.Sdk">

  <Import Project="..\..\common.props" />

  <PropertyGroup>
    <OutputType>Exe</OutputType>
    <TargetFramework>net6.0</TargetFramework>
  </PropertyGroup>

  <ItemGroup>
    <None Remove="appsettings.json" />
    <Content Include="appsettings.json">
      <CopyToPublishDirectory>PreserveNewest</CopyToPublishDirectory>
      <CopyToOutputDirectory>Always</CopyToOutputDirectory>
    </Content>
    <!--APPSETTINGS-SECRETS-->
  </ItemGroup>

  <ItemGroup>
    <PackageReference Include="Serilog.Extensions.Logging" Version="3.1.0" />
    <PackageReference Include="Serilog.Sinks.Async" Version="1.5.0" />
    <PackageReference Include="Serilog.Sinks.File" Version="5.0.0" />
<<<<<<< HEAD
    <PackageReference Include="Serilog.Sinks.Console" Version="4.0.1" />
=======
    <PackageReference Include="Serilog.Sinks.Console" Version="4.0.0" />
    <PackageReference Include="Microsoft.Extensions.Hosting" Version="6.0.0" />
>>>>>>> 78d07f90
  </ItemGroup>

  <ItemGroup>
    <ProjectReference Include="..\..\..\..\..\framework\src\Volo.Abp.Autofac\Volo.Abp.Autofac.csproj" />
    <ProjectReference Include="..\MyCompanyName.MyProjectName.Application.Contracts\MyCompanyName.MyProjectName.Application.Contracts.csproj" />
    <ProjectReference Include="..\MyCompanyName.MyProjectName.EntityFrameworkCore\MyCompanyName.MyProjectName.EntityFrameworkCore.csproj" />
  </ItemGroup>

  <ItemGroup>
    <Compile Remove="Logs\**" />
    <Content Remove="Logs\**" />
    <EmbeddedResource Remove="Logs\**" />
    <None Remove="Logs\**" />
  </ItemGroup>

</Project><|MERGE_RESOLUTION|>--- conflicted
+++ resolved
@@ -20,12 +20,8 @@
     <PackageReference Include="Serilog.Extensions.Logging" Version="3.1.0" />
     <PackageReference Include="Serilog.Sinks.Async" Version="1.5.0" />
     <PackageReference Include="Serilog.Sinks.File" Version="5.0.0" />
-<<<<<<< HEAD
     <PackageReference Include="Serilog.Sinks.Console" Version="4.0.1" />
-=======
-    <PackageReference Include="Serilog.Sinks.Console" Version="4.0.0" />
-    <PackageReference Include="Microsoft.Extensions.Hosting" Version="6.0.0" />
->>>>>>> 78d07f90
+    <PackageReference Include="Microsoft.Extensions.Hosting" Version="6.0.1" />
   </ItemGroup>
 
   <ItemGroup>
