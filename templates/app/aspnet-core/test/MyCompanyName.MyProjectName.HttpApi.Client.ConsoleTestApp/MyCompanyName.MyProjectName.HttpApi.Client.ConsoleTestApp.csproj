--- conflicted
+++ resolved
@@ -22,13 +22,8 @@
   </ItemGroup>
 
   <ItemGroup>
-<<<<<<< HEAD
-    <PackageReference Include="Microsoft.Extensions.Hosting" Version="7.0.0" />
-    <PackageReference Include="Microsoft.Extensions.Http.Polly" Version="7.0.14" />
-=======
     <PackageReference Include="Microsoft.Extensions.Hosting" Version="8.0.0" />
     <PackageReference Include="Microsoft.Extensions.Http.Polly" Version="8.0.0" />
->>>>>>> 8384446c
   </ItemGroup>
 
 </Project>