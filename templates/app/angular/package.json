{
  "name": "MyProjectName",
  "version": "0.0.0",
  "scripts": {
    "ng": "ng",
    "start": "ng serve --open",
    "build": "ng build",
    "build:prod": "ng build --configuration production",
    "watch": "ng build --watch --configuration development",
    "test": "ng test",
    "lint": "ng lint"
  },
  "private": true,
  "dependencies": {
    "@abp/ng.account": "~6.0.0-rc.4",
    "@abp/ng.components": "~6.0.0-rc.4",
    "@abp/ng.core": "~6.0.0-rc.4",
    "@abp/ng.identity": "~6.0.0-rc.4",
    "@abp/ng.setting-management": "~6.0.0-rc.4",
    "@abp/ng.tenant-management": "~6.0.0-rc.4",
    "@abp/ng.theme.shared": "~6.0.0-rc.4",
<<<<<<< HEAD
    "@abp/ng.theme.lepton-x": "~1.0.0-rc.6",
=======
    "@abp/ng.theme.lepton-x": "~2.0.0-preview20220912",
>>>>>>> 418d9dc9
    "@angular/animations": "~13.3.3",
    "@angular/common": "~13.3.3",
    "@angular/compiler": "~13.3.3",
    "@angular/core": "~13.3.3",
    "@angular/forms": "~13.3.3",
    "@angular/localize": "~13.3.3",
    "@angular/platform-browser": "~13.3.3",
    "@angular/platform-browser-dynamic": "~13.3.3",
    "@angular/router": "~13.3.3",
    "rxjs": "~6.6.0",
    "tslib": "^2.1.0",
    "bootstrap-icons": "~1.8.3",
    "zone.js": "~0.11.4"
  },
  "devDependencies": {
    "@abp/ng.schematics": "~6.0.0-rc.4",
    "@angular-devkit/build-angular": "~13.3.3",
    "@angular-eslint/builder": "~13.2.1",
    "@angular-eslint/eslint-plugin": "~13.2.1",
    "@angular-eslint/eslint-plugin-template": "~13.2.1",
    "@angular-eslint/schematics": "~13.2.1",
    "@angular-eslint/template-parser": "~13.2.1",
    "@angular/cli": "~13.3.3",
    "@angular/compiler-cli": "~13.3.3",
    "@angular/language-service": "~13.3.3",
    "@types/jasmine": "~3.6.0",
    "@types/node": "^12.11.1",
    "@typescript-eslint/eslint-plugin": "5.3.0",
    "@typescript-eslint/parser": "5.3.0",
    "eslint": "^8.2.0",
    "jasmine-core": "~4.0.0",
    "karma": "~6.3.0",
    "karma-chrome-launcher": "~3.1.0",
    "karma-coverage": "~2.1.0",
    "karma-jasmine": "~4.0.0",
    "karma-jasmine-html-reporter": "^1.7.0",
    "ng-packagr": "^13.1.2",
    "typescript": "~4.5.4"
  }
}<|MERGE_RESOLUTION|>--- conflicted
+++ resolved
@@ -19,11 +19,7 @@
     "@abp/ng.setting-management": "~6.0.0-rc.4",
     "@abp/ng.tenant-management": "~6.0.0-rc.4",
     "@abp/ng.theme.shared": "~6.0.0-rc.4",
-<<<<<<< HEAD
-    "@abp/ng.theme.lepton-x": "~1.0.0-rc.6",
-=======
     "@abp/ng.theme.lepton-x": "~2.0.0-preview20220912",
->>>>>>> 418d9dc9
     "@angular/animations": "~13.3.3",
     "@angular/common": "~13.3.3",
     "@angular/compiler": "~13.3.3",
