<Project>
  <PropertyGroup>
    <ManagePackageVersionsCentrally>true</ManagePackageVersionsCentrally>
  </PropertyGroup>
  <ItemGroup>
    <PackageVersion Include="AlibabaCloud.SDK.Dysmsapi20170525" Version="2.0.24" />
    <PackageVersion Include="aliyun-net-sdk-sts" Version="3.1.2" />
    <PackageVersion Include="Aliyun.OSS.SDK.NetCore" Version="2.13.0" />
    <PackageVersion Include="AsyncKeyedLock" Version="6.3.4" />
    <PackageVersion Include="Autofac" Version="8.0.0" />
    <PackageVersion Include="Autofac.Extensions.DependencyInjection" Version="9.0.0" />
    <PackageVersion Include="Autofac.Extras.DynamicProxy" Version="7.1.0" />
    <PackageVersion Include="AutoMapper" Version="12.0.1" />
    <PackageVersion Include="Asp.Versioning.Mvc" Version="7.1.0" />
    <PackageVersion Include="AWSSDK.S3" Version="3.7.300.2" />
    <PackageVersion Include="AWSSDK.SecurityToken" Version="3.7.300.2" />
    <PackageVersion Include="Azure.Messaging.ServiceBus" Version="7.17.0" />
    <PackageVersion Include="Azure.Storage.Blobs" Version="12.19.1" />
    <PackageVersion Include="Blazorise" Version="1.4.1" />
    <PackageVersion Include="Blazorise.Components" Version="1.4.1" />
    <PackageVersion Include="Blazorise.DataGrid" Version="1.4.1" />
    <PackageVersion Include="Blazorise.Snackbar" Version="1.4.1" />
    <PackageVersion Include="Castle.Core" Version="5.1.1" />
    <PackageVersion Include="Castle.Core.AsyncInterceptor" Version="2.1.0" />
    <PackageVersion Include="CommonMark.NET" Version="0.15.1" />
    <PackageVersion Include="Confluent.Kafka" Version="2.3.0" />
    <PackageVersion Include="Dapper" Version="2.1.21" />
    <PackageVersion Include="Dapr.AspNetCore" Version="1.12.0" />
    <PackageVersion Include="Dapr.Client" Version="1.12.0" />
    <PackageVersion Include="Devart.Data.Oracle.EFCore" Version="10.3.10.8" />
    <PackageVersion Include="DistributedLock.Core" Version="1.0.5" />
    <PackageVersion Include="DistributedLock.Redis" Version="1.0.2" />
    <PackageVersion Include="DeepL.net" Version="1.8.0" />
    <PackageVersion Include="EphemeralMongo.Core" Version="1.1.3" />
    <PackageVersion Include="EphemeralMongo6.runtime.linux-x64" Version="1.1.3" />
    <PackageVersion Include="EphemeralMongo6.runtime.osx-x64" Version="1.1.3" />
    <PackageVersion Include="EphemeralMongo6.runtime.win-x64" Version="1.1.3" />
    <PackageVersion Include="FluentValidation" Version="11.8.0" />
    <PackageVersion Include="Hangfire.AspNetCore" Version="1.8.6" />
    <PackageVersion Include="Hangfire.SqlServer" Version="1.8.6" />
    <PackageVersion Include="HtmlSanitizer" Version="8.0.746" />
    <PackageVersion Include="IdentityModel" Version="6.2.0" />
    <PackageVersion Include="IdentityServer4" Version="4.1.2" />
    <PackageVersion Include="IdentityServer4.AspNetIdentity" Version="4.1.2" />
    <PackageVersion Include="JetBrains.Annotations" Version="2023.3.0" />
    <PackageVersion Include="LdapForNet" Version="2.7.15" />
    <PackageVersion Include="LibGit2Sharp" Version="0.28.0" />
    <PackageVersion Include="Magick.NET-Q16-AnyCPU" Version="13.4.0" />
    <PackageVersion Include="MailKit" Version="4.3.0" />
    <PackageVersion Include="Markdig.Signed" Version="0.33.0" />
    <PackageVersion Include="Microsoft.AspNetCore.Authentication.JwtBearer" Version="8.0.0" />
    <PackageVersion Include="Microsoft.AspNetCore.Authentication.OpenIdConnect" Version="8.0.0" />
    <PackageVersion Include="Microsoft.AspNetCore.Authorization" Version="8.0.0" />
    <PackageVersion Include="Microsoft.AspNetCore.Components" Version="8.0.0" />
    <PackageVersion Include="Microsoft.AspNetCore.Components.Authorization" Version="8.0.0" />
    <PackageVersion Include="Microsoft.AspNetCore.Components.Web" Version="8.0.0" />
    <PackageVersion Include="Microsoft.AspNetCore.Components.WebAssembly" Version="8.0.0" />
    <PackageVersion Include="Microsoft.AspNetCore.Components.WebAssembly.Authentication" Version="8.0.0" />
    <PackageVersion Include="Microsoft.AspNetCore.Components.WebAssembly.DevServer" Version="8.0.0" />
    <PackageVersion Include="Microsoft.AspNetCore.DataProtection.StackExchangeRedis" Version="8.0.0" />
    <PackageVersion Include="Microsoft.AspNetCore.Hosting.Abstractions" Version="2.2.0" />
    <PackageVersion Include="Microsoft.AspNetCore.Mvc.NewtonsoftJson" Version="8.0.0" />
    <PackageVersion Include="Microsoft.AspNetCore.Mvc.Razor.RuntimeCompilation" Version="8.0.0" />
    <PackageVersion Include="Microsoft.AspNetCore.Mvc.Testing" Version="8.0.0" />
    <PackageVersion Include="Microsoft.AspNetCore.Razor.Language" Version="6.0.25" />
    <PackageVersion Include="Microsoft.AspNetCore.TestHost" Version="8.0.0" />
    <PackageVersion Include="Microsoft.AspNetCore.WebUtilities" Version="8.0.0" />
    <PackageVersion Include="Microsoft.Bcl.AsyncInterfaces" Version="8.0.0" />
    <PackageVersion Include="Microsoft.CodeAnalysis.CSharp" Version="4.5.0" />
    <PackageVersion Include="Microsoft.CSharp" Version="4.7.0" />
    <PackageVersion Include="Microsoft.Data.Sqlite" Version="8.0.0" />
    <PackageVersion Include="Microsoft.EntityFrameworkCore" Version="8.0.0" />
    <PackageVersion Include="Microsoft.EntityFrameworkCore.Design" Version="8.0.0" />
    <PackageVersion Include="Microsoft.EntityFrameworkCore.InMemory" Version="8.0.0" />
    <PackageVersion Include="Microsoft.EntityFrameworkCore.Proxies" Version="8.0.0" />
    <PackageVersion Include="Microsoft.EntityFrameworkCore.Relational" Version="8.0.0" />
    <PackageVersion Include="Microsoft.EntityFrameworkCore.Sqlite" Version="8.0.0" />
    <PackageVersion Include="Microsoft.EntityFrameworkCore.SqlServer" Version="8.0.0" />
    <PackageVersion Include="Microsoft.EntityFrameworkCore.Tools" Version="8.0.0" />
    <PackageVersion Include="Microsoft.Extensions.Caching.Memory" Version="8.0.0" />
    <PackageVersion Include="Microsoft.Extensions.Caching.StackExchangeRedis" Version="8.0.0" />
    <PackageVersion Include="Microsoft.Extensions.Configuration.Binder" Version="8.0.0" />
    <PackageVersion Include="Microsoft.Extensions.Configuration.CommandLine" Version="8.0.0" />
    <PackageVersion Include="Microsoft.Extensions.Configuration.EnvironmentVariables" Version="8.0.0" />
    <PackageVersion Include="Microsoft.Extensions.Configuration.UserSecrets" Version="8.0.0" />
    <PackageVersion Include="Microsoft.Extensions.DependencyInjection" Version="8.0.0" />
    <PackageVersion Include="Microsoft.Extensions.DependencyInjection.Abstractions" Version="8.0.0" />
    <PackageVersion Include="Microsoft.Extensions.FileProviders.Composite" Version="8.0.0" />
    <PackageVersion Include="Microsoft.Extensions.FileProviders.Embedded" Version="8.0.0" />
    <PackageVersion Include="Microsoft.Extensions.FileProviders.Physical" Version="8.0.0" />
    <PackageVersion Include="Microsoft.Extensions.FileSystemGlobbing" Version="8.0.0" />
    <PackageVersion Include="Microsoft.Extensions.Hosting" Version="8.0.0" />
    <PackageVersion Include="Microsoft.Extensions.Hosting.Abstractions" Version="8.0.0" />
    <PackageVersion Include="Microsoft.Extensions.Http" Version="8.0.0" />
    <PackageVersion Include="Microsoft.Extensions.Identity.Core" Version="8.0.0" />
    <PackageVersion Include="Microsoft.Extensions.Localization" Version="8.0.0" />
    <PackageVersion Include="Microsoft.Extensions.Logging.Abstractions" Version="8.0.0" />
    <PackageVersion Include="Microsoft.Extensions.Logging" Version="8.0.0" />
    <PackageVersion Include="Microsoft.Extensions.Logging.Console" Version="8.0.0" />
    <PackageVersion Include="Microsoft.Extensions.Options" Version="8.0.0" />
    <PackageVersion Include="Microsoft.Extensions.Options.ConfigurationExtensions" Version="8.0.0" />
    <PackageVersion Include="Microsoft.NET.Test.Sdk" Version="17.8.0" />
    <PackageVersion Include="Microsoft.VisualStudio.Web.CodeGeneration.Design" Version="8.0.0" />
    <PackageVersion Include="Microsoft.SourceLink.GitHub" Version="1.1.1" />
    <PackageVersion Include="Minio" Version="6.0.1" />
    <PackageVersion Include="MongoDB.Driver" Version="2.22.0" />
    <PackageVersion Include="NEST" Version="7.17.5" />
    <PackageVersion Include="Newtonsoft.Json" Version="13.0.3" />
    <PackageVersion Include="Nito.AsyncEx.Context" Version="5.1.2" />
<<<<<<< HEAD
    <PackageVersion Include="Nito.AsyncEx.Coordination" Version="5.1.2" />
    <PackageVersion Include="Npgsql.EntityFrameworkCore.PostgreSQL" Version="8.0.2" />
=======
    <PackageVersion Include="Npgsql.EntityFrameworkCore.PostgreSQL" Version="8.0.0" />
>>>>>>> 61508298
    <PackageVersion Include="NSubstitute" Version="5.1.0" />
    <PackageVersion Include="NuGet.Versioning" Version="6.7.0" />
    <PackageVersion Include="NUglify" Version="1.21.0" />
    <PackageVersion Include="Nullable" Version="1.3.1" />
    <PackageVersion Include="Octokit" Version="9.0.0" />
    <PackageVersion Include="OpenIddict.Abstractions" Version="5.1.0" />
    <PackageVersion Include="OpenIddict.Core" Version="5.1.0" />
    <PackageVersion Include="OpenIddict.Server.AspNetCore" Version="5.1.0" />
    <PackageVersion Include="OpenIddict.Validation.AspNetCore" Version="5.1.0" />
    <PackageVersion Include="OpenIddict.Validation.ServerIntegration" Version="5.1.0" />
    <PackageVersion Include="Oracle.EntityFrameworkCore" Version="8.21.121" />
    <PackageVersion Include="Polly" Version="8.2.0" />
    <PackageVersion Include="Polly.Extensions.Http" Version="3.0.0" />
    <PackageVersion Include="Pomelo.EntityFrameworkCore.MySql" Version="8.0.0" />
    <PackageVersion Include="Quartz" Version="3.7.0" />
    <PackageVersion Include="Quartz.Extensions.DependencyInjection" Version="3.7.0" />
    <PackageVersion Include="Quartz.Plugins.TimeZoneConverter" Version="3.7.0" />
    <PackageVersion Include="Quartz.Serialization.Json" Version="3.7.0" />
    <PackageVersion Include="RabbitMQ.Client" Version="6.6.0" />
    <PackageVersion Include="Rebus" Version="8.0.1" />
    <PackageVersion Include="Rebus.ServiceProvider" Version="10.0.0" />
    <PackageVersion Include="Scriban" Version="5.9.0" />
    <PackageVersion Include="Serilog" Version="3.1.1" />
    <PackageVersion Include="Serilog.AspNetCore" Version="8.0.0" />
    <PackageVersion Include="Serilog.Extensions.Hosting" Version="8.0.0" />
    <PackageVersion Include="Serilog.Extensions.Logging" Version="8.0.0" />
    <PackageVersion Include="Serilog.Sinks.Async" Version="1.5.0" />
    <PackageVersion Include="Serilog.Sinks.Console" Version="5.0.0" />
    <PackageVersion Include="Serilog.Sinks.File" Version="5.0.0" />
    <PackageVersion Include="SharpZipLib" Version="1.4.2" />
    <PackageVersion Include="Shouldly" Version="4.2.1" />
    <PackageVersion Include="SixLabors.ImageSharp" Version="3.0.2" />
    <PackageVersion Include="SixLabors.ImageSharp.Drawing" Version="2.0.1" />
    <PackageVersion Include="SkiaSharp" Version="2.88.6" />
    <PackageVersion Include="SkiaSharp.NativeAssets.Linux" Version="2.88.6" />
    <PackageVersion Include="SkiaSharp.NativeAssets.macOS" Version="2.88.6" />
    <PackageVersion Include="Slugify.Core" Version="4.0.1" />
    <PackageVersion Include="Spectre.Console" Version="0.47.0" />
    <PackageVersion Include="StackExchange.Redis" Version="2.7.4" />
    <PackageVersion Include="Swashbuckle.AspNetCore" Version="6.5.0" />
    <PackageVersion Include="System.Collections.Immutable" Version="8.0.0" />
    <PackageVersion Include="System.ComponentModel.Annotations" Version="5.0.0" />
    <PackageVersion Include="System.Linq.Async" Version="6.0.1" />
    <PackageVersion Include="System.Linq.Dynamic.Core" Version="1.3.5" />
    <PackageVersion Include="System.Linq.Queryable" Version="4.3.0" />
    <PackageVersion Include="System.Runtime.Loader" Version="4.3.0" />
    <PackageVersion Include="System.Security.Permissions" Version="8.0.0" />
    <PackageVersion Include="System.Security.Principal.Windows" Version="5.0.0" />
    <PackageVersion Include="System.Text.Encoding.CodePages" Version="8.0.0" />
    <PackageVersion Include="System.Text.Encodings.Web" Version="8.0.0" />
    <PackageVersion Include="System.Text.Json" Version="8.0.0" />
    <PackageVersion Include="TimeZoneConverter" Version="6.1.0" />
    <PackageVersion Include="Unidecode.NET" Version="2.1.0" />
    <PackageVersion Include="xunit" Version="2.6.1" />
    <PackageVersion Include="xunit.extensibility.execution" Version="2.6.1" />
    <PackageVersion Include="xunit.runner.visualstudio" Version="2.5.3" />
    <PackageVersion Include="coverlet.collector" Version="6.0.0" />
    <PackageVersion Include="ConfigureAwait.Fody" Version="3.3.2" />
    <PackageVersion Include="Fody" Version="6.8.0" />
  </ItemGroup>
</Project><|MERGE_RESOLUTION|>--- conflicted
+++ resolved
@@ -107,12 +107,7 @@
     <PackageVersion Include="NEST" Version="7.17.5" />
     <PackageVersion Include="Newtonsoft.Json" Version="13.0.3" />
     <PackageVersion Include="Nito.AsyncEx.Context" Version="5.1.2" />
-<<<<<<< HEAD
-    <PackageVersion Include="Nito.AsyncEx.Coordination" Version="5.1.2" />
     <PackageVersion Include="Npgsql.EntityFrameworkCore.PostgreSQL" Version="8.0.2" />
-=======
-    <PackageVersion Include="Npgsql.EntityFrameworkCore.PostgreSQL" Version="8.0.0" />
->>>>>>> 61508298
     <PackageVersion Include="NSubstitute" Version="5.1.0" />
     <PackageVersion Include="NuGet.Versioning" Version="6.7.0" />
     <PackageVersion Include="NUglify" Version="1.21.0" />
