--- conflicted
+++ resolved
@@ -1,9 +1,5 @@
 {
-<<<<<<< HEAD
-  "version": "5.3.2",
-=======
   "version": "5.3.3",
->>>>>>> b19f22c4
   "packages": [
     "packs/*"
   ],
