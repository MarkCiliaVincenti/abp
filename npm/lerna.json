--- conflicted
+++ resolved
@@ -1,9 +1,5 @@
 {
-<<<<<<< HEAD
-  "version": "7.2.3",
-=======
   "version": "7.3.0-rc.2",
->>>>>>> b80a6a91
   "packages": [
     "packs/*"
   ],
