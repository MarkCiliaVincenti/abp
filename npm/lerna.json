{
<<<<<<< HEAD
  "version": "5.0.2",
=======
  "version": "5.1.1",
>>>>>>> f129afd2
  "packages": [
    "packs/*"
  ],
  "npmClient": "yarn",
  "lerna": "3.18.4"
}<|MERGE_RESOLUTION|>--- conflicted
+++ resolved
@@ -1,12 +1,6 @@
 {
-<<<<<<< HEAD
-  "version": "5.0.2",
-=======
   "version": "5.1.1",
->>>>>>> f129afd2
-  "packages": [
-    "packs/*"
-  ],
+  "packages": ["packs/*"],
   "npmClient": "yarn",
   "lerna": "3.18.4"
 }