--- conflicted
+++ resolved
@@ -57,8 +57,4 @@
 
 .angular
 
-<<<<<<< HEAD
-=======
-.nx/
->>>>>>> aa71e0a9
-.nx/cache+.nx/