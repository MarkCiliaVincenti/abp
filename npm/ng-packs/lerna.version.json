{
<<<<<<< HEAD
  "version": "5.2.2",
=======
  "version": "5.3.0-rc.1",
>>>>>>> 3bc4617d
  "packages": [
    "packages/*"
  ],
  "npmClient": "yarn"
}<|MERGE_RESOLUTION|>--- conflicted
+++ resolved
@@ -1,9 +1,5 @@
 {
-<<<<<<< HEAD
-  "version": "5.2.2",
-=======
   "version": "5.3.0-rc.1",
->>>>>>> 3bc4617d
   "packages": [
     "packages/*"
   ],
