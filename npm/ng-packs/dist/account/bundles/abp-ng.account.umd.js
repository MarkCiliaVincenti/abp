(function (global, factory) {
    typeof exports === 'object' && typeof module !== 'undefined' ? factory(exports, require('@abp/ng.core'), require('@abp/ng.theme.shared'), require('@angular/core'), require('@ng-bootstrap/ng-bootstrap'), require('@ngx-validate/core'), require('primeng/table'), require('@angular/router'), require('@angular/forms'), require('@ngxs/router-plugin'), require('@ngxs/store'), require('angular-oauth2-oidc'), require('rxjs'), require('rxjs/operators'), require('snq'), require('@angular/animations')) :
    typeof define === 'function' && define.amd ? define('@abp/ng.account', ['exports', '@abp/ng.core', '@abp/ng.theme.shared', '@angular/core', '@ng-bootstrap/ng-bootstrap', '@ngx-validate/core', 'primeng/table', '@angular/router', '@angular/forms', '@ngxs/router-plugin', '@ngxs/store', 'angular-oauth2-oidc', 'rxjs', 'rxjs/operators', 'snq', '@angular/animations'], factory) :
    (global = global || self, factory((global.abp = global.abp || {}, global.abp.ng = global.abp.ng || {}, global.abp.ng.account = {}), global.ng_core, global.ng_theme_shared, global.ng.core, global.ngBootstrap, global.core$1, global.table, global.ng.router, global.ng.forms, global.routerPlugin, global.store, global.angularOauth2Oidc, global.rxjs, global.rxjs.operators, global.snq, global.ng.animations));
}(this, function (exports, ng_core, ng_theme_shared, core, ngBootstrap, core$1, table, router, forms, routerPlugin, store, angularOauth2Oidc, rxjs, operators, snq, animations) { 'use strict';

    snq = snq && snq.hasOwnProperty('default') ? snq['default'] : snq;

    /*! *****************************************************************************
    Copyright (c) Microsoft Corporation. All rights reserved.
    Licensed under the Apache License, Version 2.0 (the "License"); you may not use
    this file except in compliance with the License. You may obtain a copy of the
    License at http://www.apache.org/licenses/LICENSE-2.0

    THIS CODE IS PROVIDED ON AN *AS IS* BASIS, WITHOUT WARRANTIES OR CONDITIONS OF ANY
    KIND, EITHER EXPRESS OR IMPLIED, INCLUDING WITHOUT LIMITATION ANY IMPLIED
    WARRANTIES OR CONDITIONS OF TITLE, FITNESS FOR A PARTICULAR PURPOSE,
    MERCHANTABLITY OR NON-INFRINGEMENT.

    See the Apache Version 2.0 License for specific language governing permissions
    and limitations under the License.
    ***************************************************************************** */
    /* global Reflect, Promise */

    var extendStatics = function(d, b) {
        extendStatics = Object.setPrototypeOf ||
            ({ __proto__: [] } instanceof Array && function (d, b) { d.__proto__ = b; }) ||
            function (d, b) { for (var p in b) if (b.hasOwnProperty(p)) d[p] = b[p]; };
        return extendStatics(d, b);
    };

    function __extends(d, b) {
        extendStatics(d, b);
        function __() { this.constructor = d; }
        d.prototype = b === null ? Object.create(b) : (__.prototype = b.prototype, new __());
    }

    var __assign = function() {
        __assign = Object.assign || function __assign(t) {
            for (var s, i = 1, n = arguments.length; i < n; i++) {
                s = arguments[i];
                for (var p in s) if (Object.prototype.hasOwnProperty.call(s, p)) t[p] = s[p];
            }
            return t;
        };
        return __assign.apply(this, arguments);
    };

    function __rest(s, e) {
        var t = {};
        for (var p in s) if (Object.prototype.hasOwnProperty.call(s, p) && e.indexOf(p) < 0)
            t[p] = s[p];
        if (s != null && typeof Object.getOwnPropertySymbols === "function")
            for (var i = 0, p = Object.getOwnPropertySymbols(s); i < p.length; i++) {
                if (e.indexOf(p[i]) < 0 && Object.prototype.propertyIsEnumerable.call(s, p[i]))
                    t[p[i]] = s[p[i]];
            }
        return t;
    }

    function __decorate(decorators, target, key, desc) {
        var c = arguments.length, r = c < 3 ? target : desc === null ? desc = Object.getOwnPropertyDescriptor(target, key) : desc, d;
        if (typeof Reflect === "object" && typeof Reflect.decorate === "function") r = Reflect.decorate(decorators, target, key, desc);
        else for (var i = decorators.length - 1; i >= 0; i--) if (d = decorators[i]) r = (c < 3 ? d(r) : c > 3 ? d(target, key, r) : d(target, key)) || r;
        return c > 3 && r && Object.defineProperty(target, key, r), r;
    }

    function __param(paramIndex, decorator) {
        return function (target, key) { decorator(target, key, paramIndex); }
    }

    function __metadata(metadataKey, metadataValue) {
        if (typeof Reflect === "object" && typeof Reflect.metadata === "function") return Reflect.metadata(metadataKey, metadataValue);
    }

    function __awaiter(thisArg, _arguments, P, generator) {
        return new (P || (P = Promise))(function (resolve, reject) {
            function fulfilled(value) { try { step(generator.next(value)); } catch (e) { reject(e); } }
            function rejected(value) { try { step(generator["throw"](value)); } catch (e) { reject(e); } }
            function step(result) { result.done ? resolve(result.value) : new P(function (resolve) { resolve(result.value); }).then(fulfilled, rejected); }
            step((generator = generator.apply(thisArg, _arguments || [])).next());
        });
    }

    function __generator(thisArg, body) {
        var _ = { label: 0, sent: function() { if (t[0] & 1) throw t[1]; return t[1]; }, trys: [], ops: [] }, f, y, t, g;
        return g = { next: verb(0), "throw": verb(1), "return": verb(2) }, typeof Symbol === "function" && (g[Symbol.iterator] = function() { return this; }), g;
        function verb(n) { return function (v) { return step([n, v]); }; }
        function step(op) {
            if (f) throw new TypeError("Generator is already executing.");
            while (_) try {
                if (f = 1, y && (t = op[0] & 2 ? y["return"] : op[0] ? y["throw"] || ((t = y["return"]) && t.call(y), 0) : y.next) && !(t = t.call(y, op[1])).done) return t;
                if (y = 0, t) op = [op[0] & 2, t.value];
                switch (op[0]) {
                    case 0: case 1: t = op; break;
                    case 4: _.label++; return { value: op[1], done: false };
                    case 5: _.label++; y = op[1]; op = [0]; continue;
                    case 7: op = _.ops.pop(); _.trys.pop(); continue;
                    default:
                        if (!(t = _.trys, t = t.length > 0 && t[t.length - 1]) && (op[0] === 6 || op[0] === 2)) { _ = 0; continue; }
                        if (op[0] === 3 && (!t || (op[1] > t[0] && op[1] < t[3]))) { _.label = op[1]; break; }
                        if (op[0] === 6 && _.label < t[1]) { _.label = t[1]; t = op; break; }
                        if (t && _.label < t[2]) { _.label = t[2]; _.ops.push(op); break; }
                        if (t[2]) _.ops.pop();
                        _.trys.pop(); continue;
                }
                op = body.call(thisArg, _);
            } catch (e) { op = [6, e]; y = 0; } finally { f = t = 0; }
            if (op[0] & 5) throw op[1]; return { value: op[0] ? op[1] : void 0, done: true };
        }
    }

    function __exportStar(m, exports) {
        for (var p in m) if (!exports.hasOwnProperty(p)) exports[p] = m[p];
    }

    function __values(o) {
        var m = typeof Symbol === "function" && o[Symbol.iterator], i = 0;
        if (m) return m.call(o);
        return {
            next: function () {
                if (o && i >= o.length) o = void 0;
                return { value: o && o[i++], done: !o };
            }
        };
    }

    function __read(o, n) {
        var m = typeof Symbol === "function" && o[Symbol.iterator];
        if (!m) return o;
        var i = m.call(o), r, ar = [], e;
        try {
            while ((n === void 0 || n-- > 0) && !(r = i.next()).done) ar.push(r.value);
        }
        catch (error) { e = { error: error }; }
        finally {
            try {
                if (r && !r.done && (m = i["return"])) m.call(i);
            }
            finally { if (e) throw e.error; }
        }
        return ar;
    }

    function __spread() {
        for (var ar = [], i = 0; i < arguments.length; i++)
            ar = ar.concat(__read(arguments[i]));
        return ar;
    }

    function __spreadArrays() {
        for (var s = 0, i = 0, il = arguments.length; i < il; i++) s += arguments[i].length;
        for (var r = Array(s), k = 0, i = 0; i < il; i++)
            for (var a = arguments[i], j = 0, jl = a.length; j < jl; j++, k++)
                r[k] = a[j];
        return r;
    };

    function __await(v) {
        return this instanceof __await ? (this.v = v, this) : new __await(v);
    }

    function __asyncGenerator(thisArg, _arguments, generator) {
        if (!Symbol.asyncIterator) throw new TypeError("Symbol.asyncIterator is not defined.");
        var g = generator.apply(thisArg, _arguments || []), i, q = [];
        return i = {}, verb("next"), verb("throw"), verb("return"), i[Symbol.asyncIterator] = function () { return this; }, i;
        function verb(n) { if (g[n]) i[n] = function (v) { return new Promise(function (a, b) { q.push([n, v, a, b]) > 1 || resume(n, v); }); }; }
        function resume(n, v) { try { step(g[n](v)); } catch (e) { settle(q[0][3], e); } }
        function step(r) { r.value instanceof __await ? Promise.resolve(r.value.v).then(fulfill, reject) : settle(q[0][2], r); }
        function fulfill(value) { resume("next", value); }
        function reject(value) { resume("throw", value); }
        function settle(f, v) { if (f(v), q.shift(), q.length) resume(q[0][0], q[0][1]); }
    }

    function __asyncDelegator(o) {
        var i, p;
        return i = {}, verb("next"), verb("throw", function (e) { throw e; }), verb("return"), i[Symbol.iterator] = function () { return this; }, i;
        function verb(n, f) { i[n] = o[n] ? function (v) { return (p = !p) ? { value: __await(o[n](v)), done: n === "return" } : f ? f(v) : v; } : f; }
    }

    function __asyncValues(o) {
        if (!Symbol.asyncIterator) throw new TypeError("Symbol.asyncIterator is not defined.");
        var m = o[Symbol.asyncIterator], i;
        return m ? m.call(o) : (o = typeof __values === "function" ? __values(o) : o[Symbol.iterator](), i = {}, verb("next"), verb("throw"), verb("return"), i[Symbol.asyncIterator] = function () { return this; }, i);
        function verb(n) { i[n] = o[n] && function (v) { return new Promise(function (resolve, reject) { v = o[n](v), settle(resolve, reject, v.done, v.value); }); }; }
        function settle(resolve, reject, d, v) { Promise.resolve(v).then(function(v) { resolve({ value: v, done: d }); }, reject); }
    }

    function __makeTemplateObject(cooked, raw) {
        if (Object.defineProperty) { Object.defineProperty(cooked, "raw", { value: raw }); } else { cooked.raw = raw; }
        return cooked;
    };

    function __importStar(mod) {
        if (mod && mod.__esModule) return mod;
        var result = {};
        if (mod != null) for (var k in mod) if (Object.hasOwnProperty.call(mod, k)) result[k] = mod[k];
        result.default = mod;
        return result;
    }

    function __importDefault(mod) {
        return (mod && mod.__esModule) ? mod : { default: mod };
    }

    /**
     * @fileoverview added by tsickle
     * @suppress {checkTypes,constantProperty,extraRequire,missingOverride,missingReturn,unusedPrivateMembers,uselessCode} checked by tsc
     */
    var maxLength = forms.Validators.maxLength, minLength = forms.Validators.minLength, required = forms.Validators.required;
    var LoginComponent = /** @class */ (function () {
        function LoginComponent(fb, oauthService, store, toasterService, options) {
            this.fb = fb;
            this.oauthService = oauthService;
            this.store = store;
            this.toasterService = toasterService;
            this.options = options;
            this.oauthService.configure(this.store.selectSnapshot(ng_core.ConfigState.getOne('environment')).oAuthConfig);
            this.oauthService.loadDiscoveryDocument();
            this.form = this.fb.group({
                username: ['', [required, maxLength(255)]],
                password: ['', [required, maxLength(32)]],
                remember: [false],
            });
        }
        /**
         * @return {?}
         */
        LoginComponent.prototype.onSubmit = /**
         * @return {?}
         */
        function () {
            var _this = this;
            if (this.form.invalid)
                return;
            // this.oauthService.setStorage(this.form.value.remember ? localStorage : sessionStorage);
            this.inProgress = true;
            rxjs.from(this.oauthService.fetchTokenUsingPasswordFlow(this.form.get('username').value, this.form.get('password').value))
                .pipe(operators.switchMap((/**
             * @return {?}
             */
            function () { return _this.store.dispatch(new ng_core.GetAppConfiguration()); })), operators.tap((/**
             * @return {?}
             */
            function () {
                /** @type {?} */
                var redirectUrl = snq((/**
                 * @return {?}
                 */
                function () { return window.history.state; })).redirectUrl || (_this.options || {}).redirectUrl || '/';
                _this.store.dispatch(new routerPlugin.Navigate([redirectUrl]));
            })), operators.catchError((/**
             * @param {?} err
             * @return {?}
             */
            function (err) {
                _this.toasterService.error(snq((/**
                 * @return {?}
                 */
                function () { return err.error.error_description; })) ||
                    snq((/**
                     * @return {?}
                     */
                    function () { return err.error.error.message; }), 'AbpAccount::DefaultErrorMessage'), 'Error', { life: 7000 });
                return rxjs.throwError(err);
            })), operators.finalize((/**
             * @return {?}
             */
            function () { return (_this.inProgress = false); })))
                .subscribe();
        };
        LoginComponent.decorators = [
            { type: core.Component, args: [{
                        selector: 'abp-login',
                        template: "<div class=\"row\">\n  <div class=\"col col-md-4 offset-md-4\">\n    <abp-tenant-box></abp-tenant-box>\n\n    <div class=\"abp-account-container\">\n      <h2>{{ 'AbpAccount::Login' | abpLocalization }}</h2>\n      <form [formGroup]=\"form\" (ngSubmit)=\"onSubmit()\" novalidate>\n        <div class=\"form-group\">\n          <label for=\"login-input-user-name-or-email-address\">{{\n            'AbpAccount::UserNameOrEmailAddress' | abpLocalization\n          }}</label>\n          <input\n            class=\"form-control\"\n            type=\"text\"\n            id=\"login-input-user-name-or-email-address\"\n            formControlName=\"username\"\n            autofocus\n          />\n        </div>\n        <div class=\"form-group\">\n          <label for=\"login-input-password\">{{ 'AbpAccount::Password' | abpLocalization }}</label>\n          <input class=\"form-control\" type=\"password\" id=\"login-input-password\" formControlName=\"password\" />\n        </div>\n        <div class=\"form-check\" validationTarget validationStyle>\n          <label class=\"form-check-label\" for=\"login-input-remember-me\">\n            <input class=\"form-check-input\" type=\"checkbox\" id=\"login-input-remember-me\" formControlName=\"remember\" />\n            {{ 'AbpAccount::RememberMe' | abpLocalization }}\n          </label>\n        </div>\n        <div class=\"mt-2\">\n          <abp-button [loading]=\"inProgress\" type=\"submit\">\n            {{ 'AbpAccount::Login' | abpLocalization }}\n          </abp-button>\n        </div>\n      </form>\n      <div style=\"padding-top: 20px\">\n        <a routerLink=\"/account/register\">{{ 'AbpAccount::Register' | abpLocalization }}</a>\n      </div>\n    </div>\n  </div>\n</div>\n"
                    }] }
        ];
        /** @nocollapse */
        LoginComponent.ctorParameters = function () { return [
            { type: forms.FormBuilder },
            { type: angularOauth2Oidc.OAuthService },
            { type: store.Store },
            { type: ng_theme_shared.ToasterService },
            { type: undefined, decorators: [{ type: core.Optional }, { type: core.Inject, args: ['ACCOUNT_OPTIONS',] }] }
        ]; };
        return LoginComponent;
    }());
    if (false) {
        /** @type {?} */
        LoginComponent.prototype.form;
        /** @type {?} */
        LoginComponent.prototype.inProgress;
        /**
         * @type {?}
         * @private
         */
        LoginComponent.prototype.fb;
        /**
         * @type {?}
         * @private
         */
        LoginComponent.prototype.oauthService;
        /**
         * @type {?}
         * @private
         */
        LoginComponent.prototype.store;
        /**
         * @type {?}
         * @private
         */
        LoginComponent.prototype.toasterService;
        /**
         * @type {?}
         * @private
         */
        LoginComponent.prototype.options;
    }

    /**
     * @fileoverview added by tsickle
     * @suppress {checkTypes,constantProperty,extraRequire,missingOverride,missingReturn,unusedPrivateMembers,uselessCode} checked by tsc
     */
    var ManageProfileComponent = /** @class */ (function () {
        function ManageProfileComponent() {
            this.selectedTab = 0;
        }
<<<<<<< HEAD
        /**
         * @return {?}
         */
        ManageProfileComponent.prototype.ngOnInit = /**
         * @return {?}
         */
        function () { };
        ManageProfileComponent.decorators = [
            { type: core.Component, args: [{
                        selector: 'abp-manage-profile',
                        template: "<div class=\"row entry-row\">\n  <div class=\"col-auto\"></div>\n  <div id=\"breadcrumb\" class=\"col-md-auto pl-md-0\"></div>\n  <div class=\"col\"></div>\n</div>\n\n<div id=\"ManageProfileWrapper\">\n  <div class=\"row\">\n    <div class=\"col-3\">\n      <ul class=\"nav flex-column nav-pills\" id=\"nav-tab\" role=\"tablist\">\n        <li class=\"nav-item pointer\" (click)=\"selectedTab = 0\">\n          <a class=\"nav-link\" [ngClass]=\"{ active: selectedTab === 0 }\" role=\"tab\">{{\n            'AbpUi::ChangePassword' | abpLocalization\n          }}</a>\n        </li>\n        <li class=\"nav-item pointer\" (click)=\"selectedTab = 1\">\n          <a class=\"nav-link\" [ngClass]=\"{ active: selectedTab === 1 }\" role=\"tab\">{{\n            'AbpAccount::PersonalSettings' | abpLocalization\n          }}</a>\n        </li>\n      </ul>\n    </div>\n    <div class=\"col-9\">\n      <div class=\"tab-content\" *ngIf=\"selectedTab === 0\">\n        <div class=\"tab-pane fade show active\" role=\"tabpanel\">\n          <abp-change-password-form></abp-change-password-form>\n        </div>\n      </div>\n      <div class=\"tab-content\" *ngIf=\"selectedTab === 1\">\n        <div class=\"tab-pane fade show active\" role=\"tabpanel\">\n          <abp-personal-settings-form></abp-personal-settings-form>\n        </div>\n      </div>\n    </div>\n  </div>\n</div>\n"
                    }] }
        ];
        /** @nocollapse */
        ManageProfileComponent.ctorParameters = function () { return []; };
=======
        ManageProfileComponent.decorators = [
            { type: core.Component, args: [{
                        selector: 'abp-manage-profile',
                        template: "<div class=\"row entry-row\">\n  <div class=\"col-auto\"></div>\n  <div id=\"breadcrumb\" class=\"col-md-auto pl-md-0\"></div>\n  <div class=\"col\"></div>\n</div>\n\n<div id=\"ManageProfileWrapper\">\n  <div class=\"row\">\n    <div class=\"col-3\">\n      <ul class=\"nav flex-column nav-pills\" id=\"nav-tab\" role=\"tablist\">\n        <li class=\"nav-item pointer\" (click)=\"selectedTab = 0\">\n          <a class=\"nav-link\" [ngClass]=\"{ active: selectedTab === 0 }\" role=\"tab\">{{\n            'AbpUi::ChangePassword' | abpLocalization\n          }}</a>\n        </li>\n        <li class=\"nav-item pointer\" (click)=\"selectedTab = 1\">\n          <a class=\"nav-link\" [ngClass]=\"{ active: selectedTab === 1 }\" role=\"tab\">{{\n            'AbpAccount::PersonalSettings' | abpLocalization\n          }}</a>\n        </li>\n      </ul>\n    </div>\n    <div class=\"col-9\">\n      <div class=\"tab-content\" *ngIf=\"selectedTab === 0\" [@fadeIn]>\n        <div class=\"tab-pane active\" role=\"tabpanel\">\n          <abp-change-password-form></abp-change-password-form>\n        </div>\n      </div>\n      <div class=\"tab-content\" *ngIf=\"selectedTab === 1\" [@fadeIn]>\n        <div class=\"tab-pane active\" role=\"tabpanel\">\n          <abp-personal-settings-form></abp-personal-settings-form>\n        </div>\n      </div>\n    </div>\n  </div>\n</div>\n",
                        animations: [animations.trigger('fadeIn', [animations.transition(':enter', animations.useAnimation(ng_theme_shared.fadeIn))])]
                    }] }
        ];
>>>>>>> c7d50980
        return ManageProfileComponent;
    }());
    if (false) {
        /** @type {?} */
        ManageProfileComponent.prototype.selectedTab;
    }

    /**
     * @fileoverview added by tsickle
     * @suppress {checkTypes,constantProperty,extraRequire,missingOverride,missingReturn,unusedPrivateMembers,uselessCode} checked by tsc
     */
    var AccountService = /** @class */ (function () {
        function AccountService(rest) {
            this.rest = rest;
        }
        /**
         * @param {?} tenantName
         * @return {?}
         */
        AccountService.prototype.findTenant = /**
         * @param {?} tenantName
         * @return {?}
         */
        function (tenantName) {
            /** @type {?} */
            var request = {
                method: 'GET',
                url: "/api/abp/multi-tenancy/tenants/by-name/" + tenantName,
            };
            return this.rest.request(request);
        };
        /**
         * @param {?} body
         * @return {?}
         */
        AccountService.prototype.register = /**
         * @param {?} body
         * @return {?}
         */
        function (body) {
            /** @type {?} */
            var request = {
                method: 'POST',
                url: '/api/account/register',
                body: body,
            };
            return this.rest.request(request, { skipHandleError: true });
        };
        AccountService.decorators = [
            { type: core.Injectable, args: [{
                        providedIn: 'root',
                    },] }
        ];
        /** @nocollapse */
        AccountService.ctorParameters = function () { return [
            { type: ng_core.RestService }
        ]; };
        /** @nocollapse */ AccountService.ngInjectableDef = core.ɵɵdefineInjectable({ factory: function AccountService_Factory() { return new AccountService(core.ɵɵinject(ng_core.RestService)); }, token: AccountService, providedIn: "root" });
        return AccountService;
    }());
    if (false) {
        /**
         * @type {?}
         * @private
         */
        AccountService.prototype.rest;
    }

    /**
     * @fileoverview added by tsickle
     * @suppress {checkTypes,constantProperty,extraRequire,missingOverride,missingReturn,unusedPrivateMembers,uselessCode} checked by tsc
     */
    var maxLength$1 = forms.Validators.maxLength, minLength$1 = forms.Validators.minLength, required$1 = forms.Validators.required, email = forms.Validators.email;
    var RegisterComponent = /** @class */ (function () {
        function RegisterComponent(fb, accountService, oauthService, store, toasterService) {
            this.fb = fb;
            this.accountService = accountService;
            this.oauthService = oauthService;
            this.store = store;
            this.toasterService = toasterService;
            this.oauthService.configure(this.store.selectSnapshot(ng_core.ConfigState.getOne('environment')).oAuthConfig);
            this.oauthService.loadDiscoveryDocument();
            this.form = this.fb.group({
                username: ['', [required$1, maxLength$1(255)]],
                password: ['', [required$1, maxLength$1(32)]],
                email: ['', [required$1, email]],
            });
        }
        /**
         * @return {?}
         */
        RegisterComponent.prototype.onSubmit = /**
         * @return {?}
         */
        function () {
            var _this = this;
            if (this.form.invalid)
                return;
            this.inProgress = true;
            /** @type {?} */
            var newUser = (/** @type {?} */ ({
                userName: this.form.get('username').value,
                password: this.form.get('password').value,
                emailAddress: this.form.get('email').value,
                appName: 'Angular',
            }));
            this.accountService
                .register(newUser)
                .pipe(operators.switchMap((/**
             * @return {?}
             */
            function () { return rxjs.from(_this.oauthService.fetchTokenUsingPasswordFlow(newUser.userName, newUser.password)); })), operators.switchMap((/**
             * @return {?}
             */
            function () { return _this.store.dispatch(new ng_core.GetAppConfiguration()); })), operators.tap((/**
             * @return {?}
             */
            function () { return _this.store.dispatch(new routerPlugin.Navigate(['/'])); })), operators.take(1), operators.catchError((/**
             * @param {?} err
             * @return {?}
             */
            function (err) {
                _this.toasterService.error(snq((/**
                 * @return {?}
                 */
                function () { return err.error.error_description; })) ||
                    snq((/**
                     * @return {?}
                     */
                    function () { return err.error.error.message; }), 'AbpAccount::DefaultErrorMessage'), 'Error', { life: 7000 });
                return rxjs.throwError(err);
            })), operators.finalize((/**
             * @return {?}
             */
            function () { return (_this.inProgress = false); })))
                .subscribe();
        };
        RegisterComponent.decorators = [
            { type: core.Component, args: [{
                        selector: 'abp-register',
                        template: "<div class=\"row\">\n  <div class=\"col col-md-4 offset-md-4\">\n    <abp-tenant-box></abp-tenant-box>\n\n    <div class=\"abp-account-container\">\n      <h2>{{ 'AbpAccount::Register' | abpLocalization }}</h2>\n      <form [formGroup]=\"form\" (ngSubmit)=\"onSubmit()\" novalidate>\n        <div class=\"form-group\">\n          <label for=\"input-user-name\">{{ 'AbpAccount::UserName' | abpLocalization }}</label\n          ><span> * </span\n          ><input autofocus type=\"text\" id=\"input-user-name\" class=\"form-control\" formControlName=\"username\" />\n        </div>\n        <div class=\"form-group\">\n          <label for=\"input-email-address\">{{ 'AbpAccount::EmailAddress' | abpLocalization }}</label\n          ><span> * </span><input type=\"email\" id=\"input-email-address\" class=\"form-control\" formControlName=\"email\" />\n        </div>\n        <div class=\"form-group\">\n          <label for=\"input-password\">{{ 'AbpAccount::Password' | abpLocalization }}</label\n          ><span> * </span><input type=\"password\" id=\"input-password\" class=\"form-control\" formControlName=\"password\" />\n        </div>\n        <abp-button [loading]=\"inProgress\" type=\"submit\">\n          {{ 'AbpAccount::Register' | abpLocalization }}\n        </abp-button>\n      </form>\n      <div style=\"padding-top: 20px\">\n        <a routerLink=\"/account/login\">{{ 'AbpAccount::Login' | abpLocalization }}</a>\n      </div>\n    </div>\n  </div>\n</div>\n"
                    }] }
        ];
        /** @nocollapse */
        RegisterComponent.ctorParameters = function () { return [
            { type: forms.FormBuilder },
            { type: AccountService },
            { type: angularOauth2Oidc.OAuthService },
            { type: store.Store },
            { type: ng_theme_shared.ToasterService }
        ]; };
        return RegisterComponent;
    }());
    if (false) {
        /** @type {?} */
        RegisterComponent.prototype.form;
        /** @type {?} */
        RegisterComponent.prototype.inProgress;
        /**
         * @type {?}
         * @private
         */
        RegisterComponent.prototype.fb;
        /**
         * @type {?}
         * @private
         */
        RegisterComponent.prototype.accountService;
        /**
         * @type {?}
         * @private
         */
        RegisterComponent.prototype.oauthService;
        /**
         * @type {?}
         * @private
         */
        RegisterComponent.prototype.store;
        /**
         * @type {?}
         * @private
         */
        RegisterComponent.prototype.toasterService;
    }

    /**
     * @fileoverview added by tsickle
     * @suppress {checkTypes,constantProperty,extraRequire,missingOverride,missingReturn,unusedPrivateMembers,uselessCode} checked by tsc
     */
    /** @type {?} */
    var routes = [
        { path: '', pathMatch: 'full', redirectTo: 'login' },
        {
            path: '',
            component: ng_core.DynamicLayoutComponent,
            children: [
                { path: 'login', component: LoginComponent },
                { path: 'register', component: RegisterComponent },
                {
                    path: 'manage-profile',
                    component: ManageProfileComponent,
                },
            ],
        },
    ];
    var AccountRoutingModule = /** @class */ (function () {
        function AccountRoutingModule() {
        }
        AccountRoutingModule.decorators = [
            { type: core.NgModule, args: [{
                        imports: [router.RouterModule.forChild(routes)],
                        exports: [router.RouterModule],
                    },] }
        ];
        return AccountRoutingModule;
    }());

    /**
     * @fileoverview added by tsickle
     * @suppress {checkTypes,constantProperty,extraRequire,missingOverride,missingReturn,unusedPrivateMembers,uselessCode} checked by tsc
     */
    var minLength$2 = forms.Validators.minLength, required$2 = forms.Validators.required;
    /** @type {?} */
    var PASSWORD_FIELDS = ['newPassword', 'repeatNewPassword'];
    var ChangePasswordComponent = /** @class */ (function () {
        function ChangePasswordComponent(fb, store, toasterService) {
            this.fb = fb;
            this.store = store;
            this.toasterService = toasterService;
            this.mapErrorsFn = (/**
             * @param {?} errors
             * @param {?} groupErrors
             * @param {?} control
             * @return {?}
             */
            function (errors, groupErrors, control) {
                if (PASSWORD_FIELDS.indexOf(control.name) < 0)
                    return errors;
                return errors.concat(groupErrors.filter((/**
                 * @param {?} __0
                 * @return {?}
                 */
                function (_a) {
                    var key = _a.key;
                    return key === 'passwordMismatch';
                })));
            });
        }
        /**
         * @return {?}
         */
        ChangePasswordComponent.prototype.ngOnInit = /**
         * @return {?}
         */
        function () {
            this.form = this.fb.group({
                password: ['', required$2],
                newPassword: ['', required$2],
                repeatNewPassword: ['', required$2],
            }, {
                validators: [core$1.comparePasswords(PASSWORD_FIELDS)],
            });
        };
        /**
         * @return {?}
         */
        ChangePasswordComponent.prototype.onSubmit = /**
         * @return {?}
         */
        function () {
            var _this = this;
            if (this.form.invalid)
                return;
            this.store
                .dispatch(new ng_core.ChangePassword({
                currentPassword: this.form.get('password').value,
                newPassword: this.form.get('newPassword').value,
            }))
                .subscribe({
                next: (/**
                 * @return {?}
                 */
                function () {
                    _this.form.reset();
                    _this.toasterService.success('AbpAccount::PasswordChangedMessage', 'Success', { life: 5000 });
                }),
                error: (/**
                 * @param {?} err
                 * @return {?}
                 */
                function (err) {
                    _this.toasterService.error(snq((/**
                     * @return {?}
                     */
                    function () { return err.error.error.message; }), 'AbpAccount::DefaultErrorMessage'), 'Error', {
                        life: 7000,
                    });
                }),
            });
        };
        ChangePasswordComponent.decorators = [
            { type: core.Component, args: [{
                        selector: 'abp-change-password-form',
<<<<<<< HEAD
                        template: "<form [formGroup]=\"form\" (ngSubmit)=\"onSubmit()\" [mapErrorsFn]=\"mapErrorsFn\">\n  <div class=\"form-group\">\n    <label for=\"current-password\">{{ 'AbpIdentity::DisplayName:CurrentPassword' | abpLocalization }}</label\n    ><span> * </span\n    ><input type=\"password\" id=\"current-password\" class=\"form-control\" formControlName=\"password\" autofocus />\n  </div>\n  <div class=\"form-group\">\n    <label for=\"new-password\">{{ 'AbpIdentity::DisplayName:NewPassword' | abpLocalization }}</label\n    ><span> * </span><input type=\"password\" id=\"new-password\" class=\"form-control\" formControlName=\"newPassword\" />\n  </div>\n  <div class=\"form-group\">\n    <label for=\"confirm-new-password\">{{ 'AbpIdentity::DisplayName:NewPasswordConfirm' | abpLocalization }}</label\n    ><span> * </span\n    ><input type=\"password\" id=\"confirm-new-password\" class=\"form-control\" formControlName=\"repeatNewPassword\" />\n  </div>\n  <abp-button iconClass=\"fa fa-check\" buttonClass=\"btn btn-primary color-white\" (click)=\"onSubmit()\">{{\n    'AbpIdentity::Save' | abpLocalization\n  }}</abp-button>\n</form>\n"
=======
                        template: "<form [formGroup]=\"form\" (ngSubmit)=\"onSubmit()\" [mapErrorsFn]=\"mapErrorsFn\">\n  <div class=\"form-group\">\n    <label for=\"current-password\">{{ 'AbpIdentity::DisplayName:CurrentPassword' | abpLocalization }}</label\n    ><span> * </span\n    ><input type=\"password\" id=\"current-password\" class=\"form-control\" formControlName=\"password\" autofocus />\n  </div>\n  <div class=\"form-group\">\n    <label for=\"new-password\">{{ 'AbpIdentity::DisplayName:NewPassword' | abpLocalization }}</label\n    ><span> * </span><input type=\"password\" id=\"new-password\" class=\"form-control\" formControlName=\"newPassword\" />\n  </div>\n  <div class=\"form-group\">\n    <label for=\"confirm-new-password\">{{ 'AbpIdentity::DisplayName:NewPasswordConfirm' | abpLocalization }}</label\n    ><span> * </span\n    ><input type=\"password\" id=\"confirm-new-password\" class=\"form-control\" formControlName=\"repeatNewPassword\" />\n  </div>\n  <abp-button iconClass=\"fa fa-check\" buttonClass=\"btn btn-primary color-white\" buttonType=\"submit\">{{\n    'AbpIdentity::Save' | abpLocalization\n  }}</abp-button>\n</form>\n"
>>>>>>> c7d50980
                    }] }
        ];
        /** @nocollapse */
        ChangePasswordComponent.ctorParameters = function () { return [
            { type: forms.FormBuilder },
            { type: store.Store },
            { type: ng_theme_shared.ToasterService }
        ]; };
        return ChangePasswordComponent;
    }());
    if (false) {
        /** @type {?} */
        ChangePasswordComponent.prototype.form;
        /** @type {?} */
        ChangePasswordComponent.prototype.mapErrorsFn;
        /**
         * @type {?}
         * @private
         */
        ChangePasswordComponent.prototype.fb;
        /**
         * @type {?}
         * @private
         */
        ChangePasswordComponent.prototype.store;
        /**
         * @type {?}
         * @private
         */
        ChangePasswordComponent.prototype.toasterService;
    }

    /**
     * @fileoverview added by tsickle
     * @suppress {checkTypes,constantProperty,extraRequire,missingOverride,missingReturn,unusedPrivateMembers,uselessCode} checked by tsc
     */
    var maxLength$2 = forms.Validators.maxLength, required$3 = forms.Validators.required, email$1 = forms.Validators.email;
    var PersonalSettingsComponent = /** @class */ (function () {
        function PersonalSettingsComponent(fb, store, toasterService) {
            this.fb = fb;
            this.store = store;
            this.toasterService = toasterService;
        }
        /**
         * @return {?}
         */
        PersonalSettingsComponent.prototype.buildForm = /**
         * @return {?}
         */
        function () {
            var _this = this;
            this.store
                .dispatch(new ng_core.GetProfile())
                .pipe(operators.withLatestFrom(this.profile$), operators.take(1))
                .subscribe((/**
             * @param {?} __0
             * @return {?}
             */
            function (_a) {
                var _b = __read(_a, 2), profile = _b[1];
                _this.form = _this.fb.group({
                    userName: [profile.userName, [required$3, maxLength$2(256)]],
                    email: [profile.email, [required$3, email$1, maxLength$2(256)]],
                    name: [profile.name || '', [maxLength$2(64)]],
                    surname: [profile.surname || '', [maxLength$2(64)]],
                    phoneNumber: [profile.phoneNumber || '', [maxLength$2(16)]],
                });
            }));
        };
        /**
         * @return {?}
         */
        PersonalSettingsComponent.prototype.submit = /**
         * @return {?}
         */
        function () {
            var _this = this;
            if (this.form.invalid)
                return;
            this.store.dispatch(new ng_core.UpdateProfile(this.form.value)).subscribe((/**
             * @return {?}
             */
            function () {
                _this.toasterService.success('AbpAccount::PersonalSettingsSaved', 'Success', { life: 5000 });
            }));
        };
        /**
         * @return {?}
         */
        PersonalSettingsComponent.prototype.ngOnInit = /**
         * @return {?}
         */
        function () {
            this.buildForm();
        };
        PersonalSettingsComponent.decorators = [
            { type: core.Component, args: [{
                        selector: 'abp-personal-settings-form',
<<<<<<< HEAD
                        template: "<form novalidate *ngIf=\"form\" [formGroup]=\"form\" (ngSubmit)=\"submit()\">\n  <div class=\"form-group\">\n    <label for=\"username\">{{ 'AbpIdentity::DisplayName:UserName' | abpLocalization }}</label\n    ><span> * </span><input type=\"text\" id=\"username\" class=\"form-control\" formControlName=\"userName\" autofocus />\n  </div>\n  <div class=\"row\">\n    <div class=\"col col-md-6\">\n      <div class=\"form-group\">\n        <label for=\"name\">{{ 'AbpIdentity::DisplayName:Name' | abpLocalization }}</label\n        ><input type=\"text\" id=\"name\" class=\"form-control\" formControlName=\"name\" />\n      </div>\n    </div>\n    <div class=\"col col-md-6\">\n      <div class=\"form-group\">\n        <label for=\"surname\">{{ 'AbpIdentity::DisplayName:Surname' | abpLocalization }}</label\n        ><input type=\"text\" id=\"surname\" class=\"form-control\" formControlName=\"surname\" />\n      </div>\n    </div>\n  </div>\n  <div class=\"form-group\">\n    <label for=\"email-address\">{{ 'AbpIdentity::DisplayName:Email' | abpLocalization }}</label\n    ><span> * </span><input type=\"text\" id=\"email-address\" class=\"form-control\" formControlName=\"email\" />\n  </div>\n  <div class=\"form-group\">\n    <label for=\"phone-number\">{{ 'AbpIdentity::DisplayName:PhoneNumber' | abpLocalization }}</label\n    ><input type=\"text\" id=\"phone-number\" class=\"form-control\" formControlName=\"phoneNumber\" />\n  </div>\n  <abp-button iconClass=\"fa fa-check\" buttonClass=\"btn btn-primary color-white\" (click)=\"submit()\">\n    {{ 'AbpIdentity::Save' | abpLocalization }}</abp-button\n  >\n</form>\n"
=======
                        template: "<form novalidate *ngIf=\"form\" [formGroup]=\"form\" (ngSubmit)=\"submit()\">\n  <div class=\"form-group\">\n    <label for=\"username\">{{ 'AbpIdentity::DisplayName:UserName' | abpLocalization }}</label\n    ><span> * </span><input type=\"text\" id=\"username\" class=\"form-control\" formControlName=\"userName\" autofocus />\n  </div>\n  <div class=\"row\">\n    <div class=\"col col-md-6\">\n      <div class=\"form-group\">\n        <label for=\"name\">{{ 'AbpIdentity::DisplayName:Name' | abpLocalization }}</label\n        ><input type=\"text\" id=\"name\" class=\"form-control\" formControlName=\"name\" />\n      </div>\n    </div>\n    <div class=\"col col-md-6\">\n      <div class=\"form-group\">\n        <label for=\"surname\">{{ 'AbpIdentity::DisplayName:Surname' | abpLocalization }}</label\n        ><input type=\"text\" id=\"surname\" class=\"form-control\" formControlName=\"surname\" />\n      </div>\n    </div>\n  </div>\n  <div class=\"form-group\">\n    <label for=\"email-address\">{{ 'AbpIdentity::DisplayName:Email' | abpLocalization }}</label\n    ><span> * </span><input type=\"text\" id=\"email-address\" class=\"form-control\" formControlName=\"email\" />\n  </div>\n  <div class=\"form-group\">\n    <label for=\"phone-number\">{{ 'AbpIdentity::DisplayName:PhoneNumber' | abpLocalization }}</label\n    ><input type=\"text\" id=\"phone-number\" class=\"form-control\" formControlName=\"phoneNumber\" />\n  </div>\n  <abp-button buttonType=\"submit\" iconClass=\"fa fa-check\" buttonClass=\"btn btn-primary color-white\">\n    {{ 'AbpIdentity::Save' | abpLocalization }}</abp-button\n  >\n</form>\n"
>>>>>>> c7d50980
                    }] }
        ];
        /** @nocollapse */
        PersonalSettingsComponent.ctorParameters = function () { return [
            { type: forms.FormBuilder },
            { type: store.Store },
            { type: ng_theme_shared.ToasterService }
        ]; };
        __decorate([
            store.Select(ng_core.ProfileState.getProfile),
            __metadata("design:type", rxjs.Observable)
        ], PersonalSettingsComponent.prototype, "profile$", void 0);
        return PersonalSettingsComponent;
    }());
    if (false) {
        /** @type {?} */
        PersonalSettingsComponent.prototype.profile$;
        /** @type {?} */
        PersonalSettingsComponent.prototype.form;
        /**
         * @type {?}
         * @private
         */
        PersonalSettingsComponent.prototype.fb;
        /**
         * @type {?}
         * @private
         */
        PersonalSettingsComponent.prototype.store;
        /**
         * @type {?}
         * @private
         */
        PersonalSettingsComponent.prototype.toasterService;
    }

    /**
     * @fileoverview added by tsickle
     * @suppress {checkTypes,constantProperty,extraRequire,missingOverride,missingReturn,unusedPrivateMembers,uselessCode} checked by tsc
     */
    var TenantBoxComponent = /** @class */ (function () {
        function TenantBoxComponent(store, toasterService, accountService) {
            this.store = store;
            this.toasterService = toasterService;
            this.accountService = accountService;
            this.tenant = (/** @type {?} */ ({}));
        }
        /**
         * @return {?}
         */
        TenantBoxComponent.prototype.ngOnInit = /**
         * @return {?}
         */
        function () {
            this.tenant =
                this.store.selectSnapshot(ng_core.SessionState.getTenant) ||
                    ((/** @type {?} */ ({})));
            this.tenantName = this.tenant.name || '';
        };
        /**
         * @return {?}
         */
        TenantBoxComponent.prototype.onSwitch = /**
         * @return {?}
         */
        function () {
            this.isModalVisible = true;
        };
        /**
         * @return {?}
         */
        TenantBoxComponent.prototype.save = /**
         * @return {?}
         */
        function () {
            var _this = this;
            if (this.tenant.name) {
                this.accountService
                    .findTenant(this.tenant.name)
                    .pipe(operators.take(1), operators.catchError((/**
                 * @param {?} err
                 * @return {?}
                 */
                function (err) {
                    _this.toasterService.error(snq((/**
                     * @return {?}
                     */
                    function () { return err.error.error_description; }), 'AbpUi::DefaultErrorMessage'), 'AbpUi::Error');
                    return rxjs.throwError(err);
                })))
                    .subscribe((/**
                 * @param {?} __0
                 * @return {?}
                 */
                function (_a) {
                    var success = _a.success, tenantId = _a.tenantId;
                    if (success) {
                        _this.tenant = {
                            id: tenantId,
                            name: _this.tenant.name
                        };
                        _this.tenantName = _this.tenant.name;
                        _this.isModalVisible = false;
                    }
                    else {
                        _this.toasterService.error('AbpUiMultiTenancy::GivenTenantIsNotAvailable', 'AbpUi::Error', {
                            messageLocalizationParams: [_this.tenant.name]
                        });
                        _this.tenant = (/** @type {?} */ ({}));
                    }
                    _this.store.dispatch(new ng_core.SetTenant(success ? _this.tenant : null));
                }));
            }
            else {
                this.store.dispatch(new ng_core.SetTenant(null));
                this.tenantName = null;
                this.isModalVisible = false;
            }
        };
        TenantBoxComponent.decorators = [
            { type: core.Component, args: [{
                        selector: 'abp-tenant-box',
                        template: "<div\n  class=\"tenant-switch-box\"\n  style=\"background-color: #eee; margin-bottom: 20px; color: #000; padding: 10px; text-align: center;\"\n>\n  <span style=\"color: #666;\">{{ 'AbpUiMultiTenancy::Tenant' | abpLocalization }}: </span>\n  <strong>\n    <i>{{ tenantName || ('AbpUiMultiTenancy::NotSelected' | abpLocalization) }}</i>\n  </strong>\n  (<a id=\"abp-tenant-switch-link\" style=\"color: #333; cursor: pointer\" (click)=\"onSwitch()\">{{\n    'AbpUiMultiTenancy::Switch' | abpLocalization\n  }}</a\n  >)\n</div>\n\n<abp-modal [(visible)]=\"isModalVisible\" size=\"md\">\n  <ng-template #abpHeader>\n    <h5>Switch Tenant</h5>\n  </ng-template>\n  <ng-template #abpBody>\n    <form (ngSubmit)=\"save()\">\n      <div class=\"mt-2\">\n        <div class=\"form-group\">\n          <label for=\"name\">{{ 'AbpUiMultiTenancy::Name' | abpLocalization }}</label>\n          <input [(ngModel)]=\"tenant.name\" type=\"text\" id=\"name\" name=\"tenant\" class=\"form-control\" autofocus />\n        </div>\n        <p>{{ 'AbpUiMultiTenancy::SwitchTenantHint' | abpLocalization }}</p>\n      </div>\n    </form>\n  </ng-template>\n  <ng-template #abpFooter>\n    <button #abpClose type=\"button\" class=\"btn btn-secondary\">\n      {{ 'AbpTenantManagement::Cancel' | abpLocalization }}\n    </button>\n    <button type=\"button\" class=\"btn btn-primary\" (click)=\"save()\">\n      <i class=\"fa fa-check mr-1\"></i> <span>{{ 'AbpTenantManagement::Save' | abpLocalization }}</span>\n    </button>\n  </ng-template>\n</abp-modal>\n"
                    }] }
        ];
        /** @nocollapse */
        TenantBoxComponent.ctorParameters = function () { return [
            { type: store.Store },
            { type: ng_theme_shared.ToasterService },
            { type: AccountService }
        ]; };
        return TenantBoxComponent;
    }());
    if (false) {
        /** @type {?} */
        TenantBoxComponent.prototype.tenant;
        /** @type {?} */
        TenantBoxComponent.prototype.tenantName;
        /** @type {?} */
        TenantBoxComponent.prototype.isModalVisible;
        /**
         * @type {?}
         * @private
         */
        TenantBoxComponent.prototype.store;
        /**
         * @type {?}
         * @private
         */
        TenantBoxComponent.prototype.toasterService;
        /**
         * @type {?}
         * @private
         */
        TenantBoxComponent.prototype.accountService;
    }

    /**
     * @fileoverview added by tsickle
     * @suppress {checkTypes,constantProperty,extraRequire,missingOverride,missingReturn,unusedPrivateMembers,uselessCode} checked by tsc
     */
    /**
     * @param {?} options
     * @return {?}
     */
    function optionsFactory(options) {
        return __assign({ redirectUrl: '/' }, options);
    }
    /** @type {?} */
    var ACCOUNT_OPTIONS = new core.InjectionToken('ACCOUNT_OPTIONS');

    /**
     * @fileoverview added by tsickle
     * @suppress {checkTypes,constantProperty,extraRequire,missingOverride,missingReturn,unusedPrivateMembers,uselessCode} checked by tsc
     */
    var AccountModule = /** @class */ (function () {
        function AccountModule() {
        }
        AccountModule.decorators = [
            { type: core.NgModule, args: [{
                        declarations: [
                            LoginComponent,
                            RegisterComponent,
                            TenantBoxComponent,
                            ChangePasswordComponent,
                            ManageProfileComponent,
                            PersonalSettingsComponent,
                        ],
                        imports: [ng_core.CoreModule, AccountRoutingModule, ng_theme_shared.ThemeSharedModule, table.TableModule, ngBootstrap.NgbDropdownModule, core$1.NgxValidateCoreModule],
                        exports: [],
                    },] }
        ];
        return AccountModule;
    }());
    /**
     *
     * @deprecated since version 0.9
     * @param {?=} options
     * @return {?}
     */
    function AccountProviders(options) {
        if (options === void 0) { options = (/** @type {?} */ ({})); }
        return [
            { provide: ACCOUNT_OPTIONS, useValue: options },
            {
                provide: 'ACCOUNT_OPTIONS',
                useFactory: optionsFactory,
                deps: [ACCOUNT_OPTIONS],
            },
        ];
    }

    /**
     * @fileoverview added by tsickle
     * @suppress {checkTypes,constantProperty,extraRequire,missingOverride,missingReturn,unusedPrivateMembers,uselessCode} checked by tsc
     */

    /**
     * @fileoverview added by tsickle
     * @suppress {checkTypes,constantProperty,extraRequire,missingOverride,missingReturn,unusedPrivateMembers,uselessCode} checked by tsc
     */
    /**
     *
     * @deprecated since version 0.9
     * @type {?}
     */
    var ACCOUNT_ROUTES = {
        routes: (/** @type {?} */ ([
            {
                name: 'Account',
                path: 'account',
                invisible: true,
                layout: "application" /* application */,
                children: [{ path: 'login', name: 'Login', order: 1 }, { path: 'register', name: 'Register', order: 2 }],
            },
        ])),
    };

    /**
     * @fileoverview added by tsickle
     * @suppress {checkTypes,constantProperty,extraRequire,missingOverride,missingReturn,unusedPrivateMembers,uselessCode} checked by tsc
     */

    /**
     * @fileoverview added by tsickle
     * @suppress {checkTypes,constantProperty,extraRequire,missingOverride,missingReturn,unusedPrivateMembers,uselessCode} checked by tsc
     */
    /**
     * @record
     */
    function Options() { }
    if (false) {
        /** @type {?|undefined} */
        Options.prototype.redirectUrl;
    }

    /**
     * @fileoverview added by tsickle
     * @suppress {checkTypes,constantProperty,extraRequire,missingOverride,missingReturn,unusedPrivateMembers,uselessCode} checked by tsc
     */
    /**
     * @record
     */
    function RegisterRequest() { }
    if (false) {
        /** @type {?} */
        RegisterRequest.prototype.userName;
        /** @type {?} */
        RegisterRequest.prototype.emailAddress;
        /** @type {?} */
        RegisterRequest.prototype.password;
        /** @type {?|undefined} */
        RegisterRequest.prototype.appName;
    }
    /**
     * @record
     */
    function RegisterResponse() { }
    if (false) {
        /** @type {?} */
        RegisterResponse.prototype.tenantId;
        /** @type {?} */
        RegisterResponse.prototype.userName;
        /** @type {?} */
        RegisterResponse.prototype.name;
        /** @type {?} */
        RegisterResponse.prototype.surname;
        /** @type {?} */
        RegisterResponse.prototype.email;
        /** @type {?} */
        RegisterResponse.prototype.emailConfirmed;
        /** @type {?} */
        RegisterResponse.prototype.phoneNumber;
        /** @type {?} */
        RegisterResponse.prototype.phoneNumberConfirmed;
        /** @type {?} */
        RegisterResponse.prototype.twoFactorEnabled;
        /** @type {?} */
        RegisterResponse.prototype.lockoutEnabled;
        /** @type {?} */
        RegisterResponse.prototype.lockoutEnd;
        /** @type {?} */
        RegisterResponse.prototype.concurrencyStamp;
        /** @type {?} */
        RegisterResponse.prototype.isDeleted;
        /** @type {?} */
        RegisterResponse.prototype.deleterId;
        /** @type {?} */
        RegisterResponse.prototype.deletionTime;
        /** @type {?} */
        RegisterResponse.prototype.lastModificationTime;
        /** @type {?} */
        RegisterResponse.prototype.lastModifierId;
        /** @type {?} */
        RegisterResponse.prototype.creationTime;
        /** @type {?} */
        RegisterResponse.prototype.creatorId;
        /** @type {?} */
        RegisterResponse.prototype.id;
    }

    /**
     * @fileoverview added by tsickle
     * @suppress {checkTypes,constantProperty,extraRequire,missingOverride,missingReturn,unusedPrivateMembers,uselessCode} checked by tsc
     */
    /**
     * @record
     */
    function TenantIdResponse() { }
    if (false) {
        /** @type {?} */
        TenantIdResponse.prototype.success;
        /** @type {?} */
        TenantIdResponse.prototype.tenantId;
    }

    exports.ACCOUNT_OPTIONS = ACCOUNT_OPTIONS;
    exports.ACCOUNT_ROUTES = ACCOUNT_ROUTES;
    exports.AccountModule = AccountModule;
    exports.AccountProviders = AccountProviders;
    exports.ChangePasswordComponent = ChangePasswordComponent;
    exports.LoginComponent = LoginComponent;
    exports.ManageProfileComponent = ManageProfileComponent;
    exports.PersonalSettingsComponent = PersonalSettingsComponent;
    exports.RegisterComponent = RegisterComponent;
    exports.optionsFactory = optionsFactory;
    exports.ɵa = LoginComponent;
    exports.ɵc = RegisterComponent;
    exports.ɵd = AccountService;
    exports.ɵe = TenantBoxComponent;
    exports.ɵf = ChangePasswordComponent;
    exports.ɵg = ManageProfileComponent;
    exports.ɵh = PersonalSettingsComponent;
    exports.ɵi = AccountRoutingModule;
    exports.ɵj = optionsFactory;
    exports.ɵk = ACCOUNT_OPTIONS;

    Object.defineProperty(exports, '__esModule', { value: true });

}));
//# sourceMappingURL=abp-ng.account.umd.js.map<|MERGE_RESOLUTION|>--- conflicted
+++ resolved
@@ -6,201 +6,201 @@
 
     snq = snq && snq.hasOwnProperty('default') ? snq['default'] : snq;
 
-    /*! *****************************************************************************
-    Copyright (c) Microsoft Corporation. All rights reserved.
-    Licensed under the Apache License, Version 2.0 (the "License"); you may not use
-    this file except in compliance with the License. You may obtain a copy of the
-    License at http://www.apache.org/licenses/LICENSE-2.0
-
-    THIS CODE IS PROVIDED ON AN *AS IS* BASIS, WITHOUT WARRANTIES OR CONDITIONS OF ANY
-    KIND, EITHER EXPRESS OR IMPLIED, INCLUDING WITHOUT LIMITATION ANY IMPLIED
-    WARRANTIES OR CONDITIONS OF TITLE, FITNESS FOR A PARTICULAR PURPOSE,
-    MERCHANTABLITY OR NON-INFRINGEMENT.
-
-    See the Apache Version 2.0 License for specific language governing permissions
-    and limitations under the License.
-    ***************************************************************************** */
-    /* global Reflect, Promise */
-
-    var extendStatics = function(d, b) {
-        extendStatics = Object.setPrototypeOf ||
-            ({ __proto__: [] } instanceof Array && function (d, b) { d.__proto__ = b; }) ||
-            function (d, b) { for (var p in b) if (b.hasOwnProperty(p)) d[p] = b[p]; };
-        return extendStatics(d, b);
-    };
-
-    function __extends(d, b) {
-        extendStatics(d, b);
-        function __() { this.constructor = d; }
-        d.prototype = b === null ? Object.create(b) : (__.prototype = b.prototype, new __());
-    }
-
-    var __assign = function() {
-        __assign = Object.assign || function __assign(t) {
-            for (var s, i = 1, n = arguments.length; i < n; i++) {
-                s = arguments[i];
-                for (var p in s) if (Object.prototype.hasOwnProperty.call(s, p)) t[p] = s[p];
-            }
-            return t;
-        };
-        return __assign.apply(this, arguments);
-    };
-
-    function __rest(s, e) {
-        var t = {};
-        for (var p in s) if (Object.prototype.hasOwnProperty.call(s, p) && e.indexOf(p) < 0)
-            t[p] = s[p];
-        if (s != null && typeof Object.getOwnPropertySymbols === "function")
-            for (var i = 0, p = Object.getOwnPropertySymbols(s); i < p.length; i++) {
-                if (e.indexOf(p[i]) < 0 && Object.prototype.propertyIsEnumerable.call(s, p[i]))
-                    t[p[i]] = s[p[i]];
-            }
-        return t;
-    }
-
-    function __decorate(decorators, target, key, desc) {
-        var c = arguments.length, r = c < 3 ? target : desc === null ? desc = Object.getOwnPropertyDescriptor(target, key) : desc, d;
-        if (typeof Reflect === "object" && typeof Reflect.decorate === "function") r = Reflect.decorate(decorators, target, key, desc);
-        else for (var i = decorators.length - 1; i >= 0; i--) if (d = decorators[i]) r = (c < 3 ? d(r) : c > 3 ? d(target, key, r) : d(target, key)) || r;
-        return c > 3 && r && Object.defineProperty(target, key, r), r;
-    }
-
-    function __param(paramIndex, decorator) {
-        return function (target, key) { decorator(target, key, paramIndex); }
-    }
-
-    function __metadata(metadataKey, metadataValue) {
-        if (typeof Reflect === "object" && typeof Reflect.metadata === "function") return Reflect.metadata(metadataKey, metadataValue);
-    }
-
-    function __awaiter(thisArg, _arguments, P, generator) {
-        return new (P || (P = Promise))(function (resolve, reject) {
-            function fulfilled(value) { try { step(generator.next(value)); } catch (e) { reject(e); } }
-            function rejected(value) { try { step(generator["throw"](value)); } catch (e) { reject(e); } }
-            function step(result) { result.done ? resolve(result.value) : new P(function (resolve) { resolve(result.value); }).then(fulfilled, rejected); }
-            step((generator = generator.apply(thisArg, _arguments || [])).next());
-        });
-    }
-
-    function __generator(thisArg, body) {
-        var _ = { label: 0, sent: function() { if (t[0] & 1) throw t[1]; return t[1]; }, trys: [], ops: [] }, f, y, t, g;
-        return g = { next: verb(0), "throw": verb(1), "return": verb(2) }, typeof Symbol === "function" && (g[Symbol.iterator] = function() { return this; }), g;
-        function verb(n) { return function (v) { return step([n, v]); }; }
-        function step(op) {
-            if (f) throw new TypeError("Generator is already executing.");
-            while (_) try {
-                if (f = 1, y && (t = op[0] & 2 ? y["return"] : op[0] ? y["throw"] || ((t = y["return"]) && t.call(y), 0) : y.next) && !(t = t.call(y, op[1])).done) return t;
-                if (y = 0, t) op = [op[0] & 2, t.value];
-                switch (op[0]) {
-                    case 0: case 1: t = op; break;
-                    case 4: _.label++; return { value: op[1], done: false };
-                    case 5: _.label++; y = op[1]; op = [0]; continue;
-                    case 7: op = _.ops.pop(); _.trys.pop(); continue;
-                    default:
-                        if (!(t = _.trys, t = t.length > 0 && t[t.length - 1]) && (op[0] === 6 || op[0] === 2)) { _ = 0; continue; }
-                        if (op[0] === 3 && (!t || (op[1] > t[0] && op[1] < t[3]))) { _.label = op[1]; break; }
-                        if (op[0] === 6 && _.label < t[1]) { _.label = t[1]; t = op; break; }
-                        if (t && _.label < t[2]) { _.label = t[2]; _.ops.push(op); break; }
-                        if (t[2]) _.ops.pop();
-                        _.trys.pop(); continue;
-                }
-                op = body.call(thisArg, _);
-            } catch (e) { op = [6, e]; y = 0; } finally { f = t = 0; }
-            if (op[0] & 5) throw op[1]; return { value: op[0] ? op[1] : void 0, done: true };
-        }
-    }
-
-    function __exportStar(m, exports) {
-        for (var p in m) if (!exports.hasOwnProperty(p)) exports[p] = m[p];
-    }
-
-    function __values(o) {
-        var m = typeof Symbol === "function" && o[Symbol.iterator], i = 0;
-        if (m) return m.call(o);
-        return {
-            next: function () {
-                if (o && i >= o.length) o = void 0;
-                return { value: o && o[i++], done: !o };
-            }
-        };
-    }
-
-    function __read(o, n) {
-        var m = typeof Symbol === "function" && o[Symbol.iterator];
-        if (!m) return o;
-        var i = m.call(o), r, ar = [], e;
-        try {
-            while ((n === void 0 || n-- > 0) && !(r = i.next()).done) ar.push(r.value);
-        }
-        catch (error) { e = { error: error }; }
-        finally {
-            try {
-                if (r && !r.done && (m = i["return"])) m.call(i);
-            }
-            finally { if (e) throw e.error; }
-        }
-        return ar;
-    }
-
-    function __spread() {
-        for (var ar = [], i = 0; i < arguments.length; i++)
-            ar = ar.concat(__read(arguments[i]));
-        return ar;
-    }
-
-    function __spreadArrays() {
-        for (var s = 0, i = 0, il = arguments.length; i < il; i++) s += arguments[i].length;
-        for (var r = Array(s), k = 0, i = 0; i < il; i++)
-            for (var a = arguments[i], j = 0, jl = a.length; j < jl; j++, k++)
-                r[k] = a[j];
-        return r;
-    };
-
-    function __await(v) {
-        return this instanceof __await ? (this.v = v, this) : new __await(v);
-    }
-
-    function __asyncGenerator(thisArg, _arguments, generator) {
-        if (!Symbol.asyncIterator) throw new TypeError("Symbol.asyncIterator is not defined.");
-        var g = generator.apply(thisArg, _arguments || []), i, q = [];
-        return i = {}, verb("next"), verb("throw"), verb("return"), i[Symbol.asyncIterator] = function () { return this; }, i;
-        function verb(n) { if (g[n]) i[n] = function (v) { return new Promise(function (a, b) { q.push([n, v, a, b]) > 1 || resume(n, v); }); }; }
-        function resume(n, v) { try { step(g[n](v)); } catch (e) { settle(q[0][3], e); } }
-        function step(r) { r.value instanceof __await ? Promise.resolve(r.value.v).then(fulfill, reject) : settle(q[0][2], r); }
-        function fulfill(value) { resume("next", value); }
-        function reject(value) { resume("throw", value); }
-        function settle(f, v) { if (f(v), q.shift(), q.length) resume(q[0][0], q[0][1]); }
-    }
-
-    function __asyncDelegator(o) {
-        var i, p;
-        return i = {}, verb("next"), verb("throw", function (e) { throw e; }), verb("return"), i[Symbol.iterator] = function () { return this; }, i;
-        function verb(n, f) { i[n] = o[n] ? function (v) { return (p = !p) ? { value: __await(o[n](v)), done: n === "return" } : f ? f(v) : v; } : f; }
-    }
-
-    function __asyncValues(o) {
-        if (!Symbol.asyncIterator) throw new TypeError("Symbol.asyncIterator is not defined.");
-        var m = o[Symbol.asyncIterator], i;
-        return m ? m.call(o) : (o = typeof __values === "function" ? __values(o) : o[Symbol.iterator](), i = {}, verb("next"), verb("throw"), verb("return"), i[Symbol.asyncIterator] = function () { return this; }, i);
-        function verb(n) { i[n] = o[n] && function (v) { return new Promise(function (resolve, reject) { v = o[n](v), settle(resolve, reject, v.done, v.value); }); }; }
-        function settle(resolve, reject, d, v) { Promise.resolve(v).then(function(v) { resolve({ value: v, done: d }); }, reject); }
-    }
-
-    function __makeTemplateObject(cooked, raw) {
-        if (Object.defineProperty) { Object.defineProperty(cooked, "raw", { value: raw }); } else { cooked.raw = raw; }
-        return cooked;
-    };
-
-    function __importStar(mod) {
-        if (mod && mod.__esModule) return mod;
-        var result = {};
-        if (mod != null) for (var k in mod) if (Object.hasOwnProperty.call(mod, k)) result[k] = mod[k];
-        result.default = mod;
-        return result;
-    }
-
-    function __importDefault(mod) {
-        return (mod && mod.__esModule) ? mod : { default: mod };
+    /*! *****************************************************************************
+    Copyright (c) Microsoft Corporation. All rights reserved.
+    Licensed under the Apache License, Version 2.0 (the "License"); you may not use
+    this file except in compliance with the License. You may obtain a copy of the
+    License at http://www.apache.org/licenses/LICENSE-2.0
+
+    THIS CODE IS PROVIDED ON AN *AS IS* BASIS, WITHOUT WARRANTIES OR CONDITIONS OF ANY
+    KIND, EITHER EXPRESS OR IMPLIED, INCLUDING WITHOUT LIMITATION ANY IMPLIED
+    WARRANTIES OR CONDITIONS OF TITLE, FITNESS FOR A PARTICULAR PURPOSE,
+    MERCHANTABLITY OR NON-INFRINGEMENT.
+
+    See the Apache Version 2.0 License for specific language governing permissions
+    and limitations under the License.
+    ***************************************************************************** */
+    /* global Reflect, Promise */
+
+    var extendStatics = function(d, b) {
+        extendStatics = Object.setPrototypeOf ||
+            ({ __proto__: [] } instanceof Array && function (d, b) { d.__proto__ = b; }) ||
+            function (d, b) { for (var p in b) if (b.hasOwnProperty(p)) d[p] = b[p]; };
+        return extendStatics(d, b);
+    };
+
+    function __extends(d, b) {
+        extendStatics(d, b);
+        function __() { this.constructor = d; }
+        d.prototype = b === null ? Object.create(b) : (__.prototype = b.prototype, new __());
+    }
+
+    var __assign = function() {
+        __assign = Object.assign || function __assign(t) {
+            for (var s, i = 1, n = arguments.length; i < n; i++) {
+                s = arguments[i];
+                for (var p in s) if (Object.prototype.hasOwnProperty.call(s, p)) t[p] = s[p];
+            }
+            return t;
+        };
+        return __assign.apply(this, arguments);
+    };
+
+    function __rest(s, e) {
+        var t = {};
+        for (var p in s) if (Object.prototype.hasOwnProperty.call(s, p) && e.indexOf(p) < 0)
+            t[p] = s[p];
+        if (s != null && typeof Object.getOwnPropertySymbols === "function")
+            for (var i = 0, p = Object.getOwnPropertySymbols(s); i < p.length; i++) {
+                if (e.indexOf(p[i]) < 0 && Object.prototype.propertyIsEnumerable.call(s, p[i]))
+                    t[p[i]] = s[p[i]];
+            }
+        return t;
+    }
+
+    function __decorate(decorators, target, key, desc) {
+        var c = arguments.length, r = c < 3 ? target : desc === null ? desc = Object.getOwnPropertyDescriptor(target, key) : desc, d;
+        if (typeof Reflect === "object" && typeof Reflect.decorate === "function") r = Reflect.decorate(decorators, target, key, desc);
+        else for (var i = decorators.length - 1; i >= 0; i--) if (d = decorators[i]) r = (c < 3 ? d(r) : c > 3 ? d(target, key, r) : d(target, key)) || r;
+        return c > 3 && r && Object.defineProperty(target, key, r), r;
+    }
+
+    function __param(paramIndex, decorator) {
+        return function (target, key) { decorator(target, key, paramIndex); }
+    }
+
+    function __metadata(metadataKey, metadataValue) {
+        if (typeof Reflect === "object" && typeof Reflect.metadata === "function") return Reflect.metadata(metadataKey, metadataValue);
+    }
+
+    function __awaiter(thisArg, _arguments, P, generator) {
+        return new (P || (P = Promise))(function (resolve, reject) {
+            function fulfilled(value) { try { step(generator.next(value)); } catch (e) { reject(e); } }
+            function rejected(value) { try { step(generator["throw"](value)); } catch (e) { reject(e); } }
+            function step(result) { result.done ? resolve(result.value) : new P(function (resolve) { resolve(result.value); }).then(fulfilled, rejected); }
+            step((generator = generator.apply(thisArg, _arguments || [])).next());
+        });
+    }
+
+    function __generator(thisArg, body) {
+        var _ = { label: 0, sent: function() { if (t[0] & 1) throw t[1]; return t[1]; }, trys: [], ops: [] }, f, y, t, g;
+        return g = { next: verb(0), "throw": verb(1), "return": verb(2) }, typeof Symbol === "function" && (g[Symbol.iterator] = function() { return this; }), g;
+        function verb(n) { return function (v) { return step([n, v]); }; }
+        function step(op) {
+            if (f) throw new TypeError("Generator is already executing.");
+            while (_) try {
+                if (f = 1, y && (t = op[0] & 2 ? y["return"] : op[0] ? y["throw"] || ((t = y["return"]) && t.call(y), 0) : y.next) && !(t = t.call(y, op[1])).done) return t;
+                if (y = 0, t) op = [op[0] & 2, t.value];
+                switch (op[0]) {
+                    case 0: case 1: t = op; break;
+                    case 4: _.label++; return { value: op[1], done: false };
+                    case 5: _.label++; y = op[1]; op = [0]; continue;
+                    case 7: op = _.ops.pop(); _.trys.pop(); continue;
+                    default:
+                        if (!(t = _.trys, t = t.length > 0 && t[t.length - 1]) && (op[0] === 6 || op[0] === 2)) { _ = 0; continue; }
+                        if (op[0] === 3 && (!t || (op[1] > t[0] && op[1] < t[3]))) { _.label = op[1]; break; }
+                        if (op[0] === 6 && _.label < t[1]) { _.label = t[1]; t = op; break; }
+                        if (t && _.label < t[2]) { _.label = t[2]; _.ops.push(op); break; }
+                        if (t[2]) _.ops.pop();
+                        _.trys.pop(); continue;
+                }
+                op = body.call(thisArg, _);
+            } catch (e) { op = [6, e]; y = 0; } finally { f = t = 0; }
+            if (op[0] & 5) throw op[1]; return { value: op[0] ? op[1] : void 0, done: true };
+        }
+    }
+
+    function __exportStar(m, exports) {
+        for (var p in m) if (!exports.hasOwnProperty(p)) exports[p] = m[p];
+    }
+
+    function __values(o) {
+        var m = typeof Symbol === "function" && o[Symbol.iterator], i = 0;
+        if (m) return m.call(o);
+        return {
+            next: function () {
+                if (o && i >= o.length) o = void 0;
+                return { value: o && o[i++], done: !o };
+            }
+        };
+    }
+
+    function __read(o, n) {
+        var m = typeof Symbol === "function" && o[Symbol.iterator];
+        if (!m) return o;
+        var i = m.call(o), r, ar = [], e;
+        try {
+            while ((n === void 0 || n-- > 0) && !(r = i.next()).done) ar.push(r.value);
+        }
+        catch (error) { e = { error: error }; }
+        finally {
+            try {
+                if (r && !r.done && (m = i["return"])) m.call(i);
+            }
+            finally { if (e) throw e.error; }
+        }
+        return ar;
+    }
+
+    function __spread() {
+        for (var ar = [], i = 0; i < arguments.length; i++)
+            ar = ar.concat(__read(arguments[i]));
+        return ar;
+    }
+
+    function __spreadArrays() {
+        for (var s = 0, i = 0, il = arguments.length; i < il; i++) s += arguments[i].length;
+        for (var r = Array(s), k = 0, i = 0; i < il; i++)
+            for (var a = arguments[i], j = 0, jl = a.length; j < jl; j++, k++)
+                r[k] = a[j];
+        return r;
+    };
+
+    function __await(v) {
+        return this instanceof __await ? (this.v = v, this) : new __await(v);
+    }
+
+    function __asyncGenerator(thisArg, _arguments, generator) {
+        if (!Symbol.asyncIterator) throw new TypeError("Symbol.asyncIterator is not defined.");
+        var g = generator.apply(thisArg, _arguments || []), i, q = [];
+        return i = {}, verb("next"), verb("throw"), verb("return"), i[Symbol.asyncIterator] = function () { return this; }, i;
+        function verb(n) { if (g[n]) i[n] = function (v) { return new Promise(function (a, b) { q.push([n, v, a, b]) > 1 || resume(n, v); }); }; }
+        function resume(n, v) { try { step(g[n](v)); } catch (e) { settle(q[0][3], e); } }
+        function step(r) { r.value instanceof __await ? Promise.resolve(r.value.v).then(fulfill, reject) : settle(q[0][2], r); }
+        function fulfill(value) { resume("next", value); }
+        function reject(value) { resume("throw", value); }
+        function settle(f, v) { if (f(v), q.shift(), q.length) resume(q[0][0], q[0][1]); }
+    }
+
+    function __asyncDelegator(o) {
+        var i, p;
+        return i = {}, verb("next"), verb("throw", function (e) { throw e; }), verb("return"), i[Symbol.iterator] = function () { return this; }, i;
+        function verb(n, f) { i[n] = o[n] ? function (v) { return (p = !p) ? { value: __await(o[n](v)), done: n === "return" } : f ? f(v) : v; } : f; }
+    }
+
+    function __asyncValues(o) {
+        if (!Symbol.asyncIterator) throw new TypeError("Symbol.asyncIterator is not defined.");
+        var m = o[Symbol.asyncIterator], i;
+        return m ? m.call(o) : (o = typeof __values === "function" ? __values(o) : o[Symbol.iterator](), i = {}, verb("next"), verb("throw"), verb("return"), i[Symbol.asyncIterator] = function () { return this; }, i);
+        function verb(n) { i[n] = o[n] && function (v) { return new Promise(function (resolve, reject) { v = o[n](v), settle(resolve, reject, v.done, v.value); }); }; }
+        function settle(resolve, reject, d, v) { Promise.resolve(v).then(function(v) { resolve({ value: v, done: d }); }, reject); }
+    }
+
+    function __makeTemplateObject(cooked, raw) {
+        if (Object.defineProperty) { Object.defineProperty(cooked, "raw", { value: raw }); } else { cooked.raw = raw; }
+        return cooked;
+    };
+
+    function __importStar(mod) {
+        if (mod && mod.__esModule) return mod;
+        var result = {};
+        if (mod != null) for (var k in mod) if (Object.hasOwnProperty.call(mod, k)) result[k] = mod[k];
+        result.default = mod;
+        return result;
+    }
+
+    function __importDefault(mod) {
+        return (mod && mod.__esModule) ? mod : { default: mod };
     }
 
     /**
@@ -325,23 +325,6 @@
         function ManageProfileComponent() {
             this.selectedTab = 0;
         }
-<<<<<<< HEAD
-        /**
-         * @return {?}
-         */
-        ManageProfileComponent.prototype.ngOnInit = /**
-         * @return {?}
-         */
-        function () { };
-        ManageProfileComponent.decorators = [
-            { type: core.Component, args: [{
-                        selector: 'abp-manage-profile',
-                        template: "<div class=\"row entry-row\">\n  <div class=\"col-auto\"></div>\n  <div id=\"breadcrumb\" class=\"col-md-auto pl-md-0\"></div>\n  <div class=\"col\"></div>\n</div>\n\n<div id=\"ManageProfileWrapper\">\n  <div class=\"row\">\n    <div class=\"col-3\">\n      <ul class=\"nav flex-column nav-pills\" id=\"nav-tab\" role=\"tablist\">\n        <li class=\"nav-item pointer\" (click)=\"selectedTab = 0\">\n          <a class=\"nav-link\" [ngClass]=\"{ active: selectedTab === 0 }\" role=\"tab\">{{\n            'AbpUi::ChangePassword' | abpLocalization\n          }}</a>\n        </li>\n        <li class=\"nav-item pointer\" (click)=\"selectedTab = 1\">\n          <a class=\"nav-link\" [ngClass]=\"{ active: selectedTab === 1 }\" role=\"tab\">{{\n            'AbpAccount::PersonalSettings' | abpLocalization\n          }}</a>\n        </li>\n      </ul>\n    </div>\n    <div class=\"col-9\">\n      <div class=\"tab-content\" *ngIf=\"selectedTab === 0\">\n        <div class=\"tab-pane fade show active\" role=\"tabpanel\">\n          <abp-change-password-form></abp-change-password-form>\n        </div>\n      </div>\n      <div class=\"tab-content\" *ngIf=\"selectedTab === 1\">\n        <div class=\"tab-pane fade show active\" role=\"tabpanel\">\n          <abp-personal-settings-form></abp-personal-settings-form>\n        </div>\n      </div>\n    </div>\n  </div>\n</div>\n"
-                    }] }
-        ];
-        /** @nocollapse */
-        ManageProfileComponent.ctorParameters = function () { return []; };
-=======
         ManageProfileComponent.decorators = [
             { type: core.Component, args: [{
                         selector: 'abp-manage-profile',
@@ -349,7 +332,6 @@
                         animations: [animations.trigger('fadeIn', [animations.transition(':enter', animations.useAnimation(ng_theme_shared.fadeIn))])]
                     }] }
         ];
->>>>>>> c7d50980
         return ManageProfileComponent;
     }());
     if (false) {
@@ -653,11 +635,7 @@
         ChangePasswordComponent.decorators = [
             { type: core.Component, args: [{
                         selector: 'abp-change-password-form',
-<<<<<<< HEAD
-                        template: "<form [formGroup]=\"form\" (ngSubmit)=\"onSubmit()\" [mapErrorsFn]=\"mapErrorsFn\">\n  <div class=\"form-group\">\n    <label for=\"current-password\">{{ 'AbpIdentity::DisplayName:CurrentPassword' | abpLocalization }}</label\n    ><span> * </span\n    ><input type=\"password\" id=\"current-password\" class=\"form-control\" formControlName=\"password\" autofocus />\n  </div>\n  <div class=\"form-group\">\n    <label for=\"new-password\">{{ 'AbpIdentity::DisplayName:NewPassword' | abpLocalization }}</label\n    ><span> * </span><input type=\"password\" id=\"new-password\" class=\"form-control\" formControlName=\"newPassword\" />\n  </div>\n  <div class=\"form-group\">\n    <label for=\"confirm-new-password\">{{ 'AbpIdentity::DisplayName:NewPasswordConfirm' | abpLocalization }}</label\n    ><span> * </span\n    ><input type=\"password\" id=\"confirm-new-password\" class=\"form-control\" formControlName=\"repeatNewPassword\" />\n  </div>\n  <abp-button iconClass=\"fa fa-check\" buttonClass=\"btn btn-primary color-white\" (click)=\"onSubmit()\">{{\n    'AbpIdentity::Save' | abpLocalization\n  }}</abp-button>\n</form>\n"
-=======
                         template: "<form [formGroup]=\"form\" (ngSubmit)=\"onSubmit()\" [mapErrorsFn]=\"mapErrorsFn\">\n  <div class=\"form-group\">\n    <label for=\"current-password\">{{ 'AbpIdentity::DisplayName:CurrentPassword' | abpLocalization }}</label\n    ><span> * </span\n    ><input type=\"password\" id=\"current-password\" class=\"form-control\" formControlName=\"password\" autofocus />\n  </div>\n  <div class=\"form-group\">\n    <label for=\"new-password\">{{ 'AbpIdentity::DisplayName:NewPassword' | abpLocalization }}</label\n    ><span> * </span><input type=\"password\" id=\"new-password\" class=\"form-control\" formControlName=\"newPassword\" />\n  </div>\n  <div class=\"form-group\">\n    <label for=\"confirm-new-password\">{{ 'AbpIdentity::DisplayName:NewPasswordConfirm' | abpLocalization }}</label\n    ><span> * </span\n    ><input type=\"password\" id=\"confirm-new-password\" class=\"form-control\" formControlName=\"repeatNewPassword\" />\n  </div>\n  <abp-button iconClass=\"fa fa-check\" buttonClass=\"btn btn-primary color-white\" buttonType=\"submit\">{{\n    'AbpIdentity::Save' | abpLocalization\n  }}</abp-button>\n</form>\n"
->>>>>>> c7d50980
                     }] }
         ];
         /** @nocollapse */
@@ -756,11 +734,7 @@
         PersonalSettingsComponent.decorators = [
             { type: core.Component, args: [{
                         selector: 'abp-personal-settings-form',
-<<<<<<< HEAD
-                        template: "<form novalidate *ngIf=\"form\" [formGroup]=\"form\" (ngSubmit)=\"submit()\">\n  <div class=\"form-group\">\n    <label for=\"username\">{{ 'AbpIdentity::DisplayName:UserName' | abpLocalization }}</label\n    ><span> * </span><input type=\"text\" id=\"username\" class=\"form-control\" formControlName=\"userName\" autofocus />\n  </div>\n  <div class=\"row\">\n    <div class=\"col col-md-6\">\n      <div class=\"form-group\">\n        <label for=\"name\">{{ 'AbpIdentity::DisplayName:Name' | abpLocalization }}</label\n        ><input type=\"text\" id=\"name\" class=\"form-control\" formControlName=\"name\" />\n      </div>\n    </div>\n    <div class=\"col col-md-6\">\n      <div class=\"form-group\">\n        <label for=\"surname\">{{ 'AbpIdentity::DisplayName:Surname' | abpLocalization }}</label\n        ><input type=\"text\" id=\"surname\" class=\"form-control\" formControlName=\"surname\" />\n      </div>\n    </div>\n  </div>\n  <div class=\"form-group\">\n    <label for=\"email-address\">{{ 'AbpIdentity::DisplayName:Email' | abpLocalization }}</label\n    ><span> * </span><input type=\"text\" id=\"email-address\" class=\"form-control\" formControlName=\"email\" />\n  </div>\n  <div class=\"form-group\">\n    <label for=\"phone-number\">{{ 'AbpIdentity::DisplayName:PhoneNumber' | abpLocalization }}</label\n    ><input type=\"text\" id=\"phone-number\" class=\"form-control\" formControlName=\"phoneNumber\" />\n  </div>\n  <abp-button iconClass=\"fa fa-check\" buttonClass=\"btn btn-primary color-white\" (click)=\"submit()\">\n    {{ 'AbpIdentity::Save' | abpLocalization }}</abp-button\n  >\n</form>\n"
-=======
                         template: "<form novalidate *ngIf=\"form\" [formGroup]=\"form\" (ngSubmit)=\"submit()\">\n  <div class=\"form-group\">\n    <label for=\"username\">{{ 'AbpIdentity::DisplayName:UserName' | abpLocalization }}</label\n    ><span> * </span><input type=\"text\" id=\"username\" class=\"form-control\" formControlName=\"userName\" autofocus />\n  </div>\n  <div class=\"row\">\n    <div class=\"col col-md-6\">\n      <div class=\"form-group\">\n        <label for=\"name\">{{ 'AbpIdentity::DisplayName:Name' | abpLocalization }}</label\n        ><input type=\"text\" id=\"name\" class=\"form-control\" formControlName=\"name\" />\n      </div>\n    </div>\n    <div class=\"col col-md-6\">\n      <div class=\"form-group\">\n        <label for=\"surname\">{{ 'AbpIdentity::DisplayName:Surname' | abpLocalization }}</label\n        ><input type=\"text\" id=\"surname\" class=\"form-control\" formControlName=\"surname\" />\n      </div>\n    </div>\n  </div>\n  <div class=\"form-group\">\n    <label for=\"email-address\">{{ 'AbpIdentity::DisplayName:Email' | abpLocalization }}</label\n    ><span> * </span><input type=\"text\" id=\"email-address\" class=\"form-control\" formControlName=\"email\" />\n  </div>\n  <div class=\"form-group\">\n    <label for=\"phone-number\">{{ 'AbpIdentity::DisplayName:PhoneNumber' | abpLocalization }}</label\n    ><input type=\"text\" id=\"phone-number\" class=\"form-control\" formControlName=\"phoneNumber\" />\n  </div>\n  <abp-button buttonType=\"submit\" iconClass=\"fa fa-check\" buttonClass=\"btn btn-primary color-white\">\n    {{ 'AbpIdentity::Save' | abpLocalization }}</abp-button\n  >\n</form>\n"
->>>>>>> c7d50980
                     }] }
         ];
         /** @nocollapse */
