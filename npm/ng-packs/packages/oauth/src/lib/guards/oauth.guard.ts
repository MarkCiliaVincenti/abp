import { Injectable } from '@angular/core';
<<<<<<< HEAD
import { UrlTree } from '@angular/router';
=======
import { CanActivate, UrlTree, ActivatedRouteSnapshot, RouterStateSnapshot } from '@angular/router';
>>>>>>> 6f00dfcc
import { OAuthService } from 'angular-oauth2-oidc';
import { Observable } from 'rxjs';
import { AuthService, IAuthGuard } from '@abp/ng.core';

@Injectable({
  providedIn: 'root',
})
export class AbpOAuthGuard  implements IAuthGuard {
  constructor(private oauthService: OAuthService, private authService: AuthService) {}

  canActivate(
    route: ActivatedRouteSnapshot,
    state: RouterStateSnapshot,
  ): Observable<boolean> | boolean | UrlTree {
    const hasValidAccessToken = this.oauthService.hasValidAccessToken();
    if (hasValidAccessToken) {
      return true;
    }

    const params = { returnUrl: state.url };
    this.authService.navigateToLogin(params);
    return false;
  }
}<|MERGE_RESOLUTION|>--- conflicted
+++ resolved
@@ -1,9 +1,5 @@
 import { Injectable } from '@angular/core';
-<<<<<<< HEAD
-import { UrlTree } from '@angular/router';
-=======
 import { CanActivate, UrlTree, ActivatedRouteSnapshot, RouterStateSnapshot } from '@angular/router';
->>>>>>> 6f00dfcc
 import { OAuthService } from 'angular-oauth2-oidc';
 import { Observable } from 'rxjs';
 import { AuthService, IAuthGuard } from '@abp/ng.core';
