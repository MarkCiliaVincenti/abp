<<<<<<< HEAD
import { Injectable, inject } from '@angular/core';
import { UrlTree, ActivatedRouteSnapshot, RouterStateSnapshot } from '@angular/router';
import { HttpErrorResponse } from '@angular/common/http';

import { Observable, delay, of, tap } from 'rxjs';
=======
import { Injectable } from '@angular/core';
import { CanActivate, UrlTree, ActivatedRouteSnapshot, RouterStateSnapshot } from '@angular/router';
>>>>>>> fc4a18ce
import { OAuthService } from 'angular-oauth2-oidc';

import { AuthService, HttpErrorReporterService, IAbpGuard } from '@abp/ng.core';

@Injectable({
  providedIn: 'root',
})
export class AbpOAuthGuard implements IAbpGuard {
  protected readonly oAuthService = inject(OAuthService);
  protected readonly authService = inject(AuthService);
  protected readonly httpErrorReporter = inject(HttpErrorReporterService);

  canActivate(
    route: ActivatedRouteSnapshot,
    state: RouterStateSnapshot,
  ): Observable<boolean> | boolean | UrlTree {
<<<<<<< HEAD
    const hasValidAccessToken = this.oAuthService.hasValidAccessToken();
=======
    const hasValidAccessToken = this.oauthService.hasValidAccessToken();
>>>>>>> fc4a18ce
    if (hasValidAccessToken) {
      return true;
    }

<<<<<<< HEAD
    return of(false).pipe(
      tap(() => {
        this.httpErrorReporter.reportError({ status: 401 } as HttpErrorResponse);
      }),
      delay(1500),
      tap(() => {
        const params = { returnUrl: state.url };
        this.authService.navigateToLogin(params);
      }),
    );
=======
    const params = { returnUrl: state.url };
    this.authService.navigateToLogin(params);
    return false;
>>>>>>> fc4a18ce
  }
}<|MERGE_RESOLUTION|>--- conflicted
+++ resolved
@@ -1,13 +1,8 @@
-<<<<<<< HEAD
 import { Injectable, inject } from '@angular/core';
 import { UrlTree, ActivatedRouteSnapshot, RouterStateSnapshot } from '@angular/router';
 import { HttpErrorResponse } from '@angular/common/http';
 
 import { Observable, delay, of, tap } from 'rxjs';
-=======
-import { Injectable } from '@angular/core';
-import { CanActivate, UrlTree, ActivatedRouteSnapshot, RouterStateSnapshot } from '@angular/router';
->>>>>>> fc4a18ce
 import { OAuthService } from 'angular-oauth2-oidc';
 
 import { AuthService, HttpErrorReporterService, IAbpGuard } from '@abp/ng.core';
@@ -24,30 +19,18 @@
     route: ActivatedRouteSnapshot,
     state: RouterStateSnapshot,
   ): Observable<boolean> | boolean | UrlTree {
-<<<<<<< HEAD
     const hasValidAccessToken = this.oAuthService.hasValidAccessToken();
-=======
-    const hasValidAccessToken = this.oauthService.hasValidAccessToken();
->>>>>>> fc4a18ce
     if (hasValidAccessToken) {
       return true;
     }
 
-<<<<<<< HEAD
     return of(false).pipe(
-      tap(() => {
-        this.httpErrorReporter.reportError({ status: 401 } as HttpErrorResponse);
-      }),
+      tap(() => this.httpErrorReporter.reportError({ status: 401 } as HttpErrorResponse)),
       delay(1500),
       tap(() => {
         const params = { returnUrl: state.url };
         this.authService.navigateToLogin(params);
       }),
     );
-=======
-    const params = { returnUrl: state.url };
-    this.authService.navigateToLogin(params);
-    return false;
->>>>>>> fc4a18ce
   }
 }