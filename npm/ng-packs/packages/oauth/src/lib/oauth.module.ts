--- conflicted
+++ resolved
@@ -1,8 +1,4 @@
-<<<<<<< HEAD
 import { APP_INITIALIZER, ModuleWithProviders, NgModule, Provider } from '@angular/core';
-=======
-import { APP_INITIALIZER, ModuleWithProviders, NgModule } from '@angular/core';
->>>>>>> 335d4184
 import { CommonModule } from '@angular/common';
 import { OAuthModule, OAuthStorage } from 'angular-oauth2-oidc';
 import {
