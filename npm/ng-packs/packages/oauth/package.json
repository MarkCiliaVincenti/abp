--- conflicted
+++ resolved
@@ -1,23 +1,14 @@
 {
   "name": "@abp/ng.oauth",
-<<<<<<< HEAD
-  "version": "7.0.4",
-=======
   "version": "7.1.0-rc.3",
->>>>>>> 2abaee9a
   "homepage": "https://abp.io",
   "repository": {
     "type": "git",
     "url": "https://github.com/abpframework/abp.git"
   },
   "dependencies": {
-<<<<<<< HEAD
-    "@abp/ng.core": "~7.0.4",
-    "@abp/utils": "~7.0.4",
-=======
     "@abp/ng.core": "~7.1.0-rc.3",
     "@abp/utils": "~7.1.0-rc.3",
->>>>>>> 2abaee9a
     "angular-oauth2-oidc": "^15.0.1",
     "just-clone": "^6.1.1",
     "just-compare": "^1.4.0",
