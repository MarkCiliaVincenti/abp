--- conflicted
+++ resolved
@@ -7,19 +7,11 @@
     "url": "https://github.com/abpframework/abp.git"
   },
   "dependencies": {
-<<<<<<< HEAD
-    "@abp/ng.core": "~7.4.4",
-    "@abp/utils": "~7.4.4",
+    "@abp/ng.core": "~8.0.0",
+    "@abp/utils": "~8.0.0",
     "angular-oauth2-oidc": "^15.0.0",
     "just-clone": "^6.0.0",
     "just-compare": "^2.0.0",
-=======
-    "@abp/ng.core": "~8.0.0",
-    "@abp/utils": "~8.0.0",
-    "angular-oauth2-oidc": "^15.0.1",
-    "just-clone": "^6.1.1",
-    "just-compare": "^2.3.0",
->>>>>>> 6207a143
     "tslib": "^2.0.0"
   },
   "publishConfig": {
