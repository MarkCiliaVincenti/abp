{
  "name": "@abp/ng.oauth",
<<<<<<< HEAD
  "version": "8.1.5",
=======
  "version": "8.2.0",
>>>>>>> b575f969
  "homepage": "https://abp.io",
  "repository": {
    "type": "git",
    "url": "https://github.com/abpframework/abp.git"
  },
  "dependencies": {
<<<<<<< HEAD
    "@abp/ng.core": "~8.1.5",
    "@abp/utils": "~8.1.5",
=======
    "@abp/ng.core": "~8.2.0",
    "@abp/utils": "~8.2.0",
>>>>>>> b575f969
    "angular-oauth2-oidc": "^17.0.0",
    "just-clone": "^6.0.0",
    "just-compare": "^2.0.0",
    "tslib": "^2.0.0"
  },
  "publishConfig": {
    "access": "public"
  },
  "license": "LGPL-3.0",
  "keywords": [
    "aspnetcore",
    "boilerplate",
    "framework",
    "web",
    "best-practices",
    "angular",
    "maui",
    "blazor",
    "mvc",
    "csharp",
    "webapp"
  ]
}<|MERGE_RESOLUTION|>--- conflicted
+++ resolved
@@ -1,23 +1,14 @@
 {
   "name": "@abp/ng.oauth",
-<<<<<<< HEAD
-  "version": "8.1.5",
-=======
   "version": "8.2.0",
->>>>>>> b575f969
   "homepage": "https://abp.io",
   "repository": {
     "type": "git",
     "url": "https://github.com/abpframework/abp.git"
   },
   "dependencies": {
-<<<<<<< HEAD
-    "@abp/ng.core": "~8.1.5",
-    "@abp/utils": "~8.1.5",
-=======
     "@abp/ng.core": "~8.2.0",
     "@abp/utils": "~8.2.0",
->>>>>>> b575f969
     "angular-oauth2-oidc": "^17.0.0",
     "just-clone": "^6.0.0",
     "just-compare": "^2.0.0",
