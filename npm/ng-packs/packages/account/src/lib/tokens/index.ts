--- conflicted
+++ resolved
@@ -1,6 +1,3 @@
 export * from './config-options.token';
-<<<<<<< HEAD
 export * from './re-login-confirmation.token';
-=======
-export * from './extensions.token';
->>>>>>> 1f5b2f90
+export * from './extensions.token';