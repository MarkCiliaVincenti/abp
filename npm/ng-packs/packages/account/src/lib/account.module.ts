import { CoreModule, LazyModuleFactory } from '@abp/ng.core';
import { ThemeSharedModule } from '@abp/ng.theme.shared';
import { ModuleWithProviders, NgModule, NgModuleFactory } from '@angular/core';
import { NgbDropdownModule } from '@ng-bootstrap/ng-bootstrap';
import { NgxValidateCoreModule } from '@ngx-validate/core';
import { AccountRoutingModule } from './account-routing.module';
import { ChangePasswordComponent } from './components/change-password/change-password.component';
import { LoginComponent } from './components/login/login.component';
import { ManageProfileComponent } from './components/manage-profile/manage-profile.component';
import { PersonalSettingsComponent } from './components/personal-settings/personal-settings.component';
import { RegisterComponent } from './components/register/register.component';
import { AccountConfigOptions } from './models/config-options';
import { ACCOUNT_CONFIG_OPTIONS } from './tokens/config-options.token';
import { accountConfigOptionsFactory } from './utils/factory-utils';
import { AuthenticationFlowGuard } from './guards/authentication-flow.guard';
import { ForgotPasswordComponent } from './components/forgot-password/forgot-password.component';
import { ResetPasswordComponent } from './components/reset-password/reset-password.component';
<<<<<<< HEAD
import { RE_LOGIN_CONFIRMATION_TOKEN } from './tokens';
=======
import { UiExtensionsModule } from '@abp/ng.theme.shared/extensions';
import { ACCOUNT_EDIT_FORM_PROP_CONTRIBUTORS } from './tokens/extensions.token';
import { AccountExtensionsGuard } from './guards/extensions.guard';
import { PersonalSettingsHalfRowComponent } from './components/personal-settings/personal-settings-half-row.component';
>>>>>>> 1f5b2f90

const declarations = [
  LoginComponent,
  RegisterComponent,
  ChangePasswordComponent,
  ManageProfileComponent,
  PersonalSettingsComponent,
  ForgotPasswordComponent,
  ResetPasswordComponent,
  PersonalSettingsHalfRowComponent,
];

@NgModule({
  declarations: [...declarations],
  imports: [
    CoreModule,
    AccountRoutingModule,
    ThemeSharedModule,
    NgbDropdownModule,
    NgxValidateCoreModule,
    UiExtensionsModule,
  ],
  exports: [...declarations],
})
export class AccountModule {
  static forChild(options = {} as AccountConfigOptions): ModuleWithProviders<AccountModule> {
    return {
      ngModule: AccountModule,
      providers: [
        AuthenticationFlowGuard,
        { provide: ACCOUNT_CONFIG_OPTIONS, useValue: options },
        {
          provide: 'ACCOUNT_OPTIONS',
          useFactory: accountConfigOptionsFactory,
          deps: [ACCOUNT_CONFIG_OPTIONS],
        },
        {
<<<<<<< HEAD
          provide: RE_LOGIN_CONFIRMATION_TOKEN,
          useValue: options.isPersonalSettingsChangedConfirmationActive ?? true,
        },
=======
          provide: ACCOUNT_EDIT_FORM_PROP_CONTRIBUTORS,
          useValue: options.editFormPropContributors,
        },
        AccountExtensionsGuard,
>>>>>>> 1f5b2f90
      ],
    };
  }

  static forLazy(options = {} as AccountConfigOptions): NgModuleFactory<AccountModule> {
    return new LazyModuleFactory(AccountModule.forChild(options));
  }
}<|MERGE_RESOLUTION|>--- conflicted
+++ resolved
@@ -15,14 +15,11 @@
 import { AuthenticationFlowGuard } from './guards/authentication-flow.guard';
 import { ForgotPasswordComponent } from './components/forgot-password/forgot-password.component';
 import { ResetPasswordComponent } from './components/reset-password/reset-password.component';
-<<<<<<< HEAD
 import { RE_LOGIN_CONFIRMATION_TOKEN } from './tokens';
-=======
 import { UiExtensionsModule } from '@abp/ng.theme.shared/extensions';
 import { ACCOUNT_EDIT_FORM_PROP_CONTRIBUTORS } from './tokens/extensions.token';
 import { AccountExtensionsGuard } from './guards/extensions.guard';
 import { PersonalSettingsHalfRowComponent } from './components/personal-settings/personal-settings-half-row.component';
->>>>>>> 1f5b2f90
 
 const declarations = [
   LoginComponent,
@@ -60,16 +57,14 @@
           deps: [ACCOUNT_CONFIG_OPTIONS],
         },
         {
-<<<<<<< HEAD
           provide: RE_LOGIN_CONFIRMATION_TOKEN,
           useValue: options.isPersonalSettingsChangedConfirmationActive ?? true,
         },
-=======
+        {
           provide: ACCOUNT_EDIT_FORM_PROP_CONTRIBUTORS,
           useValue: options.editFormPropContributors,
         },
         AccountExtensionsGuard,
->>>>>>> 1f5b2f90
       ],
     };
   }
