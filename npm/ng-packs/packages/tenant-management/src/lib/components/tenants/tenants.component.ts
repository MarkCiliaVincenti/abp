<<<<<<< HEAD
import { ABP, ListService } from '@abp/ng.core';
=======
import { ABP } from '@abp/ng.core';
>>>>>>> b3436100
import { eFeatureManagementComponents } from '@abp/ng.feature-management';
import { Confirmation, ConfirmationService, getPasswordValidators } from '@abp/ng.theme.shared';
import { Component, OnInit, TemplateRef, ViewChild } from '@angular/core';
import { FormBuilder, FormGroup, Validators } from '@angular/forms';
import { Select, Store } from '@ngxs/store';
import { Observable } from 'rxjs';
import { finalize, pluck, switchMap, take } from 'rxjs/operators';
import { CreateTenant, DeleteTenant, GetTenantById, GetTenants, UpdateTenant } from '../../actions/tenant-management.actions';
import { TenantManagementService } from '../../services/tenant-management.service';
import { TenantManagementState } from '../../states/tenant-management.state';

interface SelectedModalContent {
  type: 'saveConnStr' | 'saveTenant';
  title: string;
  template: TemplateRef<any>;
}

@Component({
  selector: 'abp-tenants',
  templateUrl: './tenants.component.html',
  providers: [ListService],
})
export class TenantsComponent implements OnInit {
  @Select(TenantManagementState.get)
  data$: Observable<ABP.BasicItem[]>;

  @Select(TenantManagementState.getTenantsTotalCount)
  totalCount$: Observable<number>;

  selected: ABP.BasicItem;

  tenantForm: FormGroup;

  defaultConnectionStringForm: FormGroup;

  defaultConnectionString: string;

  isModalVisible: boolean;

  selectedModalContent = {} as SelectedModalContent;

  visibleFeatures = false;

  providerKey: string;

  _useSharedDatabase: boolean;

  modalBusy = false;

  featureManagementKey = eFeatureManagementComponents.FeatureManagement;

  get hasSelectedTenant(): boolean {
    return Boolean(this.selected.id);
  }

  get useSharedDatabase(): boolean {
    return this.defaultConnectionStringForm.get('useSharedDatabase').value;
  }

  get connectionString(): string {
    return this.defaultConnectionStringForm.get('defaultConnectionString').value;
  }

  @ViewChild('tenantModalTemplate')
  tenantModalTemplate: TemplateRef<any>;

  @ViewChild('connectionStringModalTemplate')
  connectionStringModalTemplate: TemplateRef<any>;

  get isDisabledSaveButton(): boolean {
    if (!this.selectedModalContent) return false;

    if (
      this.selectedModalContent.type === 'saveConnStr' &&
      this.defaultConnectionStringForm &&
      this.defaultConnectionStringForm.invalid
    ) {
      return true;
    } else if (
      this.selectedModalContent.type === 'saveTenant' &&
      this.tenantForm &&
      this.tenantForm.invalid
    ) {
      return true;
    } else {
      return false;
    }
  }

  onVisibleFeaturesChange = (value: boolean) => {
    this.visibleFeatures = value;
  };

  constructor(
    public readonly list: ListService,
    private confirmationService: ConfirmationService,
    private tenantService: TenantManagementService,
    private fb: FormBuilder,
    private store: Store,
  ) {}

  ngOnInit() {
    this.hookToQuery();
  }

  private createTenantForm() {
    const tenantForm = this.fb.group({
      name: [this.selected.name || '', [Validators.required, Validators.maxLength(256)]],
      adminEmailAddress: [null, [Validators.required, Validators.maxLength(256), Validators.email]],
      adminPassword: [null, [Validators.required, ...getPasswordValidators(this.store)]],
    });

    if (this.hasSelectedTenant) {
      tenantForm.removeControl('adminEmailAddress');
      tenantForm.removeControl('adminPassword');
    }

    this.tenantForm = tenantForm;
  }

  private createDefaultConnectionStringForm() {
    this.defaultConnectionStringForm = this.fb.group({
      useSharedDatabase: this._useSharedDatabase,
      defaultConnectionString: [this.defaultConnectionString || ''],
    });
  }

  openModal(title: string, template: TemplateRef<any>, type: 'saveConnStr' | 'saveTenant') {
    this.selectedModalContent = {
      title,
      template,
      type,
    };

    this.isModalVisible = true;
  }

  onEditConnectionString(id: string) {
    this.store
      .dispatch(new GetTenantById(id))
      .pipe(
        pluck('TenantManagementState', 'selectedItem'),
        switchMap(selected => {
          this.selected = selected;
          return this.tenantService.getDefaultConnectionString(id);
        }),
      )
      .subscribe(fetchedConnectionString => {
        this._useSharedDatabase = fetchedConnectionString ? false : true;
        this.defaultConnectionString = fetchedConnectionString ? fetchedConnectionString : '';
        this.createDefaultConnectionStringForm();
        this.openModal(
          'AbpTenantManagement::ConnectionStrings',
          this.connectionStringModalTemplate,
          'saveConnStr',
        );
      });
  }

  addTenant() {
    this.selected = {} as ABP.BasicItem;
    this.createTenantForm();
    this.openModal('AbpTenantManagement::NewTenant', this.tenantModalTemplate, 'saveTenant');
  }

  editTenant(id: string) {
    this.store
      .dispatch(new GetTenantById(id))
      .pipe(pluck('TenantManagementState', 'selectedItem'))
      .subscribe(selected => {
        this.selected = selected;
        this.createTenantForm();
        this.openModal('AbpTenantManagement::Edit', this.tenantModalTemplate, 'saveTenant');
      });
  }

  save() {
    const { type } = this.selectedModalContent;
    if (!type) return;
    if (type === 'saveTenant') this.saveTenant();
    else if (type === 'saveConnStr') this.saveConnectionString();
  }

  saveConnectionString() {
    if (this.modalBusy) return;

    this.modalBusy = true;
    if (this.useSharedDatabase || (!this.useSharedDatabase && !this.connectionString)) {
      this.tenantService
        .deleteDefaultConnectionString(this.selected.id)
        .pipe(
          take(1),
          finalize(() => (this.modalBusy = false)),
        )
        .subscribe(() => {
          this.isModalVisible = false;
        });
    } else {
      this.tenantService
        .updateDefaultConnectionString({
          id: this.selected.id,
          defaultConnectionString: this.connectionString,
        })
        .pipe(
          take(1),
          finalize(() => (this.modalBusy = false)),
        )
        .subscribe(() => {
          this.isModalVisible = false;
        });
    }
  }

  saveTenant() {
    if (!this.tenantForm.valid || this.modalBusy) return;
    this.modalBusy = true;

    this.store
      .dispatch(
        this.selected.id
          ? new UpdateTenant({ ...this.selected, ...this.tenantForm.value, id: this.selected.id })
          : new CreateTenant(this.tenantForm.value),
      )
      .pipe(finalize(() => (this.modalBusy = false)))
      .subscribe(() => {
        this.isModalVisible = false;
        this.list.get();
      });
  }

  delete(id: string, name: string) {
    this.confirmationService
      .warn(
        'AbpTenantManagement::TenantDeletionConfirmationMessage',
        'AbpTenantManagement::AreYouSure',
        {
          messageLocalizationParams: [name],
        },
      )
      .subscribe((status: Confirmation.Status) => {
        if (status === Confirmation.Status.confirm) {
          this.store.dispatch(new DeleteTenant(id)).subscribe(() => this.list.get());
        }
      });
  }

  hookToQuery() {
    this.list.hookToQuery(query => this.store.dispatch(new GetTenants(query))).subscribe();
  }

  onSharedDatabaseChange(value: boolean) {
    if (!value) {
      setTimeout(() => {
        const defaultConnectionString = document.getElementById(
          'defaultConnectionString',
        ) as HTMLInputElement;
        if (defaultConnectionString) {
          defaultConnectionString.focus();
        }
      }, 0);
    }
  }

  openFeaturesModal(providerKey: string) {
    this.providerKey = providerKey;
    setTimeout(() => {
      this.visibleFeatures = true;
    }, 0);
  }

  sort(data) {
    const { prop, dir } = data.sorts[0];
    this.list.sortKey = prop;
    this.list.sortOrder = dir;
  }
}<|MERGE_RESOLUTION|>--- conflicted
+++ resolved
@@ -1,8 +1,4 @@
-<<<<<<< HEAD
 import { ABP, ListService } from '@abp/ng.core';
-=======
-import { ABP } from '@abp/ng.core';
->>>>>>> b3436100
 import { eFeatureManagementComponents } from '@abp/ng.feature-management';
 import { Confirmation, ConfirmationService, getPasswordValidators } from '@abp/ng.theme.shared';
 import { Component, OnInit, TemplateRef, ViewChild } from '@angular/core';
@@ -10,7 +6,13 @@
 import { Select, Store } from '@ngxs/store';
 import { Observable } from 'rxjs';
 import { finalize, pluck, switchMap, take } from 'rxjs/operators';
-import { CreateTenant, DeleteTenant, GetTenantById, GetTenants, UpdateTenant } from '../../actions/tenant-management.actions';
+import {
+  CreateTenant,
+  DeleteTenant,
+  GetTenantById,
+  GetTenants,
+  UpdateTenant,
+} from '../../actions/tenant-management.actions';
 import { TenantManagementService } from '../../services/tenant-management.service';
 import { TenantManagementState } from '../../states/tenant-management.state';
 
