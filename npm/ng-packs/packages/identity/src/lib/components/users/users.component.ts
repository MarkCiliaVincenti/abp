<<<<<<< HEAD
import { ListService, PagedResultDto } from '@abp/ng.core';
import {
  GetIdentityUsersInput,
  IdentityRoleDto,
  IdentityUserDto,
  IdentityUserService,
} from '@abp/ng.identity/proxy';
import { ePermissionManagementComponents } from '@abp/ng.permission-management';
import {Confirmation, ConfirmationService, eFormComponets, ToasterService} from '@abp/ng.theme.shared';
import {
  EXTENSIONS_IDENTIFIER,
  FormPropData,
  generateFormFromProps,
} from '@abp/ng.theme.shared/extensions';
import {
  Component,
  Injector,
  OnInit,
  TemplateRef,
  TrackByFunction,
  ViewChild,
} from '@angular/core';
import { AbstractControl, UntypedFormArray, UntypedFormBuilder, UntypedFormGroup } from '@angular/forms';
import { finalize, switchMap, tap } from 'rxjs/operators';
import { eIdentityComponents } from '../../enums/components';
=======
import { ListService, PagedResultDto } from "@abp/ng.core";
import { GetIdentityUsersInput, IdentityRoleDto, IdentityUserDto, IdentityUserService } from "@abp/ng.identity/proxy";
import { ePermissionManagementComponents } from "@abp/ng.permission-management";
import { Confirmation, ConfirmationService, ToasterService } from "@abp/ng.theme.shared";
import { EXTENSIONS_IDENTIFIER, FormPropData, generateFormFromProps } from "@abp/ng.theme.shared/extensions";
import { Component, Injector, OnInit, TemplateRef, TrackByFunction, ViewChild } from "@angular/core";
import { AbstractControl, UntypedFormArray, UntypedFormBuilder, UntypedFormGroup } from "@angular/forms";
import { finalize, switchMap, tap } from "rxjs/operators";
import { eIdentityComponents } from "../../enums/components";
>>>>>>> 4f319ee8

@Component({
  selector: 'abp-users',
  templateUrl: './users.component.html',
  providers: [
    ListService,
    {
      provide: EXTENSIONS_IDENTIFIER,
      useValue: eIdentityComponents.Users,
    },
  ],
})
export class UsersComponent implements OnInit {
  data: PagedResultDto<IdentityUserDto> = { items: [], totalCount: 0 };

  @ViewChild('modalContent', { static: false })
  modalContent!: TemplateRef<any>;

  form!: UntypedFormGroup;

  selected?: IdentityUserDto;

  selectedUserRoles?: IdentityRoleDto[];

  roles?: IdentityRoleDto[];

  visiblePermissions = false;

  providerKey?: string;

  isModalVisible?: boolean;

  modalBusy = false;

  permissionManagementKey = ePermissionManagementComponents.PermissionManagement;

<<<<<<< HEAD
  entityDisplayName: string;
  inputKey=eFormComponets.FormCheckboxComponent
=======
  entityDisplayName?: string;

>>>>>>> 4f319ee8
  trackByFn: TrackByFunction<AbstractControl> = (index, item) => Object.keys(item)[0] || index;

  onVisiblePermissionChange = (event: boolean) => {
    this.visiblePermissions = event;
  };

  get roleGroups(): UntypedFormGroup[] {
    return ((this.form.get('roleNames') as UntypedFormArray)?.controls as UntypedFormGroup[]) || [];
  }

  constructor(
    public readonly list: ListService<GetIdentityUsersInput>,
    protected confirmationService: ConfirmationService,
    protected service: IdentityUserService,
    private toasterService: ToasterService,
    protected fb: UntypedFormBuilder,
    protected injector: Injector,
  ) {}

  ngOnInit() {
    this.hookToQuery();
  }

  buildForm() {
    const data = new FormPropData(this.injector, this.selected);
    this.form = generateFormFromProps(data);

    this.service.getAssignableRoles().subscribe(({ items }) => {
      this.roles = items;
      if (this.roles) {
        this.form.addControl(
          'roleNames',
          this.fb.array(
            this.roles.map(role =>
              this.fb.group({
                [role.name as string]: [
                  this.selected?.id
                    ? !!this.selectedUserRoles?.find(userRole => userRole.id === role.id)
                    : role.isDefault,
                ],
              }),
            ),
          ),
        );
      }
    });
  }

  openModal() {
    this.buildForm();
    this.isModalVisible = true;
  }

  add() {
    this.selected = {} as IdentityUserDto;
    this.selectedUserRoles = [] as IdentityRoleDto[];
    this.openModal();
  }

  edit(id: string) {
    this.service
      .get(id)
      .pipe(
        tap(user => (this.selected = user)),
        switchMap(() => this.service.getRoles(id)),
      )
      .subscribe(userRole => {
        this.selectedUserRoles = userRole.items || [];
        this.openModal();
      });
  }

  save() {
    if (!this.form.valid || this.modalBusy) return;
    this.modalBusy = true;

    const { roleNames = [] } = this.form.value;
    const mappedRoleNames =
      roleNames
        .filter((role: { [key: string]: any }) => !!role[Object.keys(role)[0]])
        .map((role: { [key: string]: any }) => Object.keys(role)[0]) || [];

    const { id } = this.selected || {};

    (id
      ? this.service.update(id, {
          ...this.selected,
          ...this.form.value,
          roleNames: mappedRoleNames,
        })
      : this.service.create({ ...this.form.value, roleNames: mappedRoleNames })
    )
      .pipe(finalize(() => (this.modalBusy = false)))
      .subscribe(() => {
        this.isModalVisible = false;
        this.list.get();
      });
  }

  delete(id: string, userName: string) {
    this.confirmationService
      .warn('AbpIdentity::UserDeletionConfirmationMessage', 'AbpIdentity::AreYouSure', {
        messageLocalizationParams: [userName],
      })
      .subscribe((status: Confirmation.Status) => {
        if (status === Confirmation.Status.confirm) {
          this.service.delete(id).subscribe(() => {
            this.toasterService.success('AbpUi::SuccessfullyDeleted');
            this.list.get();
          });
        }
      });
  }

  sort(data: any) {
    const { prop, dir } = data.sorts[0];
    this.list.sortKey = prop;
    this.list.sortOrder = dir;
  }

  private hookToQuery() {
    this.list.hookToQuery(query => this.service.getList(query)).subscribe(res => (this.data = res));
  }

  openPermissionsModal(providerKey: string, entityDisplayName?: string) {
    this.providerKey = providerKey;
    this.entityDisplayName = entityDisplayName;
    setTimeout(() => {
      this.visiblePermissions = true;
    }, 0);
  }
}<|MERGE_RESOLUTION|>--- conflicted
+++ resolved
@@ -1,4 +1,3 @@
-<<<<<<< HEAD
 import { ListService, PagedResultDto } from '@abp/ng.core';
 import {
   GetIdentityUsersInput,
@@ -24,17 +23,6 @@
 import { AbstractControl, UntypedFormArray, UntypedFormBuilder, UntypedFormGroup } from '@angular/forms';
 import { finalize, switchMap, tap } from 'rxjs/operators';
 import { eIdentityComponents } from '../../enums/components';
-=======
-import { ListService, PagedResultDto } from "@abp/ng.core";
-import { GetIdentityUsersInput, IdentityRoleDto, IdentityUserDto, IdentityUserService } from "@abp/ng.identity/proxy";
-import { ePermissionManagementComponents } from "@abp/ng.permission-management";
-import { Confirmation, ConfirmationService, ToasterService } from "@abp/ng.theme.shared";
-import { EXTENSIONS_IDENTIFIER, FormPropData, generateFormFromProps } from "@abp/ng.theme.shared/extensions";
-import { Component, Injector, OnInit, TemplateRef, TrackByFunction, ViewChild } from "@angular/core";
-import { AbstractControl, UntypedFormArray, UntypedFormBuilder, UntypedFormGroup } from "@angular/forms";
-import { finalize, switchMap, tap } from "rxjs/operators";
-import { eIdentityComponents } from "../../enums/components";
->>>>>>> 4f319ee8
 
 @Component({
   selector: 'abp-users',
@@ -71,13 +59,10 @@
 
   permissionManagementKey = ePermissionManagementComponents.PermissionManagement;
 
-<<<<<<< HEAD
   entityDisplayName: string;
+  
   inputKey=eFormComponets.FormCheckboxComponent
-=======
-  entityDisplayName?: string;
 
->>>>>>> 4f319ee8
   trackByFn: TrackByFunction<AbstractControl> = (index, item) => Object.keys(item)[0] || index;
 
   onVisiblePermissionChange = (event: boolean) => {
