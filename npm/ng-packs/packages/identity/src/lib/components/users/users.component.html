<abp-page [title]="'AbpIdentity::Users' | abpLocalization" [toolbar]="data.items">

  <div id="identity-roles-wrapper" class="card">
    <div class="card-body">
      <div id="data-tables-table-filter" class="data-tables-filter mb-3">
        <div class="input-group">
          <input
            type="search"
            class="form-control"
            [placeholder]="'AbpUi::PagerSearch' | abpLocalization"
            [(ngModel)]="list.filter"
          />
        </div>
      </div>

      <abp-extensible-table
        [data]="data.items"
        [recordsTotal]="data.totalCount"
        [list]="list"
      ></abp-extensible-table>
    </div>
  </div>

  <abp-modal [(visible)]="isModalVisible" [busy]="modalBusy">
    <ng-template #abpHeader>
      <h3>{{ (selected?.id ? 'AbpIdentity::Edit' : 'AbpIdentity::NewUser') | abpLocalization }}</h3>
    </ng-template>

    <ng-template #abpBody>
      <ng-template #loaderRef
      >
        <div class="text-center"><i class="fa fa-pulse fa-spinner"></i></div
        >
      </ng-template>

      <form *ngIf="form; else loaderRef" [formGroup]="form" (ngSubmit)="save()">
        <ul ngbNav #nav="ngbNav" class="nav-tabs">
          <li ngbNavItem>
            <a ngbNavLink>{{ 'AbpIdentity::UserInformations' | abpLocalization }}</a>
            <ng-template ngbNavContent>
              <abp-extensible-form [selectedRecord]="selected"></abp-extensible-form>
            </ng-template>
          </li>

<<<<<<< HEAD
        <li ngbNavItem>
          <a ngbNavLink>{{ 'AbpIdentity::Roles' | abpLocalization }}</a>
          <ng-template ngbNavContent>
            <div
              *ngFor="let roleGroup of roleGroups; let i = index; trackBy: trackByFn"
              class="form-check mb-2"
            >
              <abp-checkbox 
              *abpReplaceableTemplate="{
                inputs:{
                  checkboxId:'roles-' + i,
                  label:roles[i].name,
                  formControl:roleGroup.controls[roles[i].name]
                },
                componentKey: inputKey
              }" 
                [checkboxId]="'roles-' + i"
                [formControl]="roleGroup.controls[roles[i].name]"
                [label]="roles[i].name"
              >
              </abp-checkbox>
            </div>
          </ng-template>
        </li>
      </ul>
=======
          <li ngbNavItem>
            <a ngbNavLink>{{ 'AbpIdentity::Roles' | abpLocalization }}</a>
            <ng-template ngbNavContent>
              <div
                *ngFor="let roleGroup of roleGroups; let i = index; trackBy: trackByFn"
                class="form-check mb-2"
              >
                <input
                  type="checkbox"
                  class="form-check-input"
                  [attr.id]="'roles-' + i"
                  [formControl]="roleGroup.controls[roles[i].name]"
                />
                <label class="form-check-label" [attr.for]="'roles-' + i">{{ roles[i].name }}</label>
              </div>
            </ng-template>
          </li>
        </ul>
>>>>>>> 4f319ee8

        <div class="mt-2 fade-in-top" [ngbNavOutlet]="nav"></div>
      </form>
    </ng-template>

    <ng-template #abpFooter>
      <button type="button" class="btn btn-secondary" abpClose>
        {{ 'AbpIdentity::Cancel' | abpLocalization }}
      </button>
      <abp-button iconClass="fa fa-check" [disabled]="form?.invalid" (click)="save()">{{
        'AbpIdentity::Save' | abpLocalization
        }}</abp-button>
    </ng-template>
  </abp-modal>

  <abp-permission-management
    #abpPermissionManagement="abpPermissionManagement"
    *abpReplaceableTemplate="
    {
      inputs: {
        providerName: { value: 'U' },
        providerKey: { value: providerKey },
        visible: { value: visiblePermissions, twoWay: true }
      },
      outputs: { visibleChange: onVisiblePermissionChange },
      componentKey: permissionManagementKey
    };
    let init = initTemplate
  "
    [entityDisplayName]="entityDisplayName"
    (abpInit)="init(abpPermissionManagement)"
  >
  </abp-permission-management>
</abp-page><|MERGE_RESOLUTION|>--- conflicted
+++ resolved
@@ -42,33 +42,6 @@
             </ng-template>
           </li>
 
-<<<<<<< HEAD
-        <li ngbNavItem>
-          <a ngbNavLink>{{ 'AbpIdentity::Roles' | abpLocalization }}</a>
-          <ng-template ngbNavContent>
-            <div
-              *ngFor="let roleGroup of roleGroups; let i = index; trackBy: trackByFn"
-              class="form-check mb-2"
-            >
-              <abp-checkbox 
-              *abpReplaceableTemplate="{
-                inputs:{
-                  checkboxId:'roles-' + i,
-                  label:roles[i].name,
-                  formControl:roleGroup.controls[roles[i].name]
-                },
-                componentKey: inputKey
-              }" 
-                [checkboxId]="'roles-' + i"
-                [formControl]="roleGroup.controls[roles[i].name]"
-                [label]="roles[i].name"
-              >
-              </abp-checkbox>
-            </div>
-          </ng-template>
-        </li>
-      </ul>
-=======
           <li ngbNavItem>
             <a ngbNavLink>{{ 'AbpIdentity::Roles' | abpLocalization }}</a>
             <ng-template ngbNavContent>
@@ -76,19 +49,24 @@
                 *ngFor="let roleGroup of roleGroups; let i = index; trackBy: trackByFn"
                 class="form-check mb-2"
               >
-                <input
-                  type="checkbox"
-                  class="form-check-input"
-                  [attr.id]="'roles-' + i"
+                <abp-checkbox 
+                  *abpReplaceableTemplate="{
+                    inputs:{
+                      checkboxId:'roles-' + i,
+                      label:roles[i].name,
+                      formControl:roleGroup.controls[roles[i].name]
+                    },
+                    componentKey: inputKey
+                  }" 
+                  [checkboxId]="'roles-' + i"
                   [formControl]="roleGroup.controls[roles[i].name]"
-                />
-                <label class="form-check-label" [attr.for]="'roles-' + i">{{ roles[i].name }}</label>
+                  [label]="roles[i].name"
+                >
+                </abp-checkbox>
               </div>
             </ng-template>
           </li>
         </ul>
->>>>>>> 4f319ee8
-
         <div class="mt-2 fade-in-top" [ngbNavOutlet]="nav"></div>
       </form>
     </ng-template>
