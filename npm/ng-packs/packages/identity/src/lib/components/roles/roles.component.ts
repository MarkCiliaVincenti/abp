--- conflicted
+++ resolved
@@ -47,13 +47,9 @@
 
   sortKey = '';
 
-<<<<<<< HEAD
-  @ViewChild('formRef', { read: ElementRef })
-=======
   permissionManagementKey = ePermissionManagementComponents.PermissionManagement;
 
   @ViewChild('formRef', { static: false, read: ElementRef })
->>>>>>> 45bb694d
   formRef: ElementRef<HTMLFormElement>;
 
   onVisiblePermissionChange = event => {
