<<<<<<< HEAD
import { escapeHtmlChars, LocalizationService } from '@abp/ng.core';
=======
import { LocalizationService } from '@abp/ng.core';
import { IdentityRoleDto } from '@abp/ng.identity/proxy';
>>>>>>> 17271876
import { EntityProp, ePropType } from '@abp/ng.theme.shared/extensions';
import { of } from 'rxjs';

export const DEFAULT_ROLES_ENTITY_PROPS = EntityProp.createMany<IdentityRoleDto>([
  {
    type: ePropType.String,
    name: 'name',
    displayName: 'AbpIdentity::RoleName',
    sortable: true,
    valueResolver: data => {
      const l10n = data.getInjected(LocalizationService);
      const t = l10n.instant.bind(l10n);
      const { isDefault, isPublic, name } = data.record;

      return of(
        escapeHtmlChars(name) +
          (isDefault
            ? `<span class="badge rounded-pill bg-success ms-1">${t(
                'AbpIdentity::DisplayName:IsDefault',
              )}</span>`
            : '') +
          (isPublic
            ? `<span class="badge rounded-pill bg-info ms-1">${t(
                'AbpIdentity::DisplayName:IsPublic',
              )}</span>`
            : ''),
      );
    },
  },
]);<|MERGE_RESOLUTION|>--- conflicted
+++ resolved
@@ -1,9 +1,5 @@
-<<<<<<< HEAD
 import { escapeHtmlChars, LocalizationService } from '@abp/ng.core';
-=======
-import { LocalizationService } from '@abp/ng.core';
 import { IdentityRoleDto } from '@abp/ng.identity/proxy';
->>>>>>> 17271876
 import { EntityProp, ePropType } from '@abp/ng.theme.shared/extensions';
 import { of } from 'rxjs';
 
