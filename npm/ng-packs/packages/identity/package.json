{
  "name": "@abp/ng.identity",
<<<<<<< HEAD
  "version": "7.2.3",
=======
  "version": "7.3.0-rc.2",
>>>>>>> b80a6a91
  "homepage": "https://abp.io",
  "repository": {
    "type": "git",
    "url": "https://github.com/abpframework/abp.git"
  },
  "dependencies": {
<<<<<<< HEAD
    "@abp/ng.components": "~7.2.3",
    "@abp/ng.permission-management": "~7.2.3",
    "@abp/ng.theme.shared": "~7.2.3",
=======
    "@abp/ng.components": "~7.3.0-rc.2",
    "@abp/ng.permission-management": "~7.3.0-rc.2",
    "@abp/ng.theme.shared": "~7.3.0-rc.2",
>>>>>>> b80a6a91
    "tslib": "^2.0.0"
  },
  "publishConfig": {
    "access": "public"
  }
}<|MERGE_RESOLUTION|>--- conflicted
+++ resolved
@@ -1,25 +1,15 @@
 {
   "name": "@abp/ng.identity",
-<<<<<<< HEAD
-  "version": "7.2.3",
-=======
   "version": "7.3.0-rc.2",
->>>>>>> b80a6a91
   "homepage": "https://abp.io",
   "repository": {
     "type": "git",
     "url": "https://github.com/abpframework/abp.git"
   },
   "dependencies": {
-<<<<<<< HEAD
-    "@abp/ng.components": "~7.2.3",
-    "@abp/ng.permission-management": "~7.2.3",
-    "@abp/ng.theme.shared": "~7.2.3",
-=======
     "@abp/ng.components": "~7.3.0-rc.2",
     "@abp/ng.permission-management": "~7.3.0-rc.2",
     "@abp/ng.theme.shared": "~7.3.0-rc.2",
->>>>>>> b80a6a91
     "tslib": "^2.0.0"
   },
   "publishConfig": {
