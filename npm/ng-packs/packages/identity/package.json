--- conflicted
+++ resolved
@@ -7,14 +7,9 @@
     "url": "https://github.com/abpframework/abp.git"
   },
   "dependencies": {
-<<<<<<< HEAD
-    "@abp/ng.permission-management": "~7.0.3",
-    "@abp/ng.theme.shared": "~7.0.3",
-    "@abp/ng.components": "~7.0.3",
-=======
     "@abp/ng.permission-management": "~7.1.1",
     "@abp/ng.theme.shared": "~7.1.1",
->>>>>>> 13d29173
+    "@abp/ng.components": "~7.1.1",
     "tslib": "^2.0.0"
   },
   "publishConfig": {
