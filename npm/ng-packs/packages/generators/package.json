--- conflicted
+++ resolved
@@ -1,10 +1,6 @@
 {
   "name": "@abp/nx.generators",
-<<<<<<< HEAD
-  "version": "7.3.3",
-=======
   "version": "7.4.0-rc.3",
->>>>>>> 0fbad49f
   "homepage": "https://abp.io",
   "generators": "./generators.json",
   "type": "commonjs",
