--- conflicted
+++ resolved
@@ -1,10 +1,6 @@
 {
   "name": "@abp/nx.generators",
-<<<<<<< HEAD
-  "version": "7.4.3",
-=======
   "version": "8.0.0-rc.3",
->>>>>>> 03fae523
   "homepage": "https://abp.io",
   "generators": "./generators.json",
   "type": "commonjs",
