{
  "name": "@abp/nx.generators",
<<<<<<< HEAD
  "version": "8.2.2",
=======
  "version": "8.3.0-rc.1",
>>>>>>> c3d88357
  "homepage": "https://abp.io",
  "generators": "./generators.json",
  "type": "commonjs",
  "repository": {
    "type": "git",
    "url": "https://github.com/abpframework/abp.git"
  },
  "publishConfig": {
    "access": "public"
  }
}<|MERGE_RESOLUTION|>--- conflicted
+++ resolved
@@ -1,10 +1,6 @@
 {
   "name": "@abp/nx.generators",
-<<<<<<< HEAD
-  "version": "8.2.2",
-=======
   "version": "8.3.0-rc.1",
->>>>>>> c3d88357
   "homepage": "https://abp.io",
   "generators": "./generators.json",
   "type": "commonjs",
