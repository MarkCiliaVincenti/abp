--- conflicted
+++ resolved
@@ -1,21 +1,13 @@
 {
   "name": "@abp/ng.theme.shared",
-<<<<<<< HEAD
-  "version": "4.1.2",
-=======
   "version": "4.2.0",
->>>>>>> 14d55167
   "homepage": "https://abp.io",
   "repository": {
     "type": "git",
     "url": "https://github.com/abpframework/abp.git"
   },
   "dependencies": {
-<<<<<<< HEAD
-    "@abp/ng.core": "~4.1.2",
-=======
     "@abp/ng.core": "~4.2.0",
->>>>>>> 14d55167
     "@fortawesome/fontawesome-free": "^5.14.0",
     "@ng-bootstrap/ng-bootstrap": "^7.0.0",
     "@ngx-validate/core": "^0.0.13",
