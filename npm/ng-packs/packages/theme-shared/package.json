--- conflicted
+++ resolved
@@ -1,25 +1,15 @@
 {
   "name": "@abp/ng.theme.shared",
-<<<<<<< HEAD
-  "version": "4.4.4",
-=======
   "version": "5.0.0-beta.3",
->>>>>>> 6051fd4e
   "homepage": "https://abp.io",
   "repository": {
     "type": "git",
     "url": "https://github.com/abpframework/abp.git"
   },
   "dependencies": {
-<<<<<<< HEAD
-    "@abp/ng.core": "~4.4.4",
-    "@fortawesome/fontawesome-free": "^5.14.0",
-    "@ng-bootstrap/ng-bootstrap": "^7.0.0",
-=======
     "@abp/ng.core": "~5.0.0-beta.3",
     "@fortawesome/fontawesome-free": "^5.15.4",
     "@ng-bootstrap/ng-bootstrap": "^11.0.0-beta.2",
->>>>>>> 6051fd4e
     "@ngx-validate/core": "^0.0.13",
     "@swimlane/ngx-datatable": "^19.0.0",
     "bootstrap": "^5.1.1",
