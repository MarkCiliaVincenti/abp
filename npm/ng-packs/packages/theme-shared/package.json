--- conflicted
+++ resolved
@@ -7,13 +7,8 @@
     "url": "https://github.com/abpframework/abp.git"
   },
   "dependencies": {
-<<<<<<< HEAD
-    "@abp/ng.core": "~4.4.0",
+    "@abp/ng.core": "~4.4.1",
     "@fortawesome/fontawesome-free": "^5.15.4",
-=======
-    "@abp/ng.core": "~4.4.1",
-    "@fortawesome/fontawesome-free": "^5.14.0",
->>>>>>> 3024f7d6
     "@ng-bootstrap/ng-bootstrap": "^7.0.0",
     "@ngx-validate/core": "^0.0.13",
     "@swimlane/ngx-datatable": "^19.0.0",
