--- conflicted
+++ resolved
@@ -1,21 +1,13 @@
 {
   "name": "@abp/ng.theme.shared",
-<<<<<<< HEAD
-  "version": "5.3.2",
-=======
   "version": "5.3.3",
->>>>>>> b19f22c4
   "homepage": "https://abp.io",
   "repository": {
     "type": "git",
     "url": "https://github.com/abpframework/abp.git"
   },
   "dependencies": {
-<<<<<<< HEAD
-    "@abp/ng.core": "~5.3.2",
-=======
     "@abp/ng.core": "~5.3.3",
->>>>>>> b19f22c4
     "@fortawesome/fontawesome-free": "^5.15.4",
     "@ng-bootstrap/ng-bootstrap": "~12.0.0-beta.4",
     "@ngx-validate/core": "^0.1.2",
