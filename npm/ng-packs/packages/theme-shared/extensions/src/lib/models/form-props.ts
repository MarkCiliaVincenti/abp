--- conflicted
+++ resolved
@@ -66,12 +66,9 @@
   readonly defaultValue: boolean | number | string | Date;
   readonly options: PropCallback<R, Observable<ABP.Option<any>[]>> | undefined;
   readonly id: string | undefined;
-<<<<<<< HEAD
+  readonly template?: Type<any>;
+  readonly className?: string;
   readonly group?: FormPropGroup | undefined;
-=======
-  readonly template?: Type<any>;
->>>>>>> b689134b
-  readonly className?: string;
 
   constructor(options: FormPropOptions<R>) {
     super(
