<<<<<<< HEAD
<div
  [ngClass]="containerClassName"
  *abpPermission="prop.permission; runChangeDetection: false"
  [ngSwitch]="getComponent(prop)"
>
  <ng-template ngSwitchCase="input">
    <ng-template [ngTemplateOutlet]="label"></ng-template>
    <input
      #field
      [id]="prop.id"
      [formControlName]="prop.name"
      [autocomplete]="prop.autocomplete"
      [type]="getType(prop)"
      [abpDisabled]="disabled"
      [readonly]="readonly"
      class="form-control"
    />
  </ng-template>
=======
<ng-container [ngSwitch]="getComponent(prop)"
              *abpPermission="prop.permission; runChangeDetection: false">
>>>>>>> b689134b

  <ng-template ngSwitchCase="template">
    <ng-container
      *ngComponentOutlet="prop.template;injector:injectorForCustomComponent">
    </ng-container>
  </ng-template>

  <div
    class="mb-3 form-group"
  >

    <ng-template ngSwitchCase="input">
      <ng-template [ngTemplateOutlet]="label"></ng-template>
      <input
        #field
        [id]="prop.id"
        [formControlName]="prop.name"
        [autocomplete]="prop.autocomplete"
        [type]="getType(prop)"
        [abpDisabled]="disabled"
        [readonly]="readonly"
        class="form-control"
      />
    </ng-template>

    <ng-template ngSwitchCase="hidden">
      <input [formControlName]="prop.name" type="hidden"/>
    </ng-template>

    <ng-template ngSwitchCase="checkbox">
      <div class="form-check" validationTarget>
        <input
          #field
          [id]="prop.id"
          [formControlName]="prop.name"
          [abpDisabled]="disabled"
          type="checkbox"
          class="form-check-input"
        />
        <ng-template
          [ngTemplateOutlet]="label"
          [ngTemplateOutletContext]="{ $implicit: 'form-check-label' }"
        ></ng-template>
      </div>
    </ng-template>

    <ng-template ngSwitchCase="select">
      <ng-template [ngTemplateOutlet]="label"></ng-template>
      <select
        #field
        [id]="prop.id"
        [formControlName]="prop.name"
        [abpDisabled]="disabled"
        class="form-select form-control"
      >
        <option
          *ngFor="let option of options$ | async; trackBy: track.by('value')"
          [ngValue]="option.value"
        >
          {{ option.key }}
        </option>
      </select>
    </ng-template>

    <ng-template ngSwitchCase="multiselect">
      <ng-template [ngTemplateOutlet]="label"></ng-template>
      <select
        #field
        [id]="prop.id"
        [formControlName]="prop.name"
        [abpDisabled]="disabled"
        multiple="multiple"
        class="form-select form-control"
      >
        <option
          *ngFor="let option of options$ | async; trackBy: track.by('value')"
          [ngValue]="option.value"
        >
          {{ option.key }}
        </option>
      </select>
    </ng-template>

    <ng-template ngSwitchCase="typeahead">
      <ng-template [ngTemplateOutlet]="label"></ng-template>
      <div #typeahead class="position-relative" validationStyle validationTarget>
        <input
          #field
          [id]="prop.id"
          [autocomplete]="prop.autocomplete"
          [abpDisabled]="disabled"
          [ngbTypeahead]="search"
          [editable]="false"
          [inputFormatter]="typeaheadFormatter"
          [resultFormatter]="typeaheadFormatter"
          [ngModelOptions]="{ standalone: true }"
          [(ngModel)]="typeaheadModel"
          (selectItem)="setTypeaheadValue($event.item)"
          (blur)="setTypeaheadValue(typeaheadModel)"
          [class.is-invalid]="typeahead.classList.contains('is-invalid')"
          class="form-control"
        />
        <input [formControlName]="prop.name" type="hidden"/>
      </div>
    </ng-template>

    <ng-template ngSwitchCase="date">
      <ng-template [ngTemplateOutlet]="label"></ng-template>
      <input
        [id]="prop.id"
        [formControlName]="prop.name"
        (click)="datepicker.open()"
        (keyup.space)="datepicker.open()"
        ngbDatepicker
        #datepicker="ngbDatepicker"
        type="text"
        class="form-control"
      />
    </ng-template>

    <ng-template ngSwitchCase="time">
      <ng-template [ngTemplateOutlet]="label"></ng-template>
      <ngb-timepicker [formControlName]="prop.name"></ngb-timepicker>
    </ng-template>

    <ng-template ngSwitchCase="dateTime">
      <ng-template [ngTemplateOutlet]="label"></ng-template>
      <abp-date-time-picker [prop]="prop" [meridian]="meridian"></abp-date-time-picker>
    </ng-template>

    <ng-template ngSwitchCase="textarea">
      <ng-template [ngTemplateOutlet]="label"></ng-template>
      <textarea
        #field
        [id]="prop.id"
        [formControlName]="prop.name"
        [abpDisabled]="disabled"
        [readonly]="readonly"
        class="form-control"
      ></textarea>
    </ng-template>
  </div>

</ng-container>

<ng-template #label let-classes>
  <label [htmlFor]="prop.id" [ngClass]="classes || 'form-label'" x
  >{{ prop.displayName | abpLocalization }} {{ asterisk }}</label
  >
</ng-template><|MERGE_RESOLUTION|>--- conflicted
+++ resolved
@@ -1,26 +1,6 @@
-<<<<<<< HEAD
-<div
-  [ngClass]="containerClassName"
-  *abpPermission="prop.permission; runChangeDetection: false"
-  [ngSwitch]="getComponent(prop)"
->
-  <ng-template ngSwitchCase="input">
-    <ng-template [ngTemplateOutlet]="label"></ng-template>
-    <input
-      #field
-      [id]="prop.id"
-      [formControlName]="prop.name"
-      [autocomplete]="prop.autocomplete"
-      [type]="getType(prop)"
-      [abpDisabled]="disabled"
-      [readonly]="readonly"
-      class="form-control"
-    />
-  </ng-template>
-=======
 <ng-container [ngSwitch]="getComponent(prop)"
+              [ngClass]="containerClassName"
               *abpPermission="prop.permission; runChangeDetection: false">
->>>>>>> b689134b
 
   <ng-template ngSwitchCase="template">
     <ng-container
