--- conflicted
+++ resolved
@@ -16,12 +16,10 @@
   changeDetection: ChangeDetectionStrategy.OnPush,
 })
 export class PageToolbarComponent<R = any> extends AbstractActionsComponent<ToolbarActionList<R>> {
-<<<<<<< HEAD
+  defaultBtnClass = 'btn btn-sm btn-primary';
+
   getData = () => this.data;
 
-=======
-  defaultBtnClass = 'btn btn-sm btn-primary';
->>>>>>> bd835628
   readonly trackByFn: TrackByFunction<ToolbarComponent<R>> = (_, item) =>
     item.action || item.component;
   constructor(public readonly injector: Injector) {
