--- conflicted
+++ resolved
@@ -1,5 +1,4 @@
 <ng-container *ngIf="form">
-<<<<<<< HEAD
 
   <ng-container *ngFor="let g of groupedPropList.items">
     <ng-container *abpPropData="let data; fromList: g.formPropList; withRecord: record">
@@ -7,16 +6,6 @@
       <div *ngIf="g.group?.className; else withoutClassName"
            [class]="g.group?.className" [attr.data-name]="g.group?.className">
         <ng-container [ngTemplateOutlet]="propListTemplate" [ngTemplateOutletContext]="{g:g,data:data}">
-=======
-  <ng-container *abpPropData="let data; fromList: propList; withRecord: record">
-    <ng-container *ngFor="let prop of propList; let first = first; trackBy: track.by('name')">
-      <ng-container *ngIf="prop.visible(data)">
-        <ng-container
-          [formGroupName]="extraPropertiesKey"
-          *ngIf="extraProperties.controls[prop.name]; else tempDefault"
-        >
-          <abp-extensible-form-prop [class]="prop.className" [prop]="prop" [data]="data"></abp-extensible-form-prop>
->>>>>>> b689134b
         </ng-container>
       </div>
 
@@ -26,7 +15,6 @@
       </ng-template>
     </ng-container>
 
-<<<<<<< HEAD
   </ng-container>
 </ng-container>
 
@@ -38,21 +26,14 @@
         [formGroupName]="extraPropertiesKey"
         *ngIf="extraProperties.controls[prop.name]; else tempDefault"
       >
-        <abp-extensible-form-prop [prop]="prop" [data]="data"></abp-extensible-form-prop>
-=======
-        <ng-template #tempDefault>
-          <abp-extensible-form-prop [class]="prop.className"
-            *ngIf="form.get(prop.name)"
-            [prop]="prop"
-            [data]="data"
-            [first]="first"
-          ></abp-extensible-form-prop>
-        </ng-template>
->>>>>>> b689134b
+        <abp-extensible-form-prop [prop]="prop" [data]="data"
+                                  [class]="prop.className">
+        </abp-extensible-form-prop>
       </ng-container>
 
       <ng-template #tempDefault>
         <abp-extensible-form-prop
+          [class]="prop.className"
           *ngIf="form.get(prop.name)"
           [prop]="prop"
           [data]="data"
