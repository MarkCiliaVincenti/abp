import { CoreModule, noop } from '@abp/ng.core';
import { DatePipe } from '@angular/common';
import { APP_INITIALIZER, ModuleWithProviders, NgModule } from '@angular/core';
import { NgbDateParserFormatter, NgbPaginationModule } from '@ng-bootstrap/ng-bootstrap';
import {
  defaultMapErrorsFn,
  NgxValidateCoreModule,
  VALIDATION_BLUEPRINTS,
  VALIDATION_MAP_ERRORS_FN,
  VALIDATION_VALIDATE_ON_SUBMIT,
} from '@ngx-validate/core';
import { NgxDatatableModule } from '@swimlane/ngx-datatable';
import { BreadcrumbItemsComponent } from './components/breadcrumb-items/breadcrumb-items.component';
import { BreadcrumbComponent } from './components/breadcrumb/breadcrumb.component';
import { ButtonComponent } from './components/button/button.component';
import { ConfirmationComponent } from './components/confirmation/confirmation.component';
import { HttpErrorWrapperComponent } from './components/http-error-wrapper/http-error-wrapper.component';
import { LoaderBarComponent } from './components/loader-bar/loader-bar.component';
import { LoadingComponent } from './components/loading/loading.component';
import { ModalCloseDirective } from './components/modal/modal-close.directive';
import { ModalComponent } from './components/modal/modal.component';
import { ToastContainerComponent } from './components/toast-container/toast-container.component';
import { ToastComponent } from './components/toast/toast.component';
import { DEFAULT_VALIDATION_BLUEPRINTS } from './constants/validation';
import { EllipsisModule } from './directives/ellipsis.directive';
import { LoadingDirective } from './directives/loading.directive';
import { NgxDatatableDefaultDirective } from './directives/ngx-datatable-default.directive';
import { NgxDatatableListDirective } from './directives/ngx-datatable-list.directive';
import { DocumentDirHandlerService } from './handlers/document-dir.handler';
import { ErrorHandler } from './handlers/error.handler';
import { RootParams } from './models/common';
import { NG_BOOTSTRAP_CONFIG_PROVIDERS } from './providers';
import { THEME_SHARED_ROUTE_PROVIDERS } from './providers/route.provider';
import { THEME_SHARED_APPEND_CONTENT } from './tokens/append-content.token';
import { HTTP_ERROR_CONFIG, httpErrorConfigFactory } from './tokens/http-error.token';
import { DateParserFormatter } from './utils/date-parser-formatter';
import { CONFIRMATION_ICONS, DEFAULT_CONFIRMATION_ICONS } from './tokens/confirmation-icons.token';
import { PasswordComponent } from './components/password/password.component';
import { CardModule } from './components/card/card.module';
import { AbpVisibleDirective } from './directives';
import { FormInputComponent } from './components/form-input/form-input.component';


const declarationsWithExports = [
  BreadcrumbComponent,
  BreadcrumbItemsComponent,
  ButtonComponent,
  ConfirmationComponent,
  LoaderBarComponent,
  LoadingComponent,
  ModalComponent,
  ToastComponent,
  ToastContainerComponent,
  PasswordComponent,
  NgxDatatableDefaultDirective,
  NgxDatatableListDirective,
  LoadingDirective,
  ModalCloseDirective,
  AbpVisibleDirective,
];

@NgModule({
  imports: [
    CoreModule,
    NgxDatatableModule,
    NgxValidateCoreModule,
    NgbPaginationModule,
    EllipsisModule,
    CardModule,
  ],
<<<<<<< HEAD
  declarations: [...declarationsWithExports, HttpErrorWrapperComponent, FormInputComponent],
  exports: [NgxDatatableModule, EllipsisModule, NgxValidateCoreModule, ...declarationsWithExports],
=======
  declarations: [...declarationsWithExports, HttpErrorWrapperComponent],
  exports: [
    NgxDatatableModule,
    EllipsisModule,
    NgxValidateCoreModule,
    ...declarationsWithExports,
    CardModule,
  ],
>>>>>>> b631a998
  providers: [DatePipe],
})
export class BaseThemeSharedModule {}

@NgModule({
  imports: [BaseThemeSharedModule],
  exports: [BaseThemeSharedModule],
})
export class ThemeSharedModule {
  static forRoot(
    { httpErrorConfig, validation = {}, confirmationIcons = {} } = {} as RootParams,
  ): ModuleWithProviders<ThemeSharedModule> {
    return {
      ngModule: ThemeSharedModule,
      providers: [
        {
          provide: APP_INITIALIZER,
          multi: true,
          deps: [ErrorHandler],
          useFactory: noop,
        },
        THEME_SHARED_ROUTE_PROVIDERS,
        {
          provide: APP_INITIALIZER,
          multi: true,
          deps: [THEME_SHARED_APPEND_CONTENT],
          useFactory: noop,
        },
        { provide: HTTP_ERROR_CONFIG, useValue: httpErrorConfig },
        {
          provide: 'HTTP_ERROR_CONFIG',
          useFactory: httpErrorConfigFactory,
          deps: [HTTP_ERROR_CONFIG],
        },
        { provide: NgbDateParserFormatter, useClass: DateParserFormatter },
        NG_BOOTSTRAP_CONFIG_PROVIDERS,
        {
          provide: VALIDATION_BLUEPRINTS,
          useValue: {
            ...DEFAULT_VALIDATION_BLUEPRINTS,
            ...(validation.blueprints || {}),
          },
        },
        {
          provide: VALIDATION_MAP_ERRORS_FN,
          useValue: validation.mapErrorsFn || defaultMapErrorsFn,
        },
        {
          provide: VALIDATION_VALIDATE_ON_SUBMIT,
          useValue: validation.validateOnSubmit,
        },
        DocumentDirHandlerService,
        {
          provide: APP_INITIALIZER,
          useFactory: noop,
          multi: true,
          deps: [DocumentDirHandlerService],
        },
        {
          provide: CONFIRMATION_ICONS,
          useValue: {
            ...DEFAULT_CONFIRMATION_ICONS,
            ...(confirmationIcons || {}),
          },
        },
      ],
    };
  }
}<|MERGE_RESOLUTION|>--- conflicted
+++ resolved
@@ -38,8 +38,6 @@
 import { PasswordComponent } from './components/password/password.component';
 import { CardModule } from './components/card/card.module';
 import { AbpVisibleDirective } from './directives';
-import { FormInputComponent } from './components/form-input/form-input.component';
-
 
 const declarationsWithExports = [
   BreadcrumbComponent,
@@ -68,10 +66,6 @@
     EllipsisModule,
     CardModule,
   ],
-<<<<<<< HEAD
-  declarations: [...declarationsWithExports, HttpErrorWrapperComponent, FormInputComponent],
-  exports: [NgxDatatableModule, EllipsisModule, NgxValidateCoreModule, ...declarationsWithExports],
-=======
   declarations: [...declarationsWithExports, HttpErrorWrapperComponent],
   exports: [
     NgxDatatableModule,
@@ -80,7 +74,6 @@
     ...declarationsWithExports,
     CardModule,
   ],
->>>>>>> b631a998
   providers: [DatePipe],
 })
 export class BaseThemeSharedModule {}
