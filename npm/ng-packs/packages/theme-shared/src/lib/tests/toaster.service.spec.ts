--- conflicted
+++ resolved
@@ -23,73 +23,11 @@
   const createComponent = createComponentFactory({
     component: DummyComponent,
     imports: [CoreModule, ThemeSharedModule.forRoot(), NgxsModule.forRoot(), RouterTestingModule],
-<<<<<<< HEAD
-=======
-    providers: [MessageService],
     mocks: [OAuthService],
->>>>>>> df2b147a
   });
 
   beforeEach(() => {
     spectator = createComponent();
     service = spectator.get(ToasterService);
   });
-<<<<<<< HEAD
-=======
-
-  it('should display an error toast', () => {
-    service.error('test', 'title');
-
-    spectator.detectChanges();
-
-    expect(spectator.query('p-toast')).toBeTruthy();
-    expect(spectator.query('p-toastitem')).toBeTruthy();
-    expect(spectator.query('span.ui-toast-icon')).toHaveClass('pi-times');
-    expect(spectator.query('div.ui-toast-summary')).toHaveText('title');
-    expect(spectator.query('div.ui-toast-detail')).toHaveText('test');
-  });
-
-  it('should display a warning toast', () => {
-    service.warn('test', 'title');
-    spectator.detectChanges();
-    expect(spectator.query('span.ui-toast-icon')).toHaveClass('pi-exclamation-triangle');
-  });
-
-  it('should display a success toast', () => {
-    service.success('test', 'title');
-    spectator.detectChanges();
-    expect(spectator.query('span.ui-toast-icon')).toHaveClass('pi-check');
-  });
-
-  it('should display an info toast', () => {
-    service.info('test', 'title');
-    spectator.detectChanges();
-    expect(spectator.query('span.ui-toast-icon')).toHaveClass('pi-info-circle');
-  });
-
-  it('should display multiple toasts', () => {
-    service.addAll([
-      { summary: 'summary1', detail: 'detail1' },
-      { summary: 'summary2', detail: 'detail2' },
-    ]);
-    spectator.detectChanges();
-    expect(
-      spectator.queryAll('div.ui-toast-summary').map(node => node.textContent.trim()),
-    ).toEqual(['summary1', 'summary2']);
-    expect(spectator.queryAll('div.ui-toast-detail').map(node => node.textContent.trim())).toEqual([
-      'detail1',
-      'detail2',
-    ]);
-  });
-
-  it('should remove the opened toast', () => {
-    service.info('test', 'title');
-    spectator.detectChanges();
-    expect(spectator.query('p-toastitem')).toBeTruthy();
-
-    service.clear();
-    spectator.detectChanges();
-    expect(spectator.query('p-toastitem')).toBeFalsy();
-  });
->>>>>>> df2b147a
 });