<div
  #container
  id="abp-http-error-container"
  class="error"
  [style.backgroundColor]="backgroundColor"
>
  @if (!hideCloseIcon) {
    <button id="abp-close-button" type="button" class="btn-close me-2" (click)="destroy()"></button>
  }

  @if (!customComponent) {
    <div class="row centered">
      <div class="col-md-12">
        <div class="error-template">
          <h1>{{ statusText }} {{ title | abpLocalization }}</h1>
          <div class="error-details">
            {{ details | abpLocalization }}
          </div>
          <div class="error-actions">
            @if (isHomeShow) {
<<<<<<< HEAD
              <a
                (click)="destroy()"
                routerLink="/"
                class="btn btn-primary btn-md mt-2"
=======
              <a (click)="goHome()" class="btn btn-primary btn-md mt-2"
>>>>>>> 884cfc52
                ><span class="glyphicon glyphicon-home"></span>
                {{ { key: '::Menu:Home', defaultValue: 'Home' } | abpLocalization }}
              </a>
            }
          </div>
        </div>
      </div>
    </div>
  }
</div><|MERGE_RESOLUTION|>--- conflicted
+++ resolved
@@ -18,14 +18,7 @@
           </div>
           <div class="error-actions">
             @if (isHomeShow) {
-<<<<<<< HEAD
-              <a
-                (click)="destroy()"
-                routerLink="/"
-                class="btn btn-primary btn-md mt-2"
-=======
               <a (click)="goHome()" class="btn btn-primary btn-md mt-2"
->>>>>>> 884cfc52
                 ><span class="glyphicon glyphicon-home"></span>
                 {{ { key: '::Menu:Home', defaultValue: 'Home' } | abpLocalization }}
               </a>
