--- conflicted
+++ resolved
@@ -1,14 +1,4 @@
-<<<<<<< HEAD
-import {
-  AuthService,
-  HttpErrorReporterService,
-  LocalizationParam,
-  RouterEvents,
-  SessionStateService,
-} from '@abp/ng.core';
-=======
 import { inject, Injectable, Injector } from '@angular/core';
->>>>>>> d4fa9f77
 import { HttpErrorResponse } from '@angular/common/http';
 import { Observable, of, throwError } from 'rxjs';
 import { catchError, filter, switchMap } from 'rxjs/operators';
@@ -32,25 +22,9 @@
   protected readonly routerErrorHandlerService = inject(RouterErrorHandlerService);
   protected readonly httpErrorConfig = inject(HTTP_ERROR_CONFIG);
   protected readonly customErrorHandlers = inject(CUSTOM_ERROR_HANDLERS);
-
-<<<<<<< HEAD
-  protected httpErrorHandler = this.injector.get(HTTP_ERROR_HANDLER, (_, err: HttpErrorResponse) =>
-    throwError(err),
-  );
-
-  protected httpErrorReporter: HttpErrorReporterService;
-  protected routerEvents: RouterEvents;
-  protected confirmationService: ConfirmationService;
-  protected cfRes: ComponentFactoryResolver;
-  protected rendererFactory: RendererFactory2;
-  protected httpErrorConfig: HttpErrorConfig;
-  protected sessionStateService: SessionStateService;
-  private authService: AuthService;
-=======
   protected readonly defaultHttpErrorHandler = (_, err: HttpErrorResponse) => throwError(() => err);
   protected readonly httpErrorHandler =
     inject(HTTP_ERROR_HANDLER, { optional: true }) || this.defaultHttpErrorHandler;
->>>>>>> d4fa9f77
 
   constructor(protected injector: Injector) {
     this.listenToRestError();
@@ -79,129 +53,11 @@
     );
   };
 
-<<<<<<< HEAD
-  private handleError(err: any) {
-    const body = err?.error?.error || {
-      key: DEFAULT_ERROR_LOCALIZATIONS.defaultError.title,
-      defaultValue: DEFAULT_ERROR_MESSAGES.defaultError.title,
-    };
-
-    if (err instanceof HttpErrorResponse && err.headers.get('Abp-Tenant-Resolve-Error')) {
-      this.sessionStateService.setTenant(null);
-      this.authService.logout().subscribe();
-      return;
-    }
-
-    if (err instanceof HttpErrorResponse && err.headers.get('_AbpErrorFormat')) {
-      const confirmation$ = this.showErrorWithRequestBody(body);
-
-      if (err.status === 401) {
-        confirmation$.subscribe(() => {
-          this.navigateToLogin();
-        });
-      }
-    } else {
-      switch (err.status) {
-        case 401:
-          if (this.canCreateCustomError(401)) {
-            this.show401Page();
-          }
-
-          this.navigateToLogin();
-          break;
-        case 403:
-          this.createErrorComponent({
-            title: {
-              key: DEFAULT_ERROR_LOCALIZATIONS.defaultError403.title,
-              defaultValue: DEFAULT_ERROR_MESSAGES.defaultError403.title,
-            },
-            details: {
-              key: DEFAULT_ERROR_LOCALIZATIONS.defaultError403.details,
-              defaultValue: DEFAULT_ERROR_MESSAGES.defaultError403.details,
-            },
-            status: 403,
-          });
-          break;
-        case 404:
-          this.canCreateCustomError(404)
-            ? this.show404Page()
-            : this.showError(
-                {
-                  key: DEFAULT_ERROR_LOCALIZATIONS.defaultError404.details,
-                  defaultValue: DEFAULT_ERROR_MESSAGES.defaultError404.details,
-                },
-                {
-                  key: DEFAULT_ERROR_LOCALIZATIONS.defaultError404.title,
-                  defaultValue: DEFAULT_ERROR_MESSAGES.defaultError404.title,
-                },
-              );
-          break;
-        case 500:
-          this.createErrorComponent({
-            title: {
-              key: DEFAULT_ERROR_LOCALIZATIONS.defaultError500.title,
-              defaultValue: DEFAULT_ERROR_MESSAGES.defaultError500.title,
-            },
-            details: {
-              key: DEFAULT_ERROR_LOCALIZATIONS.defaultError500.details,
-              defaultValue: DEFAULT_ERROR_MESSAGES.defaultError500.details,
-            },
-            status: 500,
-          });
-          break;
-        case 0:
-          if (err.statusText === 'Unknown Error') {
-            this.createErrorComponent({
-              title: {
-                key: DEFAULT_ERROR_LOCALIZATIONS.defaultError.title,
-                defaultValue: DEFAULT_ERROR_MESSAGES.defaultError.title,
-              },
-              details: err.message,
-              isHomeShow: false,
-            });
-          }
-          break;
-        default:
-          this.showError(
-            {
-              key: DEFAULT_ERROR_LOCALIZATIONS.defaultError.details,
-              defaultValue: DEFAULT_ERROR_MESSAGES.defaultError.details,
-            },
-            {
-              key: DEFAULT_ERROR_LOCALIZATIONS.defaultError.title,
-              defaultValue: DEFAULT_ERROR_MESSAGES.defaultError.title,
-            },
-          );
-          break;
-      }
-    }
-  }
-
-  protected show401Page() {
-    this.createErrorComponent({
-      title: {
-        key: DEFAULT_ERROR_LOCALIZATIONS.defaultError401.title,
-        defaultValue: DEFAULT_ERROR_MESSAGES.defaultError401.title,
-      },
-      status: 401,
-    });
-  }
-
-  protected show404Page() {
-    this.createErrorComponent({
-      title: {
-        key: DEFAULT_ERROR_LOCALIZATIONS.defaultError404.title,
-        defaultValue: DEFAULT_ERROR_MESSAGES.defaultError404.title,
-      },
-      status: 404,
-    });
-=======
   protected sortHttpErrorHandlers(
     a: CustomHttpErrorHandlerService,
     b: CustomHttpErrorHandlerService,
   ) {
     return (b.priority || 0) - (a.priority || 0);
->>>>>>> d4fa9f77
   }
 
   protected handleError(err: unknown) {
