--- conflicted
+++ resolved
@@ -1,10 +1,6 @@
 {
   "name": "@abp/ng.schematics",
-<<<<<<< HEAD
-  "version": "7.4.3",
-=======
   "version": "8.0.0-rc.3",
->>>>>>> 03fae523
   "author": "",
   "schematics": "./collection.json",
   "dependencies": {
