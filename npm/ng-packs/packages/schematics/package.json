--- conflicted
+++ resolved
@@ -1,10 +1,6 @@
 {
   "name": "@abp/ng.schematics",
-<<<<<<< HEAD
-  "version": "7.3.3",
-=======
   "version": "7.4.0-rc.3",
->>>>>>> 0fbad49f
   "author": "",
   "schematics": "./collection.json",
   "dependencies": {
