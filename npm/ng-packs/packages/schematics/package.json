--- conflicted
+++ resolved
@@ -1,10 +1,6 @@
 {
   "name": "@abp/ng.schematics",
-<<<<<<< HEAD
-  "version": "6.0.3",
-=======
   "version": "7.0.1",
->>>>>>> 280a1753
   "description": "Schematics that works with ABP Backend",
   "keywords": [
     "schematics"
