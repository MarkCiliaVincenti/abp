{
  "name": "@abp/ng.schematics",
<<<<<<< HEAD
  "version": "5.3.4",
=======
  "version": "6.0.0-rc.3",
>>>>>>> c76f8475
  "description": "Schematics that works with ABP Backend",
  "keywords": [
    "schematics"
  ],
  "author": "",
  "license": "MIT",
  "schematics": "./collection.json",
  "dependencies": {
    "@angular-devkit/core": "~11.0.2",
    "@angular-devkit/schematics": "~11.0.2",
    "got": "^11.5.2",
    "jsonc-parser": "^2.3.0",
    "should-quote": "^1.0.0",
    "typescript": "~3.9.2"
  },
  "devDependencies": {
    "@schematics/angular": "~11.0.2",
    "@types/jest": "^26.0.0",
    "@types/node": "^12.11.1",
    "jest": "^26.0.0",
    "jest-preset-angular": "^8.2.0"
  },
  "publishConfig": {
    "access": "public"
  }
}<|MERGE_RESOLUTION|>--- conflicted
+++ resolved
@@ -1,10 +1,6 @@
 {
   "name": "@abp/ng.schematics",
-<<<<<<< HEAD
-  "version": "5.3.4",
-=======
   "version": "6.0.0-rc.3",
->>>>>>> c76f8475
   "description": "Schematics that works with ABP Backend",
   "keywords": [
     "schematics"
