{
  "name": "@abp/ng.schematics",
  "version": "6.0.0",
  "description": "Schematics that works with ABP Backend",
  "keywords": [
    "schematics"
  ],
  "author": "",
  "license": "MIT",
  "schematics": "./collection.json",
  "dependencies": {
    "@angular-devkit/core": "~14.2.1",
<<<<<<< HEAD
    "@angular/cli": "~14.2.1",
    "@angular-devkit/schematics": "~14.2.1",
=======
    "@angular-devkit/schematics": "~14.2.1",
    "@angular/cli": "~14.2.1",
>>>>>>> ca6e6468
    "got": "^11.5.2",
    "jsonc-parser": "^2.3.0",
    "should-quote": "^1.0.0",
    "typescript": "~4.7.4"
  },
  "devDependencies": {
    "@schematics/angular": "~14.2.1",
    "@types/jest": "^26.0.0",
    "@types/node": "^12.11.1",
    "jest": "^26.0.0",
    "jest-preset-angular": "^8.2.0"
  },
  "publishConfig": {
    "access": "public"
  }
}<|MERGE_RESOLUTION|>--- conflicted
+++ resolved
@@ -10,13 +10,8 @@
   "schematics": "./collection.json",
   "dependencies": {
     "@angular-devkit/core": "~14.2.1",
-<<<<<<< HEAD
-    "@angular/cli": "~14.2.1",
-    "@angular-devkit/schematics": "~14.2.1",
-=======
     "@angular-devkit/schematics": "~14.2.1",
     "@angular/cli": "~14.2.1",
->>>>>>> ca6e6468
     "got": "^11.5.2",
     "jsonc-parser": "^2.3.0",
     "should-quote": "^1.0.0",
