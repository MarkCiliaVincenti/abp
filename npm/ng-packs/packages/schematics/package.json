--- conflicted
+++ resolved
@@ -1,10 +1,6 @@
 {
   "name": "@abp/ng.schematics",
-<<<<<<< HEAD
-  "version": "3.3.2",
-=======
   "version": "4.0.1",
->>>>>>> e19c225d
   "description": "Schematics that works with ABP Backend",
   "keywords": [
     "schematics"
