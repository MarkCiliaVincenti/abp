{
  "name": "@abp/ng.schematics",
<<<<<<< HEAD
  "version": "7.2.2",
  "homepage": "https://abp.io",
  "repository": {
    "type": "git",
    "url": "https://github.com/abpframework/abp.git"
  },
=======
  "version": "7.3.0-rc.1",
  "description": "Schematics that works with ABP Backend",
  "keywords": [
    "schematics"
  ],
>>>>>>> 95021236
  "author": "",
  "schematics": "./collection.json",
  "dependencies": {
    "@angular-devkit/core": "16.0.1",
    "@angular-devkit/schematics": "16.0.1",
    "@angular/cli": "16.0.1",
    "got": "^11.5.2",
    "jsonc-parser": "^2.3.0",
    "should-quote": "^1.0.0",
    "typescript": "5.0.4"
  },
  "devDependencies": {
    "@schematics/angular": "16.0.1",
    "@types/jest": "29.4.4",
    "@types/node": "20.2.5",
    "jest": "29.4.3",
    "jest-preset-angular": "13.1.0"
  },
  "publishConfig": {
    "access": "public"
  },
  "license": "LGPL-3.0",
  "keywords": [
    "aspnetcore",
    "boilerplate",
    "framework",
    "web",
    "best-practices",
    "angular",
    "maui",
    "blazor",
    "mvc",
    "csharp",
    "webapp"
  ]
}<|MERGE_RESOLUTION|>--- conflicted
+++ resolved
@@ -1,19 +1,6 @@
 {
   "name": "@abp/ng.schematics",
-<<<<<<< HEAD
-  "version": "7.2.2",
-  "homepage": "https://abp.io",
-  "repository": {
-    "type": "git",
-    "url": "https://github.com/abpframework/abp.git"
-  },
-=======
   "version": "7.3.0-rc.1",
-  "description": "Schematics that works with ABP Backend",
-  "keywords": [
-    "schematics"
-  ],
->>>>>>> 95021236
   "author": "",
   "schematics": "./collection.json",
   "dependencies": {
