{
  "name": "@abp/ng.schematics",
<<<<<<< HEAD
  "version": "8.0.6",
=======
  "version": "8.1.3",
>>>>>>> 36e1ee4d
  "author": "",
  "schematics": "./collection.json",
  "dependencies": {
    "@angular-devkit/core": "~16.2.0",
    "@angular-devkit/schematics": "~16.2.0",
    "@angular/cli": "~16.2.0",
    "got": "^11.5.2",
    "jsonc-parser": "^2.3.0",
    "should-quote": "^1.0.0",
    "typescript": "5.0.4"
  },
  "devDependencies": {
    "@schematics/angular": "~16.2.0",
    "@types/jest": "29.4.4",
    "@types/node": "20.2.5",
    "jest": "29.4.3",
    "jest-preset-angular": "13.1.0"
  },
  "publishConfig": {
    "access": "public"
  },
  "license": "LGPL-3.0",
  "keywords": [
    "aspnetcore",
    "boilerplate",
    "framework",
    "web",
    "best-practices",
    "angular",
    "maui",
    "blazor",
    "mvc",
    "csharp",
    "webapp"
  ]
}<|MERGE_RESOLUTION|>--- conflicted
+++ resolved
@@ -1,10 +1,6 @@
 {
   "name": "@abp/ng.schematics",
-<<<<<<< HEAD
-  "version": "8.0.6",
-=======
   "version": "8.1.3",
->>>>>>> 36e1ee4d
   "author": "",
   "schematics": "./collection.json",
   "dependencies": {
