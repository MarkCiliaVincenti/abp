--- conflicted
+++ resolved
@@ -1,10 +1,6 @@
 {
   "name": "@abp/ng.schematics",
-<<<<<<< HEAD
-  "version": "4.1.2",
-=======
   "version": "4.2.0",
->>>>>>> 14d55167
   "description": "Schematics that works with ABP Backend",
   "keywords": [
     "schematics"
