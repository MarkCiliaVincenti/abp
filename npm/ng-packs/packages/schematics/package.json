--- conflicted
+++ resolved
@@ -1,10 +1,6 @@
 {
   "name": "@abp/ng.schematics",
-<<<<<<< HEAD
-  "version": "8.2.3",
-=======
   "version": "8.3.0-rc.3",
->>>>>>> c861884f
   "author": "",
   "schematics": "./collection.json",
   "dependencies": {
