{
  "name": "@abp/ng.feature-management",
<<<<<<< HEAD
  "version": "8.2.3",
=======
  "version": "8.3.0-rc.3",
>>>>>>> c861884f
  "homepage": "https://abp.io",
  "repository": {
    "type": "git",
    "url": "https://github.com/abpframework/abp.git"
  },
  "dependencies": {
<<<<<<< HEAD
    "@abp/ng.theme.shared": "~8.2.3",
=======
    "@abp/ng.theme.shared": "~8.3.0-rc.3",
>>>>>>> c861884f
    "tslib": "^2.0.0"
  },
  "publishConfig": {
    "access": "public"
  }
}<|MERGE_RESOLUTION|>--- conflicted
+++ resolved
@@ -1,21 +1,13 @@
 {
   "name": "@abp/ng.feature-management",
-<<<<<<< HEAD
-  "version": "8.2.3",
-=======
   "version": "8.3.0-rc.3",
->>>>>>> c861884f
   "homepage": "https://abp.io",
   "repository": {
     "type": "git",
     "url": "https://github.com/abpframework/abp.git"
   },
   "dependencies": {
-<<<<<<< HEAD
-    "@abp/ng.theme.shared": "~8.2.3",
-=======
     "@abp/ng.theme.shared": "~8.3.0-rc.3",
->>>>>>> c861884f
     "tslib": "^2.0.0"
   },
   "publishConfig": {
