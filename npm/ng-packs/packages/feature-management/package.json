{
  "name": "@abp/ng.feature-management",
<<<<<<< HEAD
  "version": "8.0.5",
=======
  "version": "8.1.0-rc.2",
>>>>>>> 81ed5274
  "homepage": "https://abp.io",
  "repository": {
    "type": "git",
    "url": "https://github.com/abpframework/abp.git"
  },
  "dependencies": {
<<<<<<< HEAD
    "@abp/ng.theme.shared": "~8.0.5",
=======
    "@abp/ng.theme.shared": "~8.1.0-rc.2",
>>>>>>> 81ed5274
    "tslib": "^2.0.0"
  },
  "publishConfig": {
    "access": "public"
  }
}<|MERGE_RESOLUTION|>--- conflicted
+++ resolved
@@ -1,21 +1,13 @@
 {
   "name": "@abp/ng.feature-management",
-<<<<<<< HEAD
-  "version": "8.0.5",
-=======
   "version": "8.1.0-rc.2",
->>>>>>> 81ed5274
   "homepage": "https://abp.io",
   "repository": {
     "type": "git",
     "url": "https://github.com/abpframework/abp.git"
   },
   "dependencies": {
-<<<<<<< HEAD
-    "@abp/ng.theme.shared": "~8.0.5",
-=======
     "@abp/ng.theme.shared": "~8.1.0-rc.2",
->>>>>>> 81ed5274
     "tslib": "^2.0.0"
   },
   "publishConfig": {
