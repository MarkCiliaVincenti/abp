{
  "name": "@abp/ng.feature-management",
<<<<<<< HEAD
  "version": "5.3.5",
=======
  "version": "6.0.0",
>>>>>>> 82984494
  "homepage": "https://abp.io",
  "repository": {
    "type": "git",
    "url": "https://github.com/abpframework/abp.git"
  },
  "dependencies": {
<<<<<<< HEAD
    "@abp/ng.theme.shared": "~5.3.5",
=======
    "@abp/ng.theme.shared": "~6.0.0",
>>>>>>> 82984494
    "tslib": "^2.0.0"
  },
  "publishConfig": {
    "access": "public"
  }
}<|MERGE_RESOLUTION|>--- conflicted
+++ resolved
@@ -1,21 +1,13 @@
 {
   "name": "@abp/ng.feature-management",
-<<<<<<< HEAD
-  "version": "5.3.5",
-=======
   "version": "6.0.0",
->>>>>>> 82984494
   "homepage": "https://abp.io",
   "repository": {
     "type": "git",
     "url": "https://github.com/abpframework/abp.git"
   },
   "dependencies": {
-<<<<<<< HEAD
-    "@abp/ng.theme.shared": "~5.3.5",
-=======
     "@abp/ng.theme.shared": "~6.0.0",
->>>>>>> 82984494
     "tslib": "^2.0.0"
   },
   "publishConfig": {
