{
  "name": "@abp/ng.core",
<<<<<<< HEAD
  "version": "3.3.2",
=======
  "version": "4.0.1",
>>>>>>> e19c225d
  "homepage": "https://abp.io",
  "repository": {
    "type": "git",
    "url": "https://github.com/abpframework/abp.git"
  },
  "dependencies": {
<<<<<<< HEAD
    "@abp/utils": "^3.3.2",
=======
    "@abp/utils": "^4.0.1",
>>>>>>> e19c225d
    "@angular/localize": "~10.0.10",
    "@ngxs/router-plugin": "^3.7.0",
    "@ngxs/store": "^3.7.0",
    "angular-oauth2-oidc": "^10.0.0",
    "just-clone": "^3.1.0",
    "just-compare": "^1.3.0",
    "snq": "^1.0.3",
    "ts-toolbelt": "6.15.4",
    "tslib": "^2.0.0"
  },
  "publishConfig": {
    "access": "public"
  }
}<|MERGE_RESOLUTION|>--- conflicted
+++ resolved
@@ -1,21 +1,13 @@
 {
   "name": "@abp/ng.core",
-<<<<<<< HEAD
-  "version": "3.3.2",
-=======
   "version": "4.0.1",
->>>>>>> e19c225d
   "homepage": "https://abp.io",
   "repository": {
     "type": "git",
     "url": "https://github.com/abpframework/abp.git"
   },
   "dependencies": {
-<<<<<<< HEAD
-    "@abp/utils": "^3.3.2",
-=======
     "@abp/utils": "^4.0.1",
->>>>>>> e19c225d
     "@angular/localize": "~10.0.10",
     "@ngxs/router-plugin": "^3.7.0",
     "@ngxs/store": "^3.7.0",
