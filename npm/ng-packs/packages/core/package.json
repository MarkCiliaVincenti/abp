{
  "name": "@abp/ng.core",
<<<<<<< HEAD
  "version": "4.1.2",
=======
  "version": "4.2.0",
>>>>>>> 14d55167
  "homepage": "https://abp.io",
  "repository": {
    "type": "git",
    "url": "https://github.com/abpframework/abp.git"
  },
  "dependencies": {
<<<<<<< HEAD
    "@abp/utils": "^4.1.2",
=======
    "@abp/utils": "^4.2.0",
>>>>>>> 14d55167
    "@angular/localize": "~10.0.10",
    "@ngxs/store": "^3.7.0",
    "angular-oauth2-oidc": "^10.0.0",
    "just-clone": "^3.1.0",
    "just-compare": "^1.3.0",
    "snq": "^1.0.3",
    "ts-toolbelt": "6.15.4",
    "tslib": "^2.0.0"
  },
  "publishConfig": {
    "access": "public"
  }
}<|MERGE_RESOLUTION|>--- conflicted
+++ resolved
@@ -1,21 +1,13 @@
 {
   "name": "@abp/ng.core",
-<<<<<<< HEAD
-  "version": "4.1.2",
-=======
   "version": "4.2.0",
->>>>>>> 14d55167
   "homepage": "https://abp.io",
   "repository": {
     "type": "git",
     "url": "https://github.com/abpframework/abp.git"
   },
   "dependencies": {
-<<<<<<< HEAD
-    "@abp/utils": "^4.1.2",
-=======
     "@abp/utils": "^4.2.0",
->>>>>>> 14d55167
     "@angular/localize": "~10.0.10",
     "@ngxs/store": "^3.7.0",
     "angular-oauth2-oidc": "^10.0.0",
