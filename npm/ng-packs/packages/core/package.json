--- conflicted
+++ resolved
@@ -7,10 +7,7 @@
     "url": "https://github.com/abpframework/abp.git"
   },
   "dependencies": {
-<<<<<<< HEAD
-=======
     "@angular/localize": "~9.0.2",
->>>>>>> 69db16a8
     "@ngxs/router-plugin": "^3.6.2",
     "@ngxs/storage-plugin": "^3.6.2",
     "@ngxs/store": "^3.6.2",
