--- conflicted
+++ resolved
@@ -1,23 +1,14 @@
 {
   "name": "@abp/ng.core",
-<<<<<<< HEAD
-  "version": "6.0.3",
-=======
   "version": "7.0.1",
->>>>>>> 280a1753
   "homepage": "https://abp.io",
   "repository": {
     "type": "git",
     "url": "https://github.com/abpframework/abp.git"
   },
   "dependencies": {
-<<<<<<< HEAD
-    "@abp/utils": "~6.0.3",
-    "angular-oauth2-oidc": "^13.0.1",
-=======
     "@abp/utils": "~7.0.1",
     "angular-oauth2-oidc": "^15.0.1",
->>>>>>> 280a1753
     "just-clone": "^6.1.1",
     "just-compare": "^1.4.0",
     "ts-toolbelt": "6.15.4",
