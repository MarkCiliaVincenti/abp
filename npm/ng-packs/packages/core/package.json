{
  "name": "@abp/ng.core",
  "version": "8.0.0",
  "homepage": "https://abp.io",
  "repository": {
    "type": "git",
    "url": "https://github.com/abpframework/abp.git"
  },
  "dependencies": {
<<<<<<< HEAD
    "@abp/utils": "~7.4.4",
    "just-clone": "^6.0.0",
    "just-compare": "^2.0.0",
=======
    "@abp/utils": "~8.0.0",
    "angular-oauth2-oidc": "^15.0.1",
    "just-clone": "^6.1.1",
    "just-compare": "^2.3.0",
>>>>>>> 6207a143
    "ts-toolbelt": "6.15.4",
    "tslib": "^2.0.0"
  },
  "publishConfig": {
    "access": "public"
  },
  "license": "LGPL-3.0",
  "keywords": [
    "aspnetcore",
    "boilerplate",
    "framework",
    "web",
    "best-practices",
    "angular",
    "maui",
    "blazor",
    "mvc",
    "csharp",
    "webapp"
  ]
}<|MERGE_RESOLUTION|>--- conflicted
+++ resolved
@@ -7,16 +7,9 @@
     "url": "https://github.com/abpframework/abp.git"
   },
   "dependencies": {
-<<<<<<< HEAD
     "@abp/utils": "~7.4.4",
     "just-clone": "^6.0.0",
     "just-compare": "^2.0.0",
-=======
-    "@abp/utils": "~8.0.0",
-    "angular-oauth2-oidc": "^15.0.1",
-    "just-clone": "^6.1.1",
-    "just-compare": "^2.3.0",
->>>>>>> 6207a143
     "ts-toolbelt": "6.15.4",
     "tslib": "^2.0.0"
   },
