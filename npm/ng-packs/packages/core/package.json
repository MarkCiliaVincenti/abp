{
  "name": "@abp/ng.core",
<<<<<<< HEAD
  "version": "4.4.4",
=======
  "version": "5.0.0-beta.3",
>>>>>>> 6051fd4e
  "homepage": "https://abp.io",
  "repository": {
    "type": "git",
    "url": "https://github.com/abpframework/abp.git"
  },
  "dependencies": {
<<<<<<< HEAD
    "@abp/utils": "~4.4.4",
    "@angular/localize": "~10.0.10",
    "@ngxs/store": "^3.7.0",
    "angular-oauth2-oidc": "^10.0.0",
    "just-clone": "^3.1.0",
    "just-compare": "^1.3.0",
    "snq": "^1.0.3",
=======
    "@abp/utils": "~5.0.0-beta.3",
    "angular-oauth2-oidc": "^12.1.0",
    "just-clone": "^3.2.1",
    "just-compare": "^1.4.0",
>>>>>>> 6051fd4e
    "ts-toolbelt": "6.15.4",
    "tslib": "^2.0.0"
  },
  "publishConfig": {
    "access": "public"
  }
}<|MERGE_RESOLUTION|>--- conflicted
+++ resolved
@@ -1,30 +1,16 @@
 {
   "name": "@abp/ng.core",
-<<<<<<< HEAD
-  "version": "4.4.4",
-=======
   "version": "5.0.0-beta.3",
->>>>>>> 6051fd4e
   "homepage": "https://abp.io",
   "repository": {
     "type": "git",
     "url": "https://github.com/abpframework/abp.git"
   },
   "dependencies": {
-<<<<<<< HEAD
-    "@abp/utils": "~4.4.4",
-    "@angular/localize": "~10.0.10",
-    "@ngxs/store": "^3.7.0",
-    "angular-oauth2-oidc": "^10.0.0",
-    "just-clone": "^3.1.0",
-    "just-compare": "^1.3.0",
-    "snq": "^1.0.3",
-=======
     "@abp/utils": "~5.0.0-beta.3",
     "angular-oauth2-oidc": "^12.1.0",
     "just-clone": "^3.2.1",
     "just-compare": "^1.4.0",
->>>>>>> 6051fd4e
     "ts-toolbelt": "6.15.4",
     "tslib": "^2.0.0"
   },
