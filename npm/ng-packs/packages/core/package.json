--- conflicted
+++ resolved
@@ -1,21 +1,13 @@
 {
   "name": "@abp/ng.core",
-<<<<<<< HEAD
-  "version": "7.0.3",
-=======
   "version": "7.1.0-rc.2",
->>>>>>> f12ccefb
   "homepage": "https://abp.io",
   "repository": {
     "type": "git",
     "url": "https://github.com/abpframework/abp.git"
   },
   "dependencies": {
-<<<<<<< HEAD
-    "@abp/utils": "~7.0.3",
-=======
     "@abp/utils": "~7.1.0-rc.2",
->>>>>>> f12ccefb
     "angular-oauth2-oidc": "^15.0.1",
     "just-clone": "^6.1.1",
     "just-compare": "^2.3.0",
