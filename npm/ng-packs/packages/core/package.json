{
  "name": "@abp/ng.core",
<<<<<<< HEAD
  "version": "5.0.2",
=======
  "version": "5.1.1",
>>>>>>> f129afd2
  "homepage": "https://abp.io",
  "repository": {
    "type": "git",
    "url": "https://github.com/abpframework/abp.git"
  },
  "dependencies": {
<<<<<<< HEAD
    "@abp/utils": "~5.0.10",
    "angular-oauth2-oidc": "^12.1.0",
=======
    "@abp/utils": "~5.1.10",
    "angular-oauth2-oidc": "^13.0.1",
>>>>>>> f129afd2
    "just-clone": "^3.2.1",
    "just-compare": "^1.4.0",
    "ts-toolbelt": "6.15.4",
    "tslib": "^2.0.0"
  },
  "publishConfig": {
    "access": "public"
  }
}<|MERGE_RESOLUTION|>--- conflicted
+++ resolved
@@ -1,23 +1,14 @@
 {
   "name": "@abp/ng.core",
-<<<<<<< HEAD
-  "version": "5.0.2",
-=======
   "version": "5.1.1",
->>>>>>> f129afd2
   "homepage": "https://abp.io",
   "repository": {
     "type": "git",
     "url": "https://github.com/abpframework/abp.git"
   },
   "dependencies": {
-<<<<<<< HEAD
-    "@abp/utils": "~5.0.10",
-    "angular-oauth2-oidc": "^12.1.0",
-=======
     "@abp/utils": "~5.1.10",
     "angular-oauth2-oidc": "^13.0.1",
->>>>>>> f129afd2
     "just-clone": "^3.2.1",
     "just-compare": "^1.4.0",
     "ts-toolbelt": "6.15.4",
