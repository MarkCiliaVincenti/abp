{
  "name": "@abp/ng.core",
<<<<<<< HEAD
  "version": "8.2.2",
=======
  "version": "8.3.0-rc.1",
>>>>>>> c3d88357
  "homepage": "https://abp.io",
  "repository": {
    "type": "git",
    "url": "https://github.com/abpframework/abp.git"
  },
  "dependencies": {
<<<<<<< HEAD
    "@abp/utils": "~8.2.2",
=======
    "@abp/utils": "~8.3.0-rc.1",
>>>>>>> c3d88357
    "just-clone": "^6.0.0",
    "just-compare": "^2.0.0",
    "ts-toolbelt": "^9.0.0",
    "tslib": "^2.0.0"
  },
  "publishConfig": {
    "access": "public"
  },
  "license": "LGPL-3.0",
  "keywords": [
    "aspnetcore",
    "boilerplate",
    "framework",
    "web",
    "best-practices",
    "angular",
    "maui",
    "blazor",
    "mvc",
    "csharp",
    "webapp"
  ]
}<|MERGE_RESOLUTION|>--- conflicted
+++ resolved
@@ -1,21 +1,13 @@
 {
   "name": "@abp/ng.core",
-<<<<<<< HEAD
-  "version": "8.2.2",
-=======
   "version": "8.3.0-rc.1",
->>>>>>> c3d88357
   "homepage": "https://abp.io",
   "repository": {
     "type": "git",
     "url": "https://github.com/abpframework/abp.git"
   },
   "dependencies": {
-<<<<<<< HEAD
-    "@abp/utils": "~8.2.2",
-=======
     "@abp/utils": "~8.3.0-rc.1",
->>>>>>> c3d88357
     "just-clone": "^6.0.0",
     "just-compare": "^2.0.0",
     "ts-toolbelt": "^9.0.0",
