--- conflicted
+++ resolved
@@ -1,21 +1,13 @@
 {
   "name": "@abp/ng.core",
-<<<<<<< HEAD
-  "version": "8.0.6",
-=======
   "version": "8.1.3",
->>>>>>> 36e1ee4d
   "homepage": "https://abp.io",
   "repository": {
     "type": "git",
     "url": "https://github.com/abpframework/abp.git"
   },
   "dependencies": {
-<<<<<<< HEAD
-    "@abp/utils": "~8.0.6",
-=======
     "@abp/utils": "~8.1.3",
->>>>>>> 36e1ee4d
     "just-clone": "^6.0.0",
     "just-compare": "^2.0.0",
     "ts-toolbelt": "6.15.4",
