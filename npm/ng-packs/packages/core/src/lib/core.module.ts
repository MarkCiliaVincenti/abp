import { CommonModule } from '@angular/common';
import { HttpClientModule, HttpClientXsrfModule } from '@angular/common/http';
import { APP_INITIALIZER, Injector, ModuleWithProviders, NgModule } from '@angular/core';
import { FormsModule, ReactiveFormsModule } from '@angular/forms';
import { RouterModule } from '@angular/router';
import { AbstractNgModelComponent } from './abstracts/ng-model.component';
import { DynamicLayoutComponent } from './components/dynamic-layout.component';
import { ReplaceableRouteContainerComponent } from './components/replaceable-route-container.component';
import { RouterOutletComponent } from './components/router-outlet.component';
import { AutofocusDirective } from './directives/autofocus.directive';
import { InputEventDebounceDirective } from './directives/debounce.directive';
import { ForDirective } from './directives/for.directive';
import { FormSubmitDirective } from './directives/form-submit.directive';
import { InitDirective } from './directives/init.directive';
import { PermissionDirective } from './directives/permission.directive';
import { ReplaceableTemplateDirective } from './directives/replaceable-template.directive';
import { StopPropagationDirective } from './directives/stop-propagation.directive';
import { RoutesHandler } from './handlers/routes.handler';
import { LocalizationModule } from './localization.module';
import { ABP } from './models/common';
import { LocalizationPipe } from './pipes/localization.pipe';
import { SortPipe } from './pipes/sort.pipe';
import { ToInjectorPipe } from './pipes/to-injector.pipe';
import { CookieLanguageProvider } from './providers/cookie-language.provider';
import { LocaleProvider } from './providers/locale.provider';
import { LocalizationService } from './services/localization.service';
import { localizationContributor, LOCALIZATIONS } from './tokens/localization.token';
import { CORE_OPTIONS, coreOptionsFactory } from './tokens/options.token';
import { TENANT_KEY } from './tokens/tenant-key.token';
import { noop } from './utils/common-utils';
import './utils/date-extensions';
import { getInitialData, localeInitializer } from './utils/initial-utils';
import { ShortDateTimePipe } from './pipes/short-date-time.pipe';
import { ShortTimePipe } from './pipes/short-time.pipe';
import { ShortDatePipe } from './pipes/short-date.pipe';
<<<<<<< HEAD
import { TimeoutLimitedOAuthService } from './services/timeout-limited-oauth.service';
import { QUEUE_MANAGER } from './tokens/queue.token';
import { DefaultQueueManager } from './utils/queue';

export function storageFactory(): OAuthStorage {
  return oAuthStorage;
}
=======
import { IncludeLocalizationResourcesProvider } from './providers/include-localization-resources.provider';
import { AuthGuard } from './abstracts/auth.guard';
>>>>>>> 92b90948

/**
 * BaseCoreModule is the module that holds
 * all imports, declarations, exports, and entryComponents
 * but not the providers.
 * This module will be imported and exported by all others.
 */
@NgModule({
  exports: [
    CommonModule,
    HttpClientModule,
    FormsModule,
    ReactiveFormsModule,
    RouterModule,
    LocalizationModule,
    AbstractNgModelComponent,
    AutofocusDirective,
    DynamicLayoutComponent,
    ForDirective,
    FormSubmitDirective,
    InitDirective,
    InputEventDebounceDirective,
    PermissionDirective,
    ReplaceableRouteContainerComponent,
    ReplaceableTemplateDirective,
    RouterOutletComponent,
    SortPipe,
    StopPropagationDirective,
    ToInjectorPipe,
    ShortDateTimePipe,
    ShortTimePipe,
    ShortDatePipe,
  ],
  imports: [
    CommonModule,
    HttpClientModule,
    FormsModule,
    ReactiveFormsModule,
    RouterModule,
    LocalizationModule,
  ],
  declarations: [
    AbstractNgModelComponent,
    AutofocusDirective,
    DynamicLayoutComponent,
    ForDirective,
    FormSubmitDirective,
    InitDirective,
    InputEventDebounceDirective,
    PermissionDirective,
    ReplaceableRouteContainerComponent,
    ReplaceableTemplateDirective,
    RouterOutletComponent,
    SortPipe,
    StopPropagationDirective,
    ToInjectorPipe,
    ShortDateTimePipe,
    ShortTimePipe,
    ShortDatePipe,
  ],
  providers: [LocalizationPipe],
})
export class BaseCoreModule {}

/**
 * RootCoreModule is the module that will be used at root level
 * and it introduces imports useful at root level (e.g. NGXS)
 */
@NgModule({
  exports: [BaseCoreModule, LocalizationModule],
  imports: [
    BaseCoreModule,
    LocalizationModule,
    HttpClientXsrfModule.withOptions({
      cookieName: 'XSRF-TOKEN',
      headerName: 'RequestVerificationToken',
    }),
  ],
})
export class RootCoreModule {}

/**
 * CoreModule is the module that is publicly available
 */
@NgModule({
  exports: [BaseCoreModule],
  imports: [BaseCoreModule],
})
export class CoreModule {
  static forRoot(options = {} as ABP.Root): ModuleWithProviders<RootCoreModule> {
    return {
      ngModule: RootCoreModule,
      providers: [
        LocaleProvider,
        CookieLanguageProvider,
        {
          provide: 'CORE_OPTIONS',
          useValue: options,
        },
        {
          provide: CORE_OPTIONS,
          useFactory: coreOptionsFactory,
          deps: ['CORE_OPTIONS'],
        },
        {
          provide: APP_INITIALIZER,
          multi: true,
          deps: [Injector],
          useFactory: getInitialData,
        },
        {
          provide: APP_INITIALIZER,
          multi: true,
          deps: [Injector],
          useFactory: localeInitializer,
        },
        {
          provide: APP_INITIALIZER,
          multi: true,
          deps: [LocalizationService],
          useFactory: noop,
        },
        {
          provide: APP_INITIALIZER,
          multi: true,
          deps: [RoutesHandler],
          useFactory: noop,
        },

        { provide: TENANT_KEY, useValue: options.tenantKey || '__tenant' },
        {
          provide: LOCALIZATIONS,
          multi: true,
          useValue: localizationContributor(options.localizations),
          deps: [LocalizationService],
        },
<<<<<<< HEAD
        {
          provide: QUEUE_MANAGER,
          useClass: DefaultQueueManager,
        },
=======
        IncludeLocalizationResourcesProvider,
>>>>>>> 92b90948
      ],
    };
  }

  static forChild(options = {} as ABP.Child): ModuleWithProviders<RootCoreModule> {
    return {
      ngModule: RootCoreModule,
      providers: [
        {
          provide: LOCALIZATIONS,
          multi: true,
          useValue: localizationContributor(options.localizations),
          deps: [LocalizationService],
        },
      ],
    };
  }
}<|MERGE_RESOLUTION|>--- conflicted
+++ resolved
@@ -33,18 +33,15 @@
 import { ShortDateTimePipe } from './pipes/short-date-time.pipe';
 import { ShortTimePipe } from './pipes/short-time.pipe';
 import { ShortDatePipe } from './pipes/short-date.pipe';
-<<<<<<< HEAD
 import { TimeoutLimitedOAuthService } from './services/timeout-limited-oauth.service';
 import { QUEUE_MANAGER } from './tokens/queue.token';
 import { DefaultQueueManager } from './utils/queue';
+import { IncludeLocalizationResourcesProvider } from './providers/include-localization-resources.provider';
+import { AuthGuard } from './abstracts/auth.guard';
 
 export function storageFactory(): OAuthStorage {
   return oAuthStorage;
 }
-=======
-import { IncludeLocalizationResourcesProvider } from './providers/include-localization-resources.provider';
-import { AuthGuard } from './abstracts/auth.guard';
->>>>>>> 92b90948
 
 /**
  * BaseCoreModule is the module that holds
@@ -181,14 +178,11 @@
           useValue: localizationContributor(options.localizations),
           deps: [LocalizationService],
         },
-<<<<<<< HEAD
         {
           provide: QUEUE_MANAGER,
           useClass: DefaultQueueManager,
         },
-=======
-        IncludeLocalizationResourcesProvider,
->>>>>>> 92b90948
+        IncludeLocalizationResourcesProvider
       ],
     };
   }
