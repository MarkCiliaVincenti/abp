--- conflicted
+++ resolved
@@ -18,20 +18,12 @@
 import { ApiInterceptor } from './interceptors/api.interceptor';
 import { ABP } from './models/common';
 import { LocalizationPipe } from './pipes/localization.pipe';
-<<<<<<< HEAD
-import { ConfigPlugin, NGXS_CONFIG_PLUGIN_OPTIONS } from './plugins/config/config.plugin';
-import { ConfigState } from './states/config.state';
-import { ProfileState } from './states/profile.state';
-import { SessionState } from './states/session.state';
-import { getInitialData } from './utils/initial-utils';
-=======
-import { ConfigPlugin, NGXS_CONFIG_PLUGIN_OPTIONS } from './plugins/config.plugin';
 import { LocaleProvider } from './providers/locale.provider';
 import { ConfigState } from './states/config.state';
 import { ProfileState } from './states/profile.state';
 import { SessionState } from './states/session.state';
 import { getInitialData, localeInitializer } from './utils/initial-utils';
->>>>>>> 97446993
+import { ConfigPlugin, NGXS_CONFIG_PLUGIN_OPTIONS } from './plugins/config/config.plugin';
 
 @NgModule({
   imports: [
