--- conflicted
+++ resolved
@@ -12,10 +12,7 @@
 import * as environmentUtils from '../utils/environment-utils';
 import * as multiTenancyUtils from '../utils/multi-tenancy-utils';
 import { RestService } from '../services/rest.service';
-<<<<<<< HEAD
-=======
 import { CHECK_AUTHENTICATION_STATE_FN_KEY } from '../tokens/check-authentication-state';
->>>>>>> f6df358e
 
 const environment = { oAuthConfig: { issuer: 'test' } };
 
@@ -59,12 +56,9 @@
       const environmentService = spectator.inject(EnvironmentService);
       const configStateService = spectator.inject(ConfigStateService);
       const sessionStateService = spectator.inject(SessionStateService);
-<<<<<<< HEAD
-=======
       //const checkAuthenticationState = spectator.inject(CHECK_AUTHENTICATION_STATE_FN_KEY);
 
       const authService = spectator.inject(AuthService);
->>>>>>> f6df358e
 
       const parseTenantFromUrlSpy = jest.spyOn(multiTenancyUtils, 'parseTenantFromUrl');
       const getRemoteEnvSpy = jest.spyOn(environmentUtils, 'getRemoteEnv');
@@ -93,10 +87,7 @@
       expect(configRefreshAppStateSpy).toHaveBeenCalled();
       expect(environmentSetStateSpy).toHaveBeenCalledWith(environment);
       expect(sessionSetTenantSpy).toHaveBeenCalledWith(appConfigRes.currentTenant);
-<<<<<<< HEAD
-=======
       expect(authServiceInitSpy).toHaveBeenCalled();
->>>>>>> f6df358e
     });
   });
 
