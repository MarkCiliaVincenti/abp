import { Component, inject, isDevMode, OnInit, Optional, SkipSelf, Type } from '@angular/core';
import { ActivatedRoute, Router } from '@angular/router';
import { eLayoutType } from '../enums/common';
import { ABP } from '../models';
import { ReplaceableComponents } from '../models/replaceable-components';
import { LocalizationService } from '../services/localization.service';
import { ReplaceableComponentsService } from '../services/replaceable-components.service';
import { RouterEvents } from '../services/router-events.service';
import { RoutesService } from '../services/routes.service';
import { SubscriptionService } from '../services/subscription.service';
import { findRoute, getRoutePath } from '../utils/route-utils';
import { TreeNode } from '../utils/tree-utils';
import { DYNAMIC_LAYOUTS_TOKEN } from '../tokens/dynamic-layout.token';
<<<<<<< HEAD

@Component({
  selector: 'abp-dynamic-layout',
  template: `
    @if (isLayoutVisible) {
      <ng-container [ngComponentOutlet]="layout"></ng-container>
    }
  `,
=======
import { EnvironmentService } from '../services';

@Component({
  selector: 'abp-dynamic-layout',
  template: ` <ng-container *ngIf="isLayoutVisible" [ngComponentOutlet]="layout"></ng-container> `,
>>>>>>> 884cfc52
  providers: [SubscriptionService],
})
export class DynamicLayoutComponent implements OnInit {
  layout?: Type<any>;
  layoutKey?: eLayoutType;
  readonly layouts = inject(DYNAMIC_LAYOUTS_TOKEN);
  isLayoutVisible = true;

<<<<<<< HEAD
  private readonly router = inject(Router);
  private readonly route = inject(ActivatedRoute);
  private readonly routes = inject(RoutesService);
  private localizationService = inject(LocalizationService);
  private replaceableComponents = inject(ReplaceableComponentsService);
  private subscription = inject(SubscriptionService);
  private routerEvents = inject(RouterEvents);
=======
  protected readonly router = inject(Router);
  protected readonly route = inject(ActivatedRoute);
  protected readonly routes = inject(RoutesService);
  protected readonly localizationService = inject(LocalizationService);
  protected readonly replaceableComponents = inject(ReplaceableComponentsService);
  protected readonly subscription = inject(SubscriptionService);
  protected readonly routerEvents = inject(RouterEvents);
  protected readonly environment = inject(EnvironmentService);
>>>>>>> 884cfc52

  constructor(@Optional() @SkipSelf() dynamicLayoutComponent: DynamicLayoutComponent) {
    if (dynamicLayoutComponent) {
      if (isDevMode()) console.warn('DynamicLayoutComponent must be used only in AppComponent.');
      return;
    }
    this.checkLayoutOnNavigationEnd();
    this.listenToLanguageChange();
  }
  
  ngOnInit(): void {
    if (this.layout) {
      return;
    }
<<<<<<< HEAD
    this.getLayout();
=======

    const { oAuthConfig } = this.environment.getEnvironment();
    if (oAuthConfig.responseType === 'code') {
      this.getLayout();
    }
>>>>>>> 884cfc52
  }

  private checkLayoutOnNavigationEnd() {
    const navigationEnd$ = this.routerEvents.getNavigationEvents('End');
    this.subscription.addOne(navigationEnd$, () => this.getLayout());
  }

  private getLayout() {
    let expectedLayout = this.getExtractedLayout();

    if (!expectedLayout) expectedLayout = eLayoutType.empty;

    if (this.layoutKey === expectedLayout) return;

    const key = this.layouts.get(expectedLayout);
    if (key) {
      this.layout = this.getComponent(key)?.component;
      this.layoutKey = expectedLayout;
    }
    if (!this.layout) {
      this.showLayoutNotFoundError(expectedLayout);
    }
  }

  private getExtractedLayout() {
    const routeData = this.route.snapshot.data || {};
    let expectedLayout = routeData['layout'] as eLayoutType;

    let node = findRoute(this.routes, getRoutePath(this.router));
    node = { parent: node } as TreeNode<ABP.Route>;

    while (node.parent) {
      node = node.parent;

      if (node.layout) {
        expectedLayout = node.layout;
        break;
      }
    }
    return expectedLayout;
  }

  showLayoutNotFoundError(layoutName: string) {
    let message = `Layout ${layoutName} not found.`;
    if (layoutName === 'account') {
      message =
        'Account layout not found. Please check your configuration. If you are using LeptonX, please make sure you have added "AccountLayoutModule.forRoot()" to your app.module configuration.';
    }
    console.warn(message);
  }

  private listenToLanguageChange() {
    this.subscription.addOne(this.localizationService.languageChange$, () => {
      this.isLayoutVisible = false;
      setTimeout(() => (this.isLayoutVisible = true), 0);
    });
  }

  private getComponent(key: string): ReplaceableComponents.ReplaceableComponent | undefined {
    return this.replaceableComponents.get(key);
  }
}<|MERGE_RESOLUTION|>--- conflicted
+++ resolved
@@ -11,7 +11,7 @@
 import { findRoute, getRoutePath } from '../utils/route-utils';
 import { TreeNode } from '../utils/tree-utils';
 import { DYNAMIC_LAYOUTS_TOKEN } from '../tokens/dynamic-layout.token';
-<<<<<<< HEAD
+import { EnvironmentService } from '../services';
 
 @Component({
   selector: 'abp-dynamic-layout',
@@ -20,13 +20,6 @@
       <ng-container [ngComponentOutlet]="layout"></ng-container>
     }
   `,
-=======
-import { EnvironmentService } from '../services';
-
-@Component({
-  selector: 'abp-dynamic-layout',
-  template: ` <ng-container *ngIf="isLayoutVisible" [ngComponentOutlet]="layout"></ng-container> `,
->>>>>>> 884cfc52
   providers: [SubscriptionService],
 })
 export class DynamicLayoutComponent implements OnInit {
@@ -35,15 +28,7 @@
   readonly layouts = inject(DYNAMIC_LAYOUTS_TOKEN);
   isLayoutVisible = true;
 
-<<<<<<< HEAD
-  private readonly router = inject(Router);
-  private readonly route = inject(ActivatedRoute);
-  private readonly routes = inject(RoutesService);
-  private localizationService = inject(LocalizationService);
-  private replaceableComponents = inject(ReplaceableComponentsService);
-  private subscription = inject(SubscriptionService);
-  private routerEvents = inject(RouterEvents);
-=======
+
   protected readonly router = inject(Router);
   protected readonly route = inject(ActivatedRoute);
   protected readonly routes = inject(RoutesService);
@@ -52,7 +37,6 @@
   protected readonly subscription = inject(SubscriptionService);
   protected readonly routerEvents = inject(RouterEvents);
   protected readonly environment = inject(EnvironmentService);
->>>>>>> 884cfc52
 
   constructor(@Optional() @SkipSelf() dynamicLayoutComponent: DynamicLayoutComponent) {
     if (dynamicLayoutComponent) {
@@ -67,15 +51,11 @@
     if (this.layout) {
       return;
     }
-<<<<<<< HEAD
-    this.getLayout();
-=======
 
     const { oAuthConfig } = this.environment.getEnvironment();
     if (oAuthConfig.responseType === 'code') {
       this.getLayout();
     }
->>>>>>> 884cfc52
   }
 
   private checkLayoutOnNavigationEnd() {
