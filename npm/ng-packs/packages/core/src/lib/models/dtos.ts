import { ABP } from './common';
import { checkHasProp } from '../utils/common-utils';

export class ListResultDto<T> {
  items?: T[];

  constructor(initialValues: Partial<ListResultDto<T>> = {}) {
    for (const key in initialValues) {
      if (checkHasProp(initialValues, key)) {
        this[key] = initialValues[key];
      }
    }
  }
}
type ValueOf<T> = T[keyof T];
export class PagedResultDto<T> extends ListResultDto<T> {
  totalCount?: number;

  constructor(initialValues: Partial<PagedResultDto<T>> = {}) {
    super(initialValues);
  }
}

export class ExtensibleObject {
  extraProperties?: ABP.Dictionary<any>;

  constructor(initialValues: Partial<ExtensibleObject> = {}) {
    for (const key in initialValues) {
      if (checkHasProp(initialValues, key) && initialValues[key] !== undefined) {
        this[key] = initialValues[key];
      }
    }
  }
}

export class ExtensibleEntityDto<TKey = string> extends ExtensibleObject {
  id?: TKey;

  constructor(initialValues: Partial<ExtensibleEntityDto<TKey>> = {}) {
    super(initialValues);
  }
}

export class LimitedResultRequestDto {
  maxResultCount = 10;

  constructor(initialValues: Partial<LimitedResultRequestDto> = {}) {
    for (const key in initialValues) {
      if (checkHasProp(initialValues, key) && initialValues[key] !== undefined) {
        this[key] = initialValues[key] as ValueOf<LimitedResultRequestDto>;
      }
    }
  }
}

export class ExtensibleLimitedResultRequestDto extends ExtensibleEntityDto {
  maxResultCount = 10;

  constructor(initialValues: Partial<ExtensibleLimitedResultRequestDto> = {}) {
    super(initialValues);
  }
}

export class PagedResultRequestDto extends LimitedResultRequestDto {
  skipCount?: number;

  constructor(initialValues: Partial<PagedResultRequestDto> = {}) {
    super(initialValues);
  }
}

export class ExtensiblePagedResultRequestDto extends ExtensibleLimitedResultRequestDto {
  skipCount?: number;

  constructor(initialValues: Partial<ExtensiblePagedResultRequestDto> = {}) {
    super(initialValues);
  }
}

export class PagedAndSortedResultRequestDto extends PagedResultRequestDto {
  sorting?: string;

  constructor(initialValues: Partial<PagedAndSortedResultRequestDto> = {}) {
    super(initialValues);
  }
}

export class ExtensiblePagedAndSortedResultRequestDto extends ExtensiblePagedResultRequestDto {
  sorting?: string;

  constructor(initialValues: Partial<ExtensiblePagedAndSortedResultRequestDto> = {}) {
    super(initialValues);
  }
}

export class EntityDto<TKey = string> {
  id?: TKey;

  constructor(initialValues: Partial<EntityDto<TKey>> = {}) {
    for (const key in initialValues) {
      if (checkHasProp(initialValues, key)) {
        this[key] = initialValues[key];
      }
    }
  }
}

export class CreationAuditedEntityDto<TPrimaryKey = string> extends EntityDto<TPrimaryKey> {
  creationTime?: string | Date;
  creatorId?: string;

  constructor(initialValues: Partial<CreationAuditedEntityDto<TPrimaryKey>> = {}) {
    super(initialValues);
  }
}

export class CreationAuditedEntityWithUserDto<  
  TPrimaryKey = string,
  TUserDto = any
> extends CreationAuditedEntityDto<TPrimaryKey> {
  creator?: TUserDto;

  constructor(
    initialValues: Partial<CreationAuditedEntityWithUserDto<TPrimaryKey,TUserDto>> = {},
  ) {
    super(initialValues);
  }
}

export class AuditedEntityDto<TPrimaryKey = string> extends CreationAuditedEntityDto<TPrimaryKey> {
  lastModificationTime?: string | Date;
  lastModifierId?: string;

  constructor(initialValues: Partial<AuditedEntityDto<TPrimaryKey>> = {}) {
    super(initialValues);
  }
}

<<<<<<< HEAD
/** @deprecated the class signature will change in v8.0 */ 
=======
 
>>>>>>> 0542f715
export class AuditedEntityWithUserDto<
  TPrimaryKey = string,
  TUserDto = any,
> extends AuditedEntityDto<TPrimaryKey> {
  creator?: TUserDto;
  lastModifier?: TUserDto;

  constructor(initialValues: Partial<AuditedEntityWithUserDto< TPrimaryKey,TUserDto>> = {}) {
    super(initialValues);
  }
}

export class FullAuditedEntityDto<TPrimaryKey = string> extends AuditedEntityDto<TPrimaryKey> {
  isDeleted?: boolean;
  deleterId?: string;
  deletionTime?: Date | string;

  constructor(initialValues: Partial<FullAuditedEntityDto<TPrimaryKey>> = {}) {
    super(initialValues);
  }
}
/** @deprecated the class signature will change in v8.0 */ 
export class FullAuditedEntityWithUserDto<
  TPrimaryKey = string,
  TUserDto = any
> extends FullAuditedEntityDto<TPrimaryKey> {
  creator?: TUserDto;
  lastModifier?: TUserDto;
  deleter?: TUserDto;

  constructor(initialValues: Partial<FullAuditedEntityWithUserDto< TPrimaryKey,TUserDto>> = {}) {
    super(initialValues);
  }
}

export class ExtensibleCreationAuditedEntityDto<
  TPrimaryKey = string,
> extends ExtensibleEntityDto<TPrimaryKey> {
  creationTime?: Date | string;
  creatorId?: string;

  constructor(initialValues: Partial<ExtensibleCreationAuditedEntityDto<TPrimaryKey>> = {}) {
    super(initialValues);
  }
}

export class ExtensibleAuditedEntityDto<
  TPrimaryKey = string,
> extends ExtensibleCreationAuditedEntityDto<TPrimaryKey> {
  lastModificationTime?: Date | string;
  lastModifierId?: string;

  constructor(initialValues: Partial<ExtensibleAuditedEntityDto<TPrimaryKey>> = {}) {
    super(initialValues);
  }
}

export class ExtensibleAuditedEntityWithUserDto<
  TPrimaryKey = string,
  TUserDto = any,
> extends ExtensibleAuditedEntityDto<TPrimaryKey> {
  creator?: TUserDto;
  lastModifier?: TUserDto;

  constructor(initialValues: Partial<ExtensibleAuditedEntityWithUserDto<TPrimaryKey>> = {}) {
    super(initialValues);
  }
}

export class ExtensibleCreationAuditedEntityWithUserDto<
  TPrimaryKey = string,
  TUserDto = any,
> extends ExtensibleCreationAuditedEntityDto<TPrimaryKey> {
  creator?: TUserDto;

  constructor(
    initialValues: Partial<ExtensibleCreationAuditedEntityWithUserDto<TPrimaryKey>> = {},
  ) {
    super(initialValues);
  }
}

export class ExtensibleFullAuditedEntityDto<
  TPrimaryKey = string,
> extends ExtensibleAuditedEntityDto<TPrimaryKey> {
  isDeleted?: boolean;
  deleterId?: string;
  deletionTime?: Date | string;

  constructor(initialValues: Partial<ExtensibleFullAuditedEntityDto<TPrimaryKey>> = {}) {
    super(initialValues);
  }
}

export class ExtensibleFullAuditedEntityWithUserDto<
  TPrimaryKey = string,
  TUserDto = any,
> extends ExtensibleFullAuditedEntityDto<TPrimaryKey> {
  creator?: TUserDto;
  lastModifier?: TUserDto;
  deleter?: TUserDto;

  constructor(initialValues: Partial<ExtensibleFullAuditedEntityWithUserDto<TPrimaryKey>> = {}) {
    super(initialValues);
  }
}<|MERGE_RESOLUTION|>--- conflicted
+++ resolved
@@ -136,11 +136,7 @@
   }
 }
 
-<<<<<<< HEAD
 /** @deprecated the class signature will change in v8.0 */ 
-=======
- 
->>>>>>> 0542f715
 export class AuditedEntityWithUserDto<
   TPrimaryKey = string,
   TUserDto = any,
