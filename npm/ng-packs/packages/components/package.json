--- conflicted
+++ resolved
@@ -1,21 +1,13 @@
 {
   "name": "@abp/ng.components",
-<<<<<<< HEAD
-  "version": "4.1.2",
-=======
   "version": "4.2.0",
->>>>>>> 14d55167
   "homepage": "https://abp.io",
   "repository": {
     "type": "git",
     "url": "https://github.com/abpframework/abp.git"
   },
   "peerDependencies": {
-<<<<<<< HEAD
-    "@abp/ng.core": ">=4.1.2",
-=======
     "@abp/ng.core": ">=4.2.0",
->>>>>>> 14d55167
     "@ng-bootstrap/ng-bootstrap": ">=6.0.0"
   },
   "dependencies": {
