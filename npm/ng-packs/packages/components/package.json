--- conflicted
+++ resolved
@@ -1,23 +1,14 @@
 {
   "name": "@abp/ng.components",
-<<<<<<< HEAD
-  "version": "5.2.2",
-=======
   "version": "5.3.0-rc.1",
->>>>>>> 3bc4617d
   "homepage": "https://abp.io",
   "repository": {
     "type": "git",
     "url": "https://github.com/abpframework/abp.git"
   },
   "peerDependencies": {
-<<<<<<< HEAD
-    "@abp/ng.core": ">=5.2.2",
-    "@abp/ng.theme.shared": ">=5.2.2",
-=======
     "@abp/ng.core": ">=5.3.0-rc.1",
     "@abp/ng.theme.shared": ">=5.3.0-rc.1",
->>>>>>> 3bc4617d
     "@ng-bootstrap/ng-bootstrap": ">=10.0.0"
   },
   "dependencies": {
