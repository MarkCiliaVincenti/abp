--- conflicted
+++ resolved
@@ -7,14 +7,8 @@
     "url": "https://github.com/abpframework/abp.git"
   },
   "peerDependencies": {
-<<<<<<< HEAD
     "@abp/ng.core": ">=7.0.3",
     "@abp/ng.theme.shared": ">=7.0.3"
-=======
-    "@abp/ng.core": ">=7.2.2",
-    "@abp/ng.theme.shared": ">=7.2.2",
-    "@ng-bootstrap/ng-bootstrap": ">=10.0.0"
->>>>>>> f006a42f
   },
   "dependencies": {
     "chart.js": "^3.5.1",
