{
  "name": "@abp/ng.components",
<<<<<<< HEAD
  "version": "7.4.4",
=======
  "version": "8.0.0-rc.3",
>>>>>>> 7c20e60a
  "homepage": "https://abp.io",
  "repository": {
    "type": "git",
    "url": "https://github.com/abpframework/abp.git"
  },
  "peerDependencies": {
<<<<<<< HEAD
    "@abp/ng.core": ">=7.4.4",
    "@abp/ng.theme.shared": ">=7.4.4"
=======
    "@abp/ng.core": ">=8.0.0-rc.3",
    "@abp/ng.theme.shared": ">=8.0.0-rc.3"
>>>>>>> 7c20e60a
  },
  "dependencies": {
    "chart.js": "^3.5.1",
    "ng-zorro-antd": "^17.0.0",
    "tslib": "^2.0.0"
  },
  "publishConfig": {
    "access": "public"
  },
  "license": "LGPL-3.0",
  "keywords": [
    "aspnetcore",
    "boilerplate",
    "framework",
    "web",
    "best-practices",
    "angular",
    "maui",
    "blazor",
    "mvc",
    "csharp",
    "webapp"
  ]
}<|MERGE_RESOLUTION|>--- conflicted
+++ resolved
@@ -1,23 +1,14 @@
 {
   "name": "@abp/ng.components",
-<<<<<<< HEAD
-  "version": "7.4.4",
-=======
   "version": "8.0.0-rc.3",
->>>>>>> 7c20e60a
   "homepage": "https://abp.io",
   "repository": {
     "type": "git",
     "url": "https://github.com/abpframework/abp.git"
   },
   "peerDependencies": {
-<<<<<<< HEAD
-    "@abp/ng.core": ">=7.4.4",
-    "@abp/ng.theme.shared": ">=7.4.4"
-=======
     "@abp/ng.core": ">=8.0.0-rc.3",
     "@abp/ng.theme.shared": ">=8.0.0-rc.3"
->>>>>>> 7c20e60a
   },
   "dependencies": {
     "chart.js": "^3.5.1",
