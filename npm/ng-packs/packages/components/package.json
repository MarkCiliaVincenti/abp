{
  "name": "@abp/ng.components",
<<<<<<< HEAD
  "version": "3.3.2",
=======
  "version": "4.0.1",
>>>>>>> e19c225d
  "homepage": "https://abp.io",
  "repository": {
    "type": "git",
    "url": "https://github.com/abpframework/abp.git"
  },
  "peerDependencies": {
<<<<<<< HEAD
    "@abp/ng.core": ">=3.3.2",
=======
    "@abp/ng.core": ">=4.0.1",
>>>>>>> e19c225d
    "@ng-bootstrap/ng-bootstrap": ">=6.0.0"
  },
  "dependencies": {
    "ng-zorro-antd": "^9.3.0",
    "tslib": "^2.0.0"
  },
  "publishConfig": {
    "access": "public"
  }
}<|MERGE_RESOLUTION|>--- conflicted
+++ resolved
@@ -1,21 +1,13 @@
 {
   "name": "@abp/ng.components",
-<<<<<<< HEAD
-  "version": "3.3.2",
-=======
   "version": "4.0.1",
->>>>>>> e19c225d
   "homepage": "https://abp.io",
   "repository": {
     "type": "git",
     "url": "https://github.com/abpframework/abp.git"
   },
   "peerDependencies": {
-<<<<<<< HEAD
-    "@abp/ng.core": ">=3.3.2",
-=======
     "@abp/ng.core": ">=4.0.1",
->>>>>>> e19c225d
     "@ng-bootstrap/ng-bootstrap": ">=6.0.0"
   },
   "dependencies": {
