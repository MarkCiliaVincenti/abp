--- conflicted
+++ resolved
@@ -1,14 +1,10 @@
-<<<<<<< HEAD
-import { eLayoutType, RoutesService } from '@abp/ng.core';
-=======
 import { eLayoutType, noop, RoutesService, SettingTabsService } from '@abp/ng.core';
->>>>>>> 76f2ba32
 import { eThemeSharedRouteNames } from '@abp/ng.theme.shared';
 import { APP_INITIALIZER, inject, InjectionToken } from '@angular/core';
 import { debounceTime, map } from 'rxjs/operators';
 import { eSettingManagementRouteNames } from '../enums/route-names';
-<<<<<<< HEAD
 import { SettingTabsService } from '../services/settings-tabs.service';
+import { Observable } from 'rxjs';
 
 export const SETTING_MANAGEMENT_ROUTE_PROVIDERS = [
   { provide: APP_INITIALIZER, useFactory: configureRoutes, deps: [RoutesService], multi: true },
@@ -19,9 +15,6 @@
     multi: true,
   },
 ];
-=======
-import { Observable } from 'rxjs';
->>>>>>> 76f2ba32
 
 export function configureRoutes(routesService: RoutesService) {
   return () => {
@@ -37,6 +30,7 @@
     ]);
   };
 }
+
 export const SETTING_MANAGEMENT_HAS_SETTING = new InjectionToken<Observable<boolean>>(
   'SETTING_MANAGEMENT_HAS_SETTING',
   {
