{
  "name": "@abp/ng.setting-management",
<<<<<<< HEAD
  "version": "5.0.2",
=======
  "version": "5.1.1",
>>>>>>> f129afd2
  "homepage": "https://abp.io",
  "repository": {
    "type": "git",
    "url": "https://github.com/abpframework/abp.git"
  },
  "dependencies": {
<<<<<<< HEAD
    "@abp/ng.components": "~5.0.2",
    "@abp/ng.theme.shared": "~5.0.2",
=======
    "@abp/ng.components": "~5.1.1",
    "@abp/ng.theme.shared": "~5.1.1",
>>>>>>> f129afd2
    "tslib": "^2.0.0"
  },
  "publishConfig": {
    "access": "public"
  }
}<|MERGE_RESOLUTION|>--- conflicted
+++ resolved
@@ -1,23 +1,14 @@
 {
   "name": "@abp/ng.setting-management",
-<<<<<<< HEAD
-  "version": "5.0.2",
-=======
   "version": "5.1.1",
->>>>>>> f129afd2
   "homepage": "https://abp.io",
   "repository": {
     "type": "git",
     "url": "https://github.com/abpframework/abp.git"
   },
   "dependencies": {
-<<<<<<< HEAD
-    "@abp/ng.components": "~5.0.2",
-    "@abp/ng.theme.shared": "~5.0.2",
-=======
     "@abp/ng.components": "~5.1.1",
     "@abp/ng.theme.shared": "~5.1.1",
->>>>>>> f129afd2
     "tslib": "^2.0.0"
   },
   "publishConfig": {
