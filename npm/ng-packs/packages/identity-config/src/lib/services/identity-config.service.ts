--- conflicted
+++ resolved
@@ -5,11 +5,7 @@
   providedIn: 'root',
 })
 export class IdentityConfigService {
-<<<<<<< HEAD
-  constructor(private restService: RestService) {
-=======
   constructor() {
->>>>>>> 69db16a8
     addAbpRoutes([
       {
         name: 'AbpUiNavigation::Menu:Administration',
