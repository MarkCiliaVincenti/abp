--- conflicted
+++ resolved
@@ -1,27 +1,16 @@
 {
   "name": "@abp/ng.account.core",
-<<<<<<< HEAD
-  "version": "4.4.4",
-=======
   "version": "5.0.0-beta.3",
->>>>>>> 6051fd4e
   "homepage": "https://abp.io",
   "repository": {
     "type": "git",
     "url": "https://github.com/abpframework/abp.git"
   },
   "peerDependencies": {
-<<<<<<< HEAD
-    "@abp/ng.core": "~4.4.4",
-    "@abp/ng.theme.shared": "~4.4.4",
-    "@angular/common": ">=11.1.2",
-    "@angular/core": ">=11.1.2"
-=======
     "@abp/ng.core": "~5.0.0-beta.3",
     "@abp/ng.theme.shared": "~5.0.0-beta.3",
     "@angular/common": ">=12.0.0",
     "@angular/core": ">=12.0.0"
->>>>>>> 6051fd4e
   },
   "dependencies": {
     "tslib": "^2.0.0"
