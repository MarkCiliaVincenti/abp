--- conflicted
+++ resolved
@@ -7,17 +7,10 @@
     "url": "https://github.com/abpframework/abp.git"
   },
   "peerDependencies": {
-<<<<<<< HEAD
     "@abp/ng.core": "~4.4.2",
     "@abp/ng.theme.shared": "~4.4.2",
-    "@angular/common": ">=11.1.2",
-    "@angular/core": ">=11.1.2"
-=======
-    "@abp/ng.core": "~4.4.1",
-    "@abp/ng.theme.shared": "~4.4.1",
     "@angular/common": ">=12.0.0",
     "@angular/core": ">=12.0.0"
->>>>>>> 083fabac
   },
   "dependencies": {
     "tslib": "^2.0.0"
