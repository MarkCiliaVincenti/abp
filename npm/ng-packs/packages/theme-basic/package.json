{
  "name": "@abp/ng.theme.basic",
<<<<<<< HEAD
  "version": "8.0.6",
=======
  "version": "8.1.3",
>>>>>>> 36e1ee4d
  "homepage": "https://abp.io",
  "repository": {
    "type": "git",
    "url": "https://github.com/abpframework/abp.git"
  },
  "dependencies": {
<<<<<<< HEAD
    "@abp/ng.account.core": "~8.0.6",
    "@abp/ng.theme.shared": "~8.0.6",
=======
    "@abp/ng.account.core": "~8.1.3",
    "@abp/ng.theme.shared": "~8.1.3",
>>>>>>> 36e1ee4d
    "tslib": "^2.0.0"
  },
  "publishConfig": {
    "access": "public"
  },
  "license": "LGPL-3.0",
  "keywords": [
    "aspnetcore",
    "boilerplate",
    "framework",
    "web",
    "best-practices",
    "angular",
    "maui",
    "blazor",
    "mvc",
    "csharp",
    "webapp"
  ]
}<|MERGE_RESOLUTION|>--- conflicted
+++ resolved
@@ -1,23 +1,14 @@
 {
   "name": "@abp/ng.theme.basic",
-<<<<<<< HEAD
-  "version": "8.0.6",
-=======
   "version": "8.1.3",
->>>>>>> 36e1ee4d
   "homepage": "https://abp.io",
   "repository": {
     "type": "git",
     "url": "https://github.com/abpframework/abp.git"
   },
   "dependencies": {
-<<<<<<< HEAD
-    "@abp/ng.account.core": "~8.0.6",
-    "@abp/ng.theme.shared": "~8.0.6",
-=======
     "@abp/ng.account.core": "~8.1.3",
     "@abp/ng.theme.shared": "~8.1.3",
->>>>>>> 36e1ee4d
     "tslib": "^2.0.0"
   },
   "publishConfig": {
