--- conflicted
+++ resolved
@@ -1,37 +1,18 @@
-import { ABP, ConfigState, RoutesService, takeUntilDestroy, TreeNode } from '@abp/ng.core';
-import { Component, Input, OnDestroy, TrackByFunction } from '@angular/core';
-import { Store } from '@ngxs/store';
-import compare from 'just-compare';
-import { distinctUntilChanged, skip } from 'rxjs/operators';
+import { ABP, RoutesService, TreeNode } from '@abp/ng.core';
+import { Component, Input, TrackByFunction } from '@angular/core';
 
 @Component({
   selector: 'abp-routes',
   templateUrl: 'routes.component.html',
 })
-export class RoutesComponent implements OnDestroy {
+export class RoutesComponent {
   @Input() smallScreen: boolean;
-
-  isShow = true;
 
   trackByFn: TrackByFunction<TreeNode<ABP.Route>> = (_, item) => item.name;
 
-<<<<<<< HEAD
-  constructor(public readonly routes: RoutesService, private store: Store) {
-    this.store
-      .select(ConfigState.getDeep('auth.grantedPolicies'))
-      .pipe(distinctUntilChanged(compare), skip(1), takeUntilDestroy(this))
-      .subscribe(() => {
-        this.isShow = false;
-        setTimeout(() => (this.isShow = true), 0);
-      });
-  }
-
-  ngOnDestroy() {}
-=======
   constructor(public readonly routes: RoutesService) {}
 
   isDropdown(node: TreeNode<ABP.Route>) {
     return !node.isLeaf || this.routes.hasInvisibleChild(node.name);
   }
->>>>>>> a78702de
 }