--- conflicted
+++ resolved
@@ -1,21 +1,13 @@
 {
   "name": "@abp/ng.permission-management",
-<<<<<<< HEAD
-  "version": "7.0.3",
-=======
   "version": "7.1.0-rc.2",
->>>>>>> f12ccefb
   "homepage": "https://abp.io",
   "repository": {
     "type": "git",
     "url": "https://github.com/abpframework/abp.git"
   },
   "dependencies": {
-<<<<<<< HEAD
-    "@abp/ng.theme.shared": "~7.0.3",
-=======
     "@abp/ng.theme.shared": "~7.1.0-rc.2",
->>>>>>> f12ccefb
     "tslib": "^2.0.0"
   },
   "publishConfig": {
