--- conflicted
+++ resolved
@@ -1,21 +1,13 @@
 {
   "name": "@abp/ng.permission-management",
-<<<<<<< HEAD
-  "version": "4.4.4",
-=======
   "version": "5.0.0-beta.3",
->>>>>>> 6051fd4e
   "homepage": "https://abp.io",
   "repository": {
     "type": "git",
     "url": "https://github.com/abpframework/abp.git"
   },
   "dependencies": {
-<<<<<<< HEAD
-    "@abp/ng.theme.shared": "~4.4.4",
-=======
     "@abp/ng.theme.shared": "~5.0.0-beta.3",
->>>>>>> 6051fd4e
     "tslib": "^2.0.0"
   },
   "publishConfig": {
