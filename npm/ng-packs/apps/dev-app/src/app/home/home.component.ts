--- conflicted
+++ resolved
@@ -6,11 +6,7 @@
   templateUrl: './home.component.html',
 })
 export class HomeComponent {
-<<<<<<< HEAD
-  loading: boolean = false;
-=======
   loading = false;
->>>>>>> 1fba752e
   get hasLoggedIn(): boolean {
     return this.authService.isAuthenticated;
   }
