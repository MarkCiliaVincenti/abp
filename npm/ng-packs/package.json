--- conflicted
+++ resolved
@@ -40,11 +40,7 @@
   },
   "private": true,
   "devDependencies": {
-<<<<<<< HEAD
-    "@abp/utils": "~6.0.0-rc.4",
-=======
     "@abp/utils": "~6.0.0",
->>>>>>> ca6e6468
     "@angular-devkit/build-angular": "14.2.1",
     "@angular-devkit/build-ng-packagr": "^0.1002.0",
     "@angular-devkit/schematics-cli": "~14.2.1",
@@ -63,19 +59,6 @@
     "@angular/platform-browser": "14.2.1",
     "@angular/platform-browser-dynamic": "14.2.1",
     "@angular/router": "14.2.1",
-<<<<<<< HEAD
-    "@abp/ng.account": "~6.0.0-rc.4",
-    "@abp/ng.account.core": "~6.0.0-rc.4",
-    "@abp/ng.core": "~6.0.0-rc.4",
-    "@abp/ng.feature-management": "~6.0.0-rc.4",
-    "@abp/ng.identity": "~6.0.0-rc.4",
-    "@abp/ng.permission-management": "~6.0.0-rc.4",
-    "@abp/ng.schematics": "~6.0.0-rc.4",
-    "@abp/ng.setting-management": "~6.0.0-rc.4",
-    "@abp/ng.tenant-management": "~6.0.0-rc.4",
-    "@abp/ng.theme.basic": "~6.0.0-rc.4",
-    "@abp/ng.theme.shared": "~6.0.0-rc.4",
-=======
     "@abp/ng.account": "~6.0.0",
     "@abp/ng.account.core": "~6.0.0",
     "@abp/ng.core": "~6.0.0",
@@ -87,7 +70,6 @@
     "@abp/ng.tenant-management": "~6.0.0",
     "@abp/ng.theme.basic": "~6.0.0",
     "@abp/ng.theme.shared": "~6.0.0",
->>>>>>> ca6e6468
     "@fortawesome/fontawesome-free": "^5.15.4",
     "@ng-bootstrap/ng-bootstrap": "~13.0.0",
     "@ngneat/spectator": "^10.0.0",
