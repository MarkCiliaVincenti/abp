--- conflicted
+++ resolved
@@ -74,13 +74,9 @@
               "packages/theme-shared/tsconfig.lib.json",
               "packages/theme-shared/tsconfig.spec.json"
             ],
-<<<<<<< HEAD
-            "exclude": [
-              "**/node_modules/**"
-            ]
-=======
-            "exclude": ["**/node_modules/**"]
->>>>>>> 69db16a8
+            "exclude": [
+              "**/node_modules/**"
+            ]
           }
         }
       }
@@ -96,11 +92,6 @@
           "options": {
             "tsConfig": "packages/theme-basic/tsconfig.lib.json",
             "project": "packages/theme-basic/ng-package.json"
-          },
-          "configurations": {
-            "production": {
-              "tsConfig": "packages/theme-basic/tsconfig.lib.prod.json"
-            }
           }
         },
         "test": {
@@ -117,13 +108,9 @@
               "packages/theme-basic/tsconfig.lib.json",
               "packages/theme-basic/tsconfig.spec.json"
             ],
-<<<<<<< HEAD
-            "exclude": [
-              "**/node_modules/**"
-            ]
-=======
-            "exclude": ["**/node_modules/**"]
->>>>>>> 69db16a8
+            "exclude": [
+              "**/node_modules/**"
+            ]
           }
         }
       }
@@ -139,11 +126,6 @@
           "options": {
             "tsConfig": "packages/account/tsconfig.lib.json",
             "project": "packages/account/ng-package.json"
-          },
-          "configurations": {
-            "production": {
-              "tsConfig": "packages/account/tsconfig.lib.prod.json"
-            }
           }
         },
         "test": {
@@ -160,13 +142,9 @@
               "packages/account/tsconfig.lib.json",
               "packages/account/tsconfig.spec.json"
             ],
-<<<<<<< HEAD
-            "exclude": [
-              "**/node_modules/**"
-            ]
-=======
-            "exclude": ["**/node_modules/**"]
->>>>>>> 69db16a8
+            "exclude": [
+              "**/node_modules/**"
+            ]
           }
         }
       }
@@ -182,11 +160,6 @@
           "options": {
             "tsConfig": "packages/permission-management/tsconfig.lib.json",
             "project": "packages/permission-management/ng-package.json"
-          },
-          "configurations": {
-            "production": {
-              "tsConfig": "packages/permission-management/tsconfig.lib.prod.json"
-            }
           }
         },
         "test": {
@@ -202,9 +175,6 @@
             "tsConfig": [
               "packages/permission-management/tsconfig.lib.json",
               "packages/permission-management/tsconfig.spec.json"
-            ],
-            "exclude": [
-              "**/node_modules/**"
             ]
           }
         }
@@ -221,11 +191,6 @@
           "options": {
             "tsConfig": "packages/identity/tsconfig.lib.json",
             "project": "packages/identity/ng-package.json"
-          },
-          "configurations": {
-            "production": {
-              "tsConfig": "packages/identity/tsconfig.lib.prod.json"
-            }
           }
         },
         "test": {
@@ -242,13 +207,9 @@
               "packages/identity/tsconfig.lib.json",
               "packages/identity/tsconfig.spec.json"
             ],
-<<<<<<< HEAD
-            "exclude": [
-              "**/node_modules/**"
-            ]
-=======
-            "exclude": ["**/node_modules/**"]
->>>>>>> 69db16a8
+            "exclude": [
+              "**/node_modules/**"
+            ]
           }
         }
       }
@@ -264,11 +225,6 @@
           "options": {
             "tsConfig": "packages/feature-management/tsconfig.lib.json",
             "project": "packages/feature-management/ng-package.json"
-          },
-          "configurations": {
-            "production": {
-              "tsConfig": "packages/feature-management/tsconfig.lib.prod.json"
-            }
           }
         },
         "test": {
@@ -284,9 +240,6 @@
             "tsConfig": [
               "packages/feature-management/tsconfig.lib.json",
               "packages/feature-management/tsconfig.spec.json"
-            ],
-            "exclude": [
-              "**/node_modules/**"
             ]
           }
         }
@@ -303,11 +256,6 @@
           "options": {
             "tsConfig": "packages/tenant-management/tsconfig.lib.json",
             "project": "packages/tenant-management/ng-package.json"
-          },
-          "configurations": {
-            "production": {
-              "tsConfig": "packages/tenant-management/tsconfig.lib.prod.json"
-            }
           }
         },
         "test": {
@@ -323,9 +271,6 @@
             "tsConfig": [
               "packages/tenant-management/tsconfig.lib.json",
               "packages/tenant-management/tsconfig.spec.json"
-            ],
-            "exclude": [
-              "**/node_modules/**"
             ]
           }
         }
@@ -342,11 +287,6 @@
           "options": {
             "tsConfig": "packages/setting-management/tsconfig.lib.json",
             "project": "packages/setting-management/ng-package.json"
-          },
-          "configurations": {
-            "production": {
-              "tsConfig": "packages/setting-management/tsconfig.lib.prod.json"
-            }
           }
         },
         "test": {
@@ -362,9 +302,6 @@
             "tsConfig": [
               "packages/setting-management/tsconfig.lib.json",
               "packages/setting-management/tsconfig.spec.json"
-            ],
-            "exclude": [
-              "**/node_modules/**"
             ]
           }
         }
@@ -381,11 +318,6 @@
           "options": {
             "tsConfig": "packages/setting-management-config/tsconfig.lib.json",
             "project": "packages/setting-management-config/ng-package.json"
-          },
-          "configurations": {
-            "production": {
-              "tsConfig": "packages/setting-management-config/tsconfig.lib.prod.json"
-            }
           }
         },
         "test": {
@@ -401,9 +333,6 @@
             "tsConfig": [
               "packages/setting-management-config/tsconfig.lib.json",
               "packages/setting-management-config/tsconfig.spec.json"
-            ],
-            "exclude": [
-              "**/node_modules/**"
             ]
           }
         }
@@ -420,11 +349,6 @@
           "options": {
             "tsConfig": "packages/identity-config/tsconfig.lib.json",
             "project": "packages/identity-config/ng-package.json"
-          },
-          "configurations": {
-            "production": {
-              "tsConfig": "packages/identity-config/tsconfig.lib.prod.json"
-            }
           }
         },
         "test": {
@@ -441,13 +365,9 @@
               "packages/identity-config/tsconfig.lib.json",
               "packages/identity-config/tsconfig.spec.json"
             ],
-<<<<<<< HEAD
-            "exclude": [
-              "**/node_modules/**"
-            ]
-=======
-            "exclude": ["**/node_modules/**"]
->>>>>>> 69db16a8
+            "exclude": [
+              "**/node_modules/**"
+            ]
           }
         }
       }
@@ -463,11 +383,6 @@
           "options": {
             "tsConfig": "packages/account-config/tsconfig.lib.json",
             "project": "packages/account-config/ng-package.json"
-          },
-          "configurations": {
-            "production": {
-              "tsConfig": "packages/account-config/tsconfig.lib.prod.json"
-            }
           }
         },
         "test": {
@@ -484,13 +399,9 @@
               "packages/account-config/tsconfig.lib.json",
               "packages/account-config/tsconfig.spec.json"
             ],
-<<<<<<< HEAD
-            "exclude": [
-              "**/node_modules/**"
-            ]
-=======
-            "exclude": ["**/node_modules/**"]
->>>>>>> 69db16a8
+            "exclude": [
+              "**/node_modules/**"
+            ]
           }
         }
       }
@@ -506,11 +417,6 @@
           "options": {
             "tsConfig": "packages/tenant-management-config/tsconfig.lib.json",
             "project": "packages/tenant-management-config/ng-package.json"
-          },
-          "configurations": {
-            "production": {
-              "tsConfig": "packages/tenant-management-config/tsconfig.lib.prod.json"
-            }
           }
         },
         "test": {
@@ -526,9 +432,6 @@
             "tsConfig": [
               "packages/tenant-management-config/tsconfig.lib.json",
               "packages/tenant-management-config/tsconfig.spec.json"
-            ],
-            "exclude": [
-              "**/node_modules/**"
             ]
           }
         }
@@ -554,41 +457,17 @@
             "polyfills": "apps/dev-app/src/polyfills.ts",
             "tsConfig": "apps/dev-app/tsconfig.app.json",
             "aot": false,
-            "assets": [
-              "apps/dev-app/src/favicon.ico",
-              "apps/dev-app/src/assets"
-            ],
             "extractCss": true,
             "styles": [
               "apps/dev-app/src/styles.scss",
               "node_modules/bootstrap/dist/css/bootstrap.min.css",
               {
-                "inject": false,
                 "input": "node_modules/@fortawesome/fontawesome-free/css/all.min.css",
                 "bundleName": "fontawesome-all.min"
               },
               {
-                "inject": false,
                 "input": "node_modules/@fortawesome/fontawesome-free/css/v4-shims.min.css",
                 "bundleName": "fontawesome-v4-shims.min"
-<<<<<<< HEAD
-              },
-              {
-                "inject": false,
-                "input": "node_modules/primeng/resources/themes/nova-light/theme.css",
-                "bundleName": "primeng-nova-light-theme"
-              },
-              {
-                "inject": false,
-                "input": "node_modules/primeicons/primeicons.css",
-                "bundleName": "primeicons"
-              },
-              {
-                "inject": false,
-                "input": "node_modules/primeng/resources/primeng.min.css",
-                "bundleName": "primeng.min"
-=======
->>>>>>> 69db16a8
               }
             ],
             "scripts": []
@@ -606,6 +485,7 @@
               "sourceMap": false,
               "extractCss": true,
               "namedChunks": false,
+              "aot": false,
               "extractLicenses": true,
               "vendorChunk": false,
               "buildOptimizer": true,
@@ -643,20 +523,11 @@
         },
         "lint": {
           "builder": "@angular-devkit/build-angular:tslint",
-          "options": {
-            "tsConfig": [
-              "apps/dev-app/tsconfig.app.json",
-              "apps/dev-app/tsconfig.spec.json"
-            ],
-            "exclude": [
-              "**/node_modules/**"
-            ]
-          }
+          "options": {}
         }
       }
     }
   },
-  "defaultProject": "core",
   "cli": {
     "analytics": false
   }
