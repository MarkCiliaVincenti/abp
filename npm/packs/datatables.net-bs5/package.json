{
  "version": "5.1.3",
  "name": "@abp/datatables.net-bs5",
  "publishConfig": {
    "access": "public"
  },
  "dependencies": {
<<<<<<< HEAD
    "@abp/datatables.net": "~5.1.2",
    "datatables.net-bs5": "^1.11.4"
=======
    "@abp/datatables.net": "~5.1.3",
    "datatables.net-bs5": "^1.10.25"
>>>>>>> 42299b12
  },
  "gitHead": "bb4ea17d5996f01889134c138d00b6c8f858a431"
}<|MERGE_RESOLUTION|>--- conflicted
+++ resolved
@@ -5,13 +5,8 @@
     "access": "public"
   },
   "dependencies": {
-<<<<<<< HEAD
-    "@abp/datatables.net": "~5.1.2",
+    "@abp/datatables.net": "~5.1.3",
     "datatables.net-bs5": "^1.11.4"
-=======
-    "@abp/datatables.net": "~5.1.3",
-    "datatables.net-bs5": "^1.10.25"
->>>>>>> 42299b12
   },
   "gitHead": "bb4ea17d5996f01889134c138d00b6c8f858a431"
 }