{
  "version": "8.3.1",
  "name": "@abp/datatables.net-bs5",
  "publishConfig": {
    "access": "public"
  },
  "dependencies": {
<<<<<<< HEAD
    "@abp/datatables.net": "~8.3.0-rc.2",
    "datatables.net-bs5": "^2.1.4"
=======
    "@abp/datatables.net": "~8.3.1",
    "datatables.net-bs5": "^2.0.8"
>>>>>>> 4e7f0253
  },
  "gitHead": "bb4ea17d5996f01889134c138d00b6c8f858a431",
  "homepage": "https://abp.io",
  "repository": {
    "type": "git",
    "url": "https://github.com/abpframework/abp.git"
  },
  "license": "LGPL-3.0",
  "keywords": [
    "aspnetcore",
    "boilerplate",
    "framework",
    "web",
    "best-practices",
    "angular",
    "maui",
    "blazor",
    "mvc",
    "csharp",
    "webapp"
  ]
}<|MERGE_RESOLUTION|>--- conflicted
+++ resolved
@@ -5,13 +5,8 @@
     "access": "public"
   },
   "dependencies": {
-<<<<<<< HEAD
-    "@abp/datatables.net": "~8.3.0-rc.2",
+    "@abp/datatables.net": "~8.3.1",
     "datatables.net-bs5": "^2.1.4"
-=======
-    "@abp/datatables.net": "~8.3.1",
-    "datatables.net-bs5": "^2.0.8"
->>>>>>> 4e7f0253
   },
   "gitHead": "bb4ea17d5996f01889134c138d00b6c8f858a431",
   "homepage": "https://abp.io",
