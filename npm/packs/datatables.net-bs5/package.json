{
<<<<<<< HEAD
  "version": "8.2.3",
=======
  "version": "8.3.0-rc.3",
>>>>>>> c861884f
  "name": "@abp/datatables.net-bs5",
  "publishConfig": {
    "access": "public"
  },
  "dependencies": {
<<<<<<< HEAD
    "@abp/datatables.net": "~8.2.3",
    "datatables.net-bs5": "^1.11.4"
=======
    "@abp/datatables.net": "~8.3.0-rc.3",
    "datatables.net-bs5": "^2.0.8"
>>>>>>> c861884f
  },
  "gitHead": "bb4ea17d5996f01889134c138d00b6c8f858a431",
  "homepage": "https://abp.io",
  "repository": {
    "type": "git",
    "url": "https://github.com/abpframework/abp.git"
  },
  "license": "LGPL-3.0",
  "keywords": [
    "aspnetcore",
    "boilerplate",
    "framework",
    "web",
    "best-practices",
    "angular",
    "maui",
    "blazor",
    "mvc",
    "csharp",
    "webapp"
  ]
}<|MERGE_RESOLUTION|>--- conflicted
+++ resolved
@@ -1,21 +1,12 @@
 {
-<<<<<<< HEAD
-  "version": "8.2.3",
-=======
   "version": "8.3.0-rc.3",
->>>>>>> c861884f
   "name": "@abp/datatables.net-bs5",
   "publishConfig": {
     "access": "public"
   },
   "dependencies": {
-<<<<<<< HEAD
-    "@abp/datatables.net": "~8.2.3",
-    "datatables.net-bs5": "^1.11.4"
-=======
     "@abp/datatables.net": "~8.3.0-rc.3",
     "datatables.net-bs5": "^2.0.8"
->>>>>>> c861884f
   },
   "gitHead": "bb4ea17d5996f01889134c138d00b6c8f858a431",
   "homepage": "https://abp.io",
