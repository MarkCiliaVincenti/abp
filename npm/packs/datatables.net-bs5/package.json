--- conflicted
+++ resolved
@@ -1,19 +1,11 @@
 {
-<<<<<<< HEAD
-  "version": "8.0.6",
-=======
   "version": "8.1.3",
->>>>>>> 36e1ee4d
   "name": "@abp/datatables.net-bs5",
   "publishConfig": {
     "access": "public"
   },
   "dependencies": {
-<<<<<<< HEAD
-    "@abp/datatables.net": "~8.0.6",
-=======
     "@abp/datatables.net": "~8.1.3",
->>>>>>> 36e1ee4d
     "datatables.net-bs5": "^1.11.4"
   },
   "gitHead": "bb4ea17d5996f01889134c138d00b6c8f858a431",
