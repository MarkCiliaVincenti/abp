{
<<<<<<< HEAD
  "version": "3.3.2",
=======
  "version": "4.0.1",
>>>>>>> e19c225d
  "name": "@abp/virtual-file-explorer",
  "publishConfig": {
    "access": "public"
  },
  "dependencies": {
<<<<<<< HEAD
    "@abp/clipboard": "~3.3.2",
    "@abp/prismjs": "~3.3.2"
=======
    "@abp/clipboard": "~4.0.1",
    "@abp/prismjs": "~4.0.1"
>>>>>>> e19c225d
  },
  "gitHead": "bb4ea17d5996f01889134c138d00b6c8f858a431"
}<|MERGE_RESOLUTION|>--- conflicted
+++ resolved
@@ -1,21 +1,12 @@
 {
-<<<<<<< HEAD
-  "version": "3.3.2",
-=======
   "version": "4.0.1",
->>>>>>> e19c225d
   "name": "@abp/virtual-file-explorer",
   "publishConfig": {
     "access": "public"
   },
   "dependencies": {
-<<<<<<< HEAD
-    "@abp/clipboard": "~3.3.2",
-    "@abp/prismjs": "~3.3.2"
-=======
     "@abp/clipboard": "~4.0.1",
     "@abp/prismjs": "~4.0.1"
->>>>>>> e19c225d
   },
   "gitHead": "bb4ea17d5996f01889134c138d00b6c8f858a431"
 }