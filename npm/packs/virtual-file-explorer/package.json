--- conflicted
+++ resolved
@@ -1,21 +1,12 @@
 {
-<<<<<<< HEAD
-  "version": "7.0.3",
-=======
   "version": "7.1.0-rc.2",
->>>>>>> f12ccefb
   "name": "@abp/virtual-file-explorer",
   "publishConfig": {
     "access": "public"
   },
   "dependencies": {
-<<<<<<< HEAD
-    "@abp/clipboard": "~7.0.3",
-    "@abp/prismjs": "~7.0.3"
-=======
     "@abp/clipboard": "~7.1.0-rc.2",
     "@abp/prismjs": "~7.1.0-rc.2"
->>>>>>> f12ccefb
   },
   "gitHead": "bb4ea17d5996f01889134c138d00b6c8f858a431"
 }