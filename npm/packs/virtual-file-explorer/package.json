{
<<<<<<< HEAD
  "version": "5.3.4",
=======
  "version": "6.0.0-rc.3",
>>>>>>> c76f8475
  "name": "@abp/virtual-file-explorer",
  "publishConfig": {
    "access": "public"
  },
  "dependencies": {
<<<<<<< HEAD
    "@abp/clipboard": "~5.3.4",
    "@abp/prismjs": "~5.3.4"
=======
    "@abp/clipboard": "~6.0.0-rc.3",
    "@abp/prismjs": "~6.0.0-rc.3"
>>>>>>> c76f8475
  },
  "gitHead": "bb4ea17d5996f01889134c138d00b6c8f858a431"
}<|MERGE_RESOLUTION|>--- conflicted
+++ resolved
@@ -1,21 +1,12 @@
 {
-<<<<<<< HEAD
-  "version": "5.3.4",
-=======
   "version": "6.0.0-rc.3",
->>>>>>> c76f8475
   "name": "@abp/virtual-file-explorer",
   "publishConfig": {
     "access": "public"
   },
   "dependencies": {
-<<<<<<< HEAD
-    "@abp/clipboard": "~5.3.4",
-    "@abp/prismjs": "~5.3.4"
-=======
     "@abp/clipboard": "~6.0.0-rc.3",
     "@abp/prismjs": "~6.0.0-rc.3"
->>>>>>> c76f8475
   },
   "gitHead": "bb4ea17d5996f01889134c138d00b6c8f858a431"
 }