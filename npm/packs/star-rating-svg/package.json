--- conflicted
+++ resolved
@@ -1,19 +1,11 @@
 {
-<<<<<<< HEAD
-  "version": "5.3.5",
-=======
   "version": "6.0.0",
->>>>>>> 82984494
   "name": "@abp/star-rating-svg",
   "publishConfig": {
     "access": "public"
   },
   "dependencies": {
-<<<<<<< HEAD
-    "@abp/jquery": "~5.3.5",
-=======
     "@abp/jquery": "~6.0.0",
->>>>>>> 82984494
     "star-rating-svg": "^3.5.0"
   },
   "gitHead": "bb4ea17d5996f01889134c138d00b6c8f858a431"
