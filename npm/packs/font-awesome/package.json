{
  "version": "8.2.0",
  "name": "@abp/font-awesome",
  "repository": {
    "type": "git",
    "url": "https://github.com/abpframework/abp.git",
    "directory": "npm/packs/font-awesome"
  },
  "publishConfig": {
    "access": "public"
  },
  "dependencies": {
<<<<<<< HEAD
    "@abp/core": "~8.2.0-rc.5",
    "@fortawesome/fontawesome-free": "^6.5.2"
=======
    "@abp/core": "~8.2.0",
    "@fortawesome/fontawesome-free": "^6.5.1"
>>>>>>> f3098ddd
  },
  "gitHead": "bb4ea17d5996f01889134c138d00b6c8f858a431",
  "homepage": "https://abp.io",
  "license": "LGPL-3.0",
  "keywords": [
    "aspnetcore",
    "boilerplate",
    "framework",
    "web",
    "best-practices",
    "angular",
    "maui",
    "blazor",
    "mvc",
    "csharp",
    "webapp"
  ]
}<|MERGE_RESOLUTION|>--- conflicted
+++ resolved
@@ -10,13 +10,8 @@
     "access": "public"
   },
   "dependencies": {
-<<<<<<< HEAD
-    "@abp/core": "~8.2.0-rc.5",
+    "@abp/core": "~8.2.0",
     "@fortawesome/fontawesome-free": "^6.5.2"
-=======
-    "@abp/core": "~8.2.0",
-    "@fortawesome/fontawesome-free": "^6.5.1"
->>>>>>> f3098ddd
   },
   "gitHead": "bb4ea17d5996f01889134c138d00b6c8f858a431",
   "homepage": "https://abp.io",
