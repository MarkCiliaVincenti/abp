{
<<<<<<< HEAD
  "version": "5.2.2",
=======
  "version": "5.3.0-rc.1",
>>>>>>> 3bc4617d
  "name": "@abp/cropperjs",
  "publishConfig": {
    "access": "public"
  },
  "dependencies": {
<<<<<<< HEAD
    "@abp/core": "~5.2.2",
=======
    "@abp/core": "~5.3.0-rc.1",
>>>>>>> 3bc4617d
    "cropperjs": "^1.5.12"
  },
  "gitHead": "bb4ea17d5996f01889134c138d00b6c8f858a431"
}<|MERGE_RESOLUTION|>--- conflicted
+++ resolved
@@ -1,19 +1,11 @@
 {
-<<<<<<< HEAD
-  "version": "5.2.2",
-=======
   "version": "5.3.0-rc.1",
->>>>>>> 3bc4617d
   "name": "@abp/cropperjs",
   "publishConfig": {
     "access": "public"
   },
   "dependencies": {
-<<<<<<< HEAD
-    "@abp/core": "~5.2.2",
-=======
     "@abp/core": "~5.3.0-rc.1",
->>>>>>> 3bc4617d
     "cropperjs": "^1.5.12"
   },
   "gitHead": "bb4ea17d5996f01889134c138d00b6c8f858a431"
