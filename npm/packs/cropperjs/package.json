--- conflicted
+++ resolved
@@ -1,19 +1,11 @@
 {
-<<<<<<< HEAD
-  "version": "8.0.6",
-=======
   "version": "8.1.3",
->>>>>>> 36e1ee4d
   "name": "@abp/cropperjs",
   "publishConfig": {
     "access": "public"
   },
   "dependencies": {
-<<<<<<< HEAD
-    "@abp/core": "~8.0.6",
-=======
     "@abp/core": "~8.1.3",
->>>>>>> 36e1ee4d
     "cropperjs": "^1.5.12"
   },
   "gitHead": "bb4ea17d5996f01889134c138d00b6c8f858a431",
