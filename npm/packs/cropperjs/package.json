{
<<<<<<< HEAD
  "version": "8.2.2",
=======
  "version": "8.3.0-rc.1",
>>>>>>> c3d88357
  "name": "@abp/cropperjs",
  "publishConfig": {
    "access": "public"
  },
  "dependencies": {
<<<<<<< HEAD
    "@abp/core": "~8.2.2",
    "cropperjs": "^1.5.12"
=======
    "@abp/core": "~8.3.0-rc.1",
    "cropperjs": "^1.6.2"
>>>>>>> c3d88357
  },
  "gitHead": "bb4ea17d5996f01889134c138d00b6c8f858a431",
  "homepage": "https://abp.io",
  "repository": {
    "type": "git",
    "url": "https://github.com/abpframework/abp.git"
  },
  "license": "LGPL-3.0",
  "keywords": [
    "aspnetcore",
    "boilerplate",
    "framework",
    "web",
    "best-practices",
    "angular",
    "maui",
    "blazor",
    "mvc",
    "csharp",
    "webapp"
  ]
}<|MERGE_RESOLUTION|>--- conflicted
+++ resolved
@@ -1,21 +1,12 @@
 {
-<<<<<<< HEAD
-  "version": "8.2.2",
-=======
   "version": "8.3.0-rc.1",
->>>>>>> c3d88357
   "name": "@abp/cropperjs",
   "publishConfig": {
     "access": "public"
   },
   "dependencies": {
-<<<<<<< HEAD
-    "@abp/core": "~8.2.2",
-    "cropperjs": "^1.5.12"
-=======
     "@abp/core": "~8.3.0-rc.1",
     "cropperjs": "^1.6.2"
->>>>>>> c3d88357
   },
   "gitHead": "bb4ea17d5996f01889134c138d00b6c8f858a431",
   "homepage": "https://abp.io",
