--- conflicted
+++ resolved
@@ -5,15 +5,9 @@
     "access": "public"
   },
   "dependencies": {
-<<<<<<< HEAD
     "@abp/clipboard": "~5.1.4",
     "@abp/core": "~5.1.4",
-    "prismjs": "^1.20.0"
-=======
-    "@abp/clipboard": "~5.1.3",
-    "@abp/core": "~5.1.3",
     "prismjs": "^1.26.0"
->>>>>>> 9ff5c35c
   },
   "gitHead": "bb4ea17d5996f01889134c138d00b6c8f858a431"
 }