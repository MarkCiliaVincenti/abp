--- conflicted
+++ resolved
@@ -5,15 +5,9 @@
     "access": "public"
   },
   "dependencies": {
-<<<<<<< HEAD
-    "@abp/clipboard": "~5.1.2",
-    "@abp/core": "~5.1.2",
-    "prismjs": "^1.26.0"
-=======
     "@abp/clipboard": "~5.1.3",
     "@abp/core": "~5.1.3",
-    "prismjs": "^1.20.0"
->>>>>>> 42299b12
+    "prismjs": "^1.26.0"
   },
   "gitHead": "bb4ea17d5996f01889134c138d00b6c8f858a431"
 }