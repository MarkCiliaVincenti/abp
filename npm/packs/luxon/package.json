--- conflicted
+++ resolved
@@ -10,13 +10,8 @@
     "access": "public"
   },
   "dependencies": {
-<<<<<<< HEAD
     "@abp/core": "~5.1.4",
-    "luxon": "^1.24.1"
-=======
-    "@abp/core": "~5.1.3",
     "luxon": "^2.3.0"
->>>>>>> 9ff5c35c
   },
   "gitHead": "bb4ea17d5996f01889134c138d00b6c8f858a431"
 }