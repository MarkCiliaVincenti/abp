{
<<<<<<< HEAD
  "version": "4.4.4",
=======
  "version": "5.0.0-beta.3",
>>>>>>> 6051fd4e
  "name": "@abp/cms-kit.public",
  "publishConfig": {
    "access": "public"
  },
  "dependencies": {
<<<<<<< HEAD
    "@abp/highlight.js": "~4.4.4",
    "@abp/star-rating-svg": "~4.4.4"
=======
    "@abp/highlight.js": "~5.0.0-beta.3",
    "@abp/star-rating-svg": "~5.0.0-beta.3"
>>>>>>> 6051fd4e
  },
  "gitHead": "bb4ea17d5996f01889134c138d00b6c8f858a431"
}<|MERGE_RESOLUTION|>--- conflicted
+++ resolved
@@ -1,21 +1,12 @@
 {
-<<<<<<< HEAD
-  "version": "4.4.4",
-=======
   "version": "5.0.0-beta.3",
->>>>>>> 6051fd4e
   "name": "@abp/cms-kit.public",
   "publishConfig": {
     "access": "public"
   },
   "dependencies": {
-<<<<<<< HEAD
-    "@abp/highlight.js": "~4.4.4",
-    "@abp/star-rating-svg": "~4.4.4"
-=======
     "@abp/highlight.js": "~5.0.0-beta.3",
     "@abp/star-rating-svg": "~5.0.0-beta.3"
->>>>>>> 6051fd4e
   },
   "gitHead": "bb4ea17d5996f01889134c138d00b6c8f858a431"
 }