{
<<<<<<< HEAD
  "version": "7.4.4",
=======
  "version": "8.0.0-rc.3",
>>>>>>> 7c20e60a
  "name": "@abp/codemirror",
  "publishConfig": {
    "access": "public"
  },
  "dependencies": {
<<<<<<< HEAD
    "@abp/core": "~7.4.4",
=======
    "@abp/core": "~8.0.0-rc.3",
>>>>>>> 7c20e60a
    "codemirror": "^5.65.1"
  },
  "gitHead": "bb4ea17d5996f01889134c138d00b6c8f858a431",
  "homepage": "https://abp.io",
  "repository": {
    "type": "git",
    "url": "https://github.com/abpframework/abp.git"
  },
  "license": "LGPL-3.0",
  "keywords": [
    "aspnetcore",
    "boilerplate",
    "framework",
    "web",
    "best-practices",
    "angular",
    "maui",
    "blazor",
    "mvc",
    "csharp",
    "webapp"
  ]
}<|MERGE_RESOLUTION|>--- conflicted
+++ resolved
@@ -1,19 +1,11 @@
 {
-<<<<<<< HEAD
-  "version": "7.4.4",
-=======
   "version": "8.0.0-rc.3",
->>>>>>> 7c20e60a
   "name": "@abp/codemirror",
   "publishConfig": {
     "access": "public"
   },
   "dependencies": {
-<<<<<<< HEAD
-    "@abp/core": "~7.4.4",
-=======
     "@abp/core": "~8.0.0-rc.3",
->>>>>>> 7c20e60a
     "codemirror": "^5.65.1"
   },
   "gitHead": "bb4ea17d5996f01889134c138d00b6c8f858a431",
