--- conflicted
+++ resolved
@@ -1,9 +1,5 @@
 {
-<<<<<<< HEAD
-  "version": "7.4.4",
-=======
   "version": "8.0.0-rc.3",
->>>>>>> 7c20e60a
   "name": "@abp/aspnetcore.mvc.ui",
   "repository": {
     "type": "git",
