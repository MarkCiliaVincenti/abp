{
<<<<<<< HEAD
  "version": "5.0.2",
=======
  "version": "5.1.1",
>>>>>>> f129afd2
  "name": "@abp/slugify",
  "publishConfig": {
    "access": "public"
  },
  "dependencies": {
    "slugify": "^1.4.7"
  },
  "gitHead": "bb4ea17d5996f01889134c138d00b6c8f858a431"
}<|MERGE_RESOLUTION|>--- conflicted
+++ resolved
@@ -1,9 +1,5 @@
 {
-<<<<<<< HEAD
-  "version": "5.0.2",
-=======
   "version": "5.1.1",
->>>>>>> f129afd2
   "name": "@abp/slugify",
   "publishConfig": {
     "access": "public"
