--- conflicted
+++ resolved
@@ -1,9 +1,5 @@
 {
-<<<<<<< HEAD
-  "version": "8.0.6",
-=======
   "version": "8.1.3",
->>>>>>> 36e1ee4d
   "name": "@abp/sweetalert2",
   "publishConfig": {
     "access": "public"
@@ -14,11 +10,7 @@
     "directory": "npm/packs/sweetalert2"
   },
   "dependencies": {
-<<<<<<< HEAD
-    "@abp/core": "~8.0.6",
-=======
     "@abp/core": "~8.1.3",
->>>>>>> 36e1ee4d
     "sweetalert2": "^11.3.6"
   },
   "gitHead": "bb4ea17d5996f01889134c138d00b6c8f858a431",
