--- conflicted
+++ resolved
@@ -1,9 +1,5 @@
 {
-<<<<<<< HEAD
-  "version": "7.4.5",
-=======
   "version": "8.0.0",
->>>>>>> 284b7af3
   "name": "@abp/sweetalert2",
   "publishConfig": {
     "access": "public"
@@ -14,11 +10,7 @@
     "directory": "npm/packs/sweetalert2"
   },
   "dependencies": {
-<<<<<<< HEAD
-    "@abp/core": "~7.4.5",
-=======
     "@abp/core": "~8.0.0",
->>>>>>> 284b7af3
     "sweetalert2": "^11.3.6"
   },
   "gitHead": "bb4ea17d5996f01889134c138d00b6c8f858a431",
