{
  "version": "8.1.2",
  "name": "@abp/datatables.net",
  "repository": {
    "type": "git",
    "url": "https://github.com/abpframework/abp.git",
    "directory": "npm/packs/datatables.net"
  },
  "publishConfig": {
    "access": "public"
  },
  "dependencies": {
<<<<<<< HEAD
    "@abp/jquery": "~8.1.2",
    "datatables.net": "^1.11.4"
=======
    "@abp/jquery": "~8.1.1",
    "datatables.net": "^2.0.2"
>>>>>>> 45326d19
  },
  "gitHead": "bb4ea17d5996f01889134c138d00b6c8f858a431",
  "homepage": "https://abp.io",
  "license": "LGPL-3.0",
  "keywords": [
    "aspnetcore",
    "boilerplate",
    "framework",
    "web",
    "best-practices",
    "angular",
    "maui",
    "blazor",
    "mvc",
    "csharp",
    "webapp"
  ]
}<|MERGE_RESOLUTION|>--- conflicted
+++ resolved
@@ -10,13 +10,8 @@
     "access": "public"
   },
   "dependencies": {
-<<<<<<< HEAD
     "@abp/jquery": "~8.1.2",
-    "datatables.net": "^1.11.4"
-=======
-    "@abp/jquery": "~8.1.1",
     "datatables.net": "^2.0.2"
->>>>>>> 45326d19
   },
   "gitHead": "bb4ea17d5996f01889134c138d00b6c8f858a431",
   "homepage": "https://abp.io",
