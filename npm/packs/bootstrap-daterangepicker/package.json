{
<<<<<<< HEAD
  "version": "8.1.4",
=======
  "version": "8.2.0-rc.5",
>>>>>>> 4c59b6d2
  "name": "@abp/bootstrap-daterangepicker",
  "repository": {
    "type": "git",
    "url": "https://github.com/abpframework/abp.git",
    "directory": "npm/packs/bootstrap-daterangepicker"
  },
  "publishConfig": {
    "access": "public"
  },
  "dependencies": {
    "bootstrap-daterangepicker": "^3.1.0"
  },
  "gitHead": "bb4ea17d5996f01889134c138d00b6c8f858a431",
  "homepage": "https://abp.io",
  "license": "LGPL-3.0",
  "keywords": [
    "aspnetcore",
    "boilerplate",
    "framework",
    "web",
    "best-practices",
    "angular",
    "maui",
    "blazor",
    "mvc",
    "csharp",
    "webapp"
  ]
}<|MERGE_RESOLUTION|>--- conflicted
+++ resolved
@@ -1,9 +1,5 @@
 {
-<<<<<<< HEAD
-  "version": "8.1.4",
-=======
   "version": "8.2.0-rc.5",
->>>>>>> 4c59b6d2
   "name": "@abp/bootstrap-daterangepicker",
   "repository": {
     "type": "git",
