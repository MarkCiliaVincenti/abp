--- conflicted
+++ resolved
@@ -1,21 +1,12 @@
 {
-<<<<<<< HEAD
-  "version": "5.3.5",
-=======
   "version": "6.0.0",
->>>>>>> 82984494
   "name": "@abp/aspnetcore.components.server.theming",
   "publishConfig": {
     "access": "public"
   },
   "dependencies": {
-<<<<<<< HEAD
-    "@abp/bootstrap": "~5.3.5",
-    "@abp/font-awesome": "~5.3.5"
-=======
     "@abp/bootstrap": "~6.0.0",
     "@abp/font-awesome": "~6.0.0"
->>>>>>> 82984494
   },
   "gitHead": "bb4ea17d5996f01889134c138d00b6c8f858a431"
 }