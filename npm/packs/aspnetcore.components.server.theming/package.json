--- conflicted
+++ resolved
@@ -1,21 +1,12 @@
 {
-<<<<<<< HEAD
-  "version": "5.0.2",
-=======
   "version": "5.1.1",
->>>>>>> f129afd2
   "name": "@abp/aspnetcore.components.server.theming",
   "publishConfig": {
     "access": "public"
   },
   "dependencies": {
-<<<<<<< HEAD
-    "@abp/bootstrap": "~5.0.2",
-    "@abp/font-awesome": "~5.0.2"
-=======
     "@abp/bootstrap": "~5.1.1",
     "@abp/font-awesome": "~5.1.1"
->>>>>>> f129afd2
   },
   "gitHead": "bb4ea17d5996f01889134c138d00b6c8f858a431"
 }