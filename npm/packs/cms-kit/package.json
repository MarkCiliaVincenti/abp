--- conflicted
+++ resolved
@@ -1,19 +1,11 @@
 {
-<<<<<<< HEAD
-  "version": "4.1.2",
-=======
   "version": "4.2.0",
->>>>>>> 14d55167
   "name": "@abp/cms-kit",
   "publishConfig": {
     "access": "public"
   },
   "dependencies": {
-<<<<<<< HEAD
-    "@abp/star-rating-svg": "~4.1.2"
-=======
     "@abp/star-rating-svg": "~4.2.0"
->>>>>>> 14d55167
   },
   "gitHead": "bb4ea17d5996f01889134c138d00b6c8f858a431"
 }