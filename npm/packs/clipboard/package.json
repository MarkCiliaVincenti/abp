--- conflicted
+++ resolved
@@ -5,13 +5,8 @@
     "access": "public"
   },
   "dependencies": {
-<<<<<<< HEAD
-    "@abp/core": "~8.2.0-rc.5",
+    "@abp/core": "~8.2.0",
     "clipboard": "^2.0.11"
-=======
-    "@abp/core": "~8.2.0",
-    "clipboard": "^2.0.8"
->>>>>>> f3098ddd
   },
   "gitHead": "bb4ea17d5996f01889134c138d00b6c8f858a431",
   "homepage": "https://abp.io",
