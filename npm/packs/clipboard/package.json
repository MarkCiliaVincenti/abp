{
  "version": "5.1.4",
  "name": "@abp/clipboard",
  "publishConfig": {
    "access": "public"
  },
  "dependencies": {
<<<<<<< HEAD
    "@abp/core": "~5.1.4",
    "clipboard": "^2.0.6"
=======
    "@abp/core": "~5.1.3",
    "clipboard": "^2.0.8"
>>>>>>> 9ff5c35c
  },
  "gitHead": "bb4ea17d5996f01889134c138d00b6c8f858a431"
}<|MERGE_RESOLUTION|>--- conflicted
+++ resolved
@@ -5,13 +5,8 @@
     "access": "public"
   },
   "dependencies": {
-<<<<<<< HEAD
     "@abp/core": "~5.1.4",
-    "clipboard": "^2.0.6"
-=======
-    "@abp/core": "~5.1.3",
     "clipboard": "^2.0.8"
->>>>>>> 9ff5c35c
   },
   "gitHead": "bb4ea17d5996f01889134c138d00b6c8f858a431"
 }