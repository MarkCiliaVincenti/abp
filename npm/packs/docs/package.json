{
<<<<<<< HEAD
  "version": "5.2.2",
=======
  "version": "5.3.0-rc.1",
>>>>>>> 3bc4617d
  "name": "@abp/docs",
  "publishConfig": {
    "access": "public"
  },
  "dependencies": {
<<<<<<< HEAD
    "@abp/anchor-js": "~5.2.2",
    "@abp/clipboard": "~5.2.2",
    "@abp/malihu-custom-scrollbar-plugin": "~5.2.2",
    "@abp/popper.js": "~5.2.2",
    "@abp/prismjs": "~5.2.2"
=======
    "@abp/anchor-js": "~5.3.0-rc.1",
    "@abp/clipboard": "~5.3.0-rc.1",
    "@abp/malihu-custom-scrollbar-plugin": "~5.3.0-rc.1",
    "@abp/popper.js": "~5.3.0-rc.1",
    "@abp/prismjs": "~5.3.0-rc.1"
>>>>>>> 3bc4617d
  },
  "gitHead": "bb4ea17d5996f01889134c138d00b6c8f858a431"
}<|MERGE_RESOLUTION|>--- conflicted
+++ resolved
@@ -1,27 +1,15 @@
 {
-<<<<<<< HEAD
-  "version": "5.2.2",
-=======
   "version": "5.3.0-rc.1",
->>>>>>> 3bc4617d
   "name": "@abp/docs",
   "publishConfig": {
     "access": "public"
   },
   "dependencies": {
-<<<<<<< HEAD
-    "@abp/anchor-js": "~5.2.2",
-    "@abp/clipboard": "~5.2.2",
-    "@abp/malihu-custom-scrollbar-plugin": "~5.2.2",
-    "@abp/popper.js": "~5.2.2",
-    "@abp/prismjs": "~5.2.2"
-=======
     "@abp/anchor-js": "~5.3.0-rc.1",
     "@abp/clipboard": "~5.3.0-rc.1",
     "@abp/malihu-custom-scrollbar-plugin": "~5.3.0-rc.1",
     "@abp/popper.js": "~5.3.0-rc.1",
     "@abp/prismjs": "~5.3.0-rc.1"
->>>>>>> 3bc4617d
   },
   "gitHead": "bb4ea17d5996f01889134c138d00b6c8f858a431"
 }