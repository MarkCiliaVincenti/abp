{
<<<<<<< HEAD
  "version": "8.0.4",
=======
  "version": "8.1.0-rc.1",
>>>>>>> 992b383f
  "name": "@abp/docs",
  "publishConfig": {
    "access": "public"
  },
  "dependencies": {
<<<<<<< HEAD
    "@abp/anchor-js": "~8.0.4",
    "@abp/clipboard": "~8.0.4",
    "@abp/malihu-custom-scrollbar-plugin": "~8.0.4",
    "@abp/popper.js": "~8.0.4",
    "@abp/prismjs": "~8.0.4"
=======
    "@abp/anchor-js": "~8.1.0-rc.1",
    "@abp/clipboard": "~8.1.0-rc.1",
    "@abp/malihu-custom-scrollbar-plugin": "~8.1.0-rc.1",
    "@abp/popper.js": "~8.1.0-rc.1",
    "@abp/prismjs": "~8.1.0-rc.1"
>>>>>>> 992b383f
  },
  "gitHead": "bb4ea17d5996f01889134c138d00b6c8f858a431",
  "homepage": "https://abp.io",
  "repository": {
    "type": "git",
    "url": "https://github.com/abpframework/abp.git"
  },
  "license": "LGPL-3.0",
  "keywords": [
    "aspnetcore",
    "boilerplate",
    "framework",
    "web",
    "best-practices",
    "angular",
    "maui",
    "blazor",
    "mvc",
    "csharp",
    "webapp"
  ]
}<|MERGE_RESOLUTION|>--- conflicted
+++ resolved
@@ -1,27 +1,15 @@
 {
-<<<<<<< HEAD
-  "version": "8.0.4",
-=======
   "version": "8.1.0-rc.1",
->>>>>>> 992b383f
   "name": "@abp/docs",
   "publishConfig": {
     "access": "public"
   },
   "dependencies": {
-<<<<<<< HEAD
-    "@abp/anchor-js": "~8.0.4",
-    "@abp/clipboard": "~8.0.4",
-    "@abp/malihu-custom-scrollbar-plugin": "~8.0.4",
-    "@abp/popper.js": "~8.0.4",
-    "@abp/prismjs": "~8.0.4"
-=======
     "@abp/anchor-js": "~8.1.0-rc.1",
     "@abp/clipboard": "~8.1.0-rc.1",
     "@abp/malihu-custom-scrollbar-plugin": "~8.1.0-rc.1",
     "@abp/popper.js": "~8.1.0-rc.1",
     "@abp/prismjs": "~8.1.0-rc.1"
->>>>>>> 992b383f
   },
   "gitHead": "bb4ea17d5996f01889134c138d00b6c8f858a431",
   "homepage": "https://abp.io",
