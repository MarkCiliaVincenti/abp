--- conflicted
+++ resolved
@@ -1,27 +1,15 @@
 {
-<<<<<<< HEAD
-  "version": "4.1.2",
-=======
   "version": "4.2.0",
->>>>>>> 14d55167
   "name": "@abp/docs",
   "publishConfig": {
     "access": "public"
   },
   "dependencies": {
-<<<<<<< HEAD
-    "@abp/anchor-js": "~4.1.2",
-    "@abp/clipboard": "~4.1.2",
-    "@abp/malihu-custom-scrollbar-plugin": "~4.1.2",
-    "@abp/popper.js": "~4.1.2",
-    "@abp/prismjs": "~4.1.2"
-=======
     "@abp/anchor-js": "~4.2.0",
     "@abp/clipboard": "~4.2.0",
     "@abp/malihu-custom-scrollbar-plugin": "~4.2.0",
     "@abp/popper.js": "~4.2.0",
     "@abp/prismjs": "~4.2.0"
->>>>>>> 14d55167
   },
   "gitHead": "bb4ea17d5996f01889134c138d00b6c8f858a431"
 }