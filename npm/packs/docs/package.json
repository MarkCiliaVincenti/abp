--- conflicted
+++ resolved
@@ -1,27 +1,15 @@
 {
-<<<<<<< HEAD
-  "version": "7.4.4",
-=======
   "version": "8.0.0-rc.3",
->>>>>>> 7c20e60a
   "name": "@abp/docs",
   "publishConfig": {
     "access": "public"
   },
   "dependencies": {
-<<<<<<< HEAD
-    "@abp/anchor-js": "~7.4.4",
-    "@abp/clipboard": "~7.4.4",
-    "@abp/malihu-custom-scrollbar-plugin": "~7.4.4",
-    "@abp/popper.js": "~7.4.4",
-    "@abp/prismjs": "~7.4.4"
-=======
     "@abp/anchor-js": "~8.0.0-rc.3",
     "@abp/clipboard": "~8.0.0-rc.3",
     "@abp/malihu-custom-scrollbar-plugin": "~8.0.0-rc.3",
     "@abp/popper.js": "~8.0.0-rc.3",
     "@abp/prismjs": "~8.0.0-rc.3"
->>>>>>> 7c20e60a
   },
   "gitHead": "bb4ea17d5996f01889134c138d00b6c8f858a431",
   "homepage": "https://abp.io",
