{
<<<<<<< HEAD
  "version": "5.3.4",
=======
  "version": "6.0.0-rc.3",
>>>>>>> c76f8475
  "name": "@abp/blogging",
  "publishConfig": {
    "access": "public"
  },
  "dependencies": {
<<<<<<< HEAD
    "@abp/aspnetcore.mvc.ui.theme.shared": "~5.3.4",
    "@abp/owl.carousel": "~5.3.4",
    "@abp/prismjs": "~5.3.4",
    "@abp/tui-editor": "~5.3.4"
=======
    "@abp/aspnetcore.mvc.ui.theme.shared": "~6.0.0-rc.3",
    "@abp/owl.carousel": "~6.0.0-rc.3",
    "@abp/prismjs": "~6.0.0-rc.3",
    "@abp/tui-editor": "~6.0.0-rc.3"
>>>>>>> c76f8475
  },
  "gitHead": "bb4ea17d5996f01889134c138d00b6c8f858a431"
}<|MERGE_RESOLUTION|>--- conflicted
+++ resolved
@@ -1,25 +1,14 @@
 {
-<<<<<<< HEAD
-  "version": "5.3.4",
-=======
   "version": "6.0.0-rc.3",
->>>>>>> c76f8475
   "name": "@abp/blogging",
   "publishConfig": {
     "access": "public"
   },
   "dependencies": {
-<<<<<<< HEAD
-    "@abp/aspnetcore.mvc.ui.theme.shared": "~5.3.4",
-    "@abp/owl.carousel": "~5.3.4",
-    "@abp/prismjs": "~5.3.4",
-    "@abp/tui-editor": "~5.3.4"
-=======
     "@abp/aspnetcore.mvc.ui.theme.shared": "~6.0.0-rc.3",
     "@abp/owl.carousel": "~6.0.0-rc.3",
     "@abp/prismjs": "~6.0.0-rc.3",
     "@abp/tui-editor": "~6.0.0-rc.3"
->>>>>>> c76f8475
   },
   "gitHead": "bb4ea17d5996f01889134c138d00b6c8f858a431"
 }