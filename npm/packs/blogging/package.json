--- conflicted
+++ resolved
@@ -1,25 +1,14 @@
 {
-<<<<<<< HEAD
-  "version": "8.2.3",
-=======
   "version": "8.3.0-rc.3",
->>>>>>> c861884f
   "name": "@abp/blogging",
   "publishConfig": {
     "access": "public"
   },
   "dependencies": {
-<<<<<<< HEAD
-    "@abp/aspnetcore.mvc.ui.theme.shared": "~8.2.3",
-    "@abp/owl.carousel": "~8.2.3",
-    "@abp/prismjs": "~8.2.3",
-    "@abp/tui-editor": "~8.2.3"
-=======
     "@abp/aspnetcore.mvc.ui.theme.shared": "~8.3.0-rc.3",
     "@abp/owl.carousel": "~8.3.0-rc.3",
     "@abp/prismjs": "~8.3.0-rc.3",
     "@abp/tui-editor": "~8.3.0-rc.3"
->>>>>>> c861884f
   },
   "gitHead": "bb4ea17d5996f01889134c138d00b6c8f858a431",
   "homepage": "https://abp.io",
