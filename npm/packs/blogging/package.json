{
<<<<<<< HEAD
  "version": "8.2.2",
=======
  "version": "8.3.0-rc.1",
>>>>>>> c3d88357
  "name": "@abp/blogging",
  "publishConfig": {
    "access": "public"
  },
  "dependencies": {
<<<<<<< HEAD
    "@abp/aspnetcore.mvc.ui.theme.shared": "~8.2.2",
    "@abp/owl.carousel": "~8.2.2",
    "@abp/prismjs": "~8.2.2",
    "@abp/tui-editor": "~8.2.2"
=======
    "@abp/aspnetcore.mvc.ui.theme.shared": "~8.3.0-rc.1",
    "@abp/owl.carousel": "~8.3.0-rc.1",
    "@abp/prismjs": "~8.3.0-rc.1",
    "@abp/tui-editor": "~8.3.0-rc.1"
>>>>>>> c3d88357
  },
  "gitHead": "bb4ea17d5996f01889134c138d00b6c8f858a431",
  "homepage": "https://abp.io",
  "repository": {
    "type": "git",
    "url": "https://github.com/abpframework/abp.git"
  },
  "license": "LGPL-3.0",
  "keywords": [
    "aspnetcore",
    "boilerplate",
    "framework",
    "web",
    "best-practices",
    "angular",
    "maui",
    "blazor",
    "mvc",
    "csharp",
    "webapp"
  ]
}<|MERGE_RESOLUTION|>--- conflicted
+++ resolved
@@ -1,25 +1,14 @@
 {
-<<<<<<< HEAD
-  "version": "8.2.2",
-=======
   "version": "8.3.0-rc.1",
->>>>>>> c3d88357
   "name": "@abp/blogging",
   "publishConfig": {
     "access": "public"
   },
   "dependencies": {
-<<<<<<< HEAD
-    "@abp/aspnetcore.mvc.ui.theme.shared": "~8.2.2",
-    "@abp/owl.carousel": "~8.2.2",
-    "@abp/prismjs": "~8.2.2",
-    "@abp/tui-editor": "~8.2.2"
-=======
     "@abp/aspnetcore.mvc.ui.theme.shared": "~8.3.0-rc.1",
     "@abp/owl.carousel": "~8.3.0-rc.1",
     "@abp/prismjs": "~8.3.0-rc.1",
     "@abp/tui-editor": "~8.3.0-rc.1"
->>>>>>> c3d88357
   },
   "gitHead": "bb4ea17d5996f01889134c138d00b6c8f858a431",
   "homepage": "https://abp.io",
