{
<<<<<<< HEAD
  "version": "6.0.3",
=======
  "version": "7.0.1",
>>>>>>> 280a1753
  "name": "@abp/blogging",
  "publishConfig": {
    "access": "public"
  },
  "dependencies": {
<<<<<<< HEAD
    "@abp/aspnetcore.mvc.ui.theme.shared": "~6.0.3",
    "@abp/owl.carousel": "~6.0.3",
    "@abp/prismjs": "~6.0.3",
    "@abp/tui-editor": "~6.0.3"
=======
    "@abp/aspnetcore.mvc.ui.theme.shared": "~7.0.1",
    "@abp/owl.carousel": "~7.0.1",
    "@abp/prismjs": "~7.0.1",
    "@abp/tui-editor": "~7.0.1"
>>>>>>> 280a1753
  },
  "gitHead": "bb4ea17d5996f01889134c138d00b6c8f858a431"
}<|MERGE_RESOLUTION|>--- conflicted
+++ resolved
@@ -1,25 +1,14 @@
 {
-<<<<<<< HEAD
-  "version": "6.0.3",
-=======
   "version": "7.0.1",
->>>>>>> 280a1753
   "name": "@abp/blogging",
   "publishConfig": {
     "access": "public"
   },
   "dependencies": {
-<<<<<<< HEAD
-    "@abp/aspnetcore.mvc.ui.theme.shared": "~6.0.3",
-    "@abp/owl.carousel": "~6.0.3",
-    "@abp/prismjs": "~6.0.3",
-    "@abp/tui-editor": "~6.0.3"
-=======
     "@abp/aspnetcore.mvc.ui.theme.shared": "~7.0.1",
     "@abp/owl.carousel": "~7.0.1",
     "@abp/prismjs": "~7.0.1",
     "@abp/tui-editor": "~7.0.1"
->>>>>>> 280a1753
   },
   "gitHead": "bb4ea17d5996f01889134c138d00b6c8f858a431"
 }