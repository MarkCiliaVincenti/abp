--- conflicted
+++ resolved
@@ -5,13 +5,8 @@
     "access": "public"
   },
   "dependencies": {
-<<<<<<< HEAD
-    "@abp/core": "~8.2.1",
-    "uppy": "^3.0.0"
-=======
     "@abp/core": "~8.2.0",
     "uppy": "^3.27.0"
->>>>>>> 2f55fc2c
   },
   "gitHead": "bb4ea17d5996f01889134c138d00b6c8f858a431",
   "homepage": "https://abp.io",
