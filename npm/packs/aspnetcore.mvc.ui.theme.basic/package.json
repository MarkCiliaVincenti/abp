{
<<<<<<< HEAD
  "version": "4.1.2",
=======
  "version": "4.2.0",
>>>>>>> 14d55167
  "name": "@abp/aspnetcore.mvc.ui.theme.basic",
  "publishConfig": {
    "access": "public"
  },
  "dependencies": {
<<<<<<< HEAD
    "@abp/aspnetcore.mvc.ui.theme.shared": "~4.1.2"
=======
    "@abp/aspnetcore.mvc.ui.theme.shared": "~4.2.0"
>>>>>>> 14d55167
  },
  "gitHead": "bb4ea17d5996f01889134c138d00b6c8f858a431"
}<|MERGE_RESOLUTION|>--- conflicted
+++ resolved
@@ -1,19 +1,11 @@
 {
-<<<<<<< HEAD
-  "version": "4.1.2",
-=======
   "version": "4.2.0",
->>>>>>> 14d55167
   "name": "@abp/aspnetcore.mvc.ui.theme.basic",
   "publishConfig": {
     "access": "public"
   },
   "dependencies": {
-<<<<<<< HEAD
-    "@abp/aspnetcore.mvc.ui.theme.shared": "~4.1.2"
-=======
     "@abp/aspnetcore.mvc.ui.theme.shared": "~4.2.0"
->>>>>>> 14d55167
   },
   "gitHead": "bb4ea17d5996f01889134c138d00b6c8f858a431"
 }