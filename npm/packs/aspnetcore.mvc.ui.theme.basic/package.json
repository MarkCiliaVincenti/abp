{
<<<<<<< HEAD
  "version": "5.3.4",
=======
  "version": "6.0.0-rc.3",
>>>>>>> c76f8475
  "name": "@abp/aspnetcore.mvc.ui.theme.basic",
  "repository": {
    "type": "git",
    "url": "https://github.com/abpframework/abp.git",
    "directory": "npm/packs/aspnetcore.mvc.ui.theme.basic"
  },
  "publishConfig": {
    "access": "public"
  },
  "dependencies": {
<<<<<<< HEAD
    "@abp/aspnetcore.mvc.ui.theme.shared": "~5.3.4"
=======
    "@abp/aspnetcore.mvc.ui.theme.shared": "~6.0.0-rc.3"
>>>>>>> c76f8475
  },
  "gitHead": "bb4ea17d5996f01889134c138d00b6c8f858a431"
}<|MERGE_RESOLUTION|>--- conflicted
+++ resolved
@@ -1,9 +1,5 @@
 {
-<<<<<<< HEAD
-  "version": "5.3.4",
-=======
   "version": "6.0.0-rc.3",
->>>>>>> c76f8475
   "name": "@abp/aspnetcore.mvc.ui.theme.basic",
   "repository": {
     "type": "git",
@@ -14,11 +10,7 @@
     "access": "public"
   },
   "dependencies": {
-<<<<<<< HEAD
-    "@abp/aspnetcore.mvc.ui.theme.shared": "~5.3.4"
-=======
     "@abp/aspnetcore.mvc.ui.theme.shared": "~6.0.0-rc.3"
->>>>>>> c76f8475
   },
   "gitHead": "bb4ea17d5996f01889134c138d00b6c8f858a431"
 }