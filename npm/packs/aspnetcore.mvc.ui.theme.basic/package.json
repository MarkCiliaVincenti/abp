--- conflicted
+++ resolved
@@ -1,19 +1,11 @@
 {
-<<<<<<< HEAD
-  "version": "3.3.2",
-=======
   "version": "4.0.1",
->>>>>>> e19c225d
   "name": "@abp/aspnetcore.mvc.ui.theme.basic",
   "publishConfig": {
     "access": "public"
   },
   "dependencies": {
-<<<<<<< HEAD
-    "@abp/aspnetcore.mvc.ui.theme.shared": "~3.3.2"
-=======
     "@abp/aspnetcore.mvc.ui.theme.shared": "~4.0.1"
->>>>>>> e19c225d
   },
   "gitHead": "bb4ea17d5996f01889134c138d00b6c8f858a431"
 }