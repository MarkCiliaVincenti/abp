--- conflicted
+++ resolved
@@ -1,27 +1,15 @@
 {
-<<<<<<< HEAD
-  "version": "7.0.3",
-=======
   "version": "7.1.0-rc.2",
->>>>>>> f12ccefb
   "name": "@abp/cms-kit.admin",
   "publishConfig": {
     "access": "public"
   },
   "dependencies": {
-<<<<<<< HEAD
-    "@abp/codemirror": "~7.0.3",
-    "@abp/jstree": "~7.0.3",
-    "@abp/slugify": "~7.0.3",
-    "@abp/tui-editor": "~7.0.3",
-    "@abp/uppy": "~7.0.3"
-=======
     "@abp/codemirror": "~7.1.0-rc.2",
     "@abp/jstree": "~7.1.0-rc.2",
     "@abp/slugify": "~7.1.0-rc.2",
     "@abp/tui-editor": "~7.1.0-rc.2",
     "@abp/uppy": "~7.1.0-rc.2"
->>>>>>> f12ccefb
   },
   "gitHead": "bb4ea17d5996f01889134c138d00b6c8f858a431"
 }