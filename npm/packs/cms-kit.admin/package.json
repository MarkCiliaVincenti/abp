{
<<<<<<< HEAD
  "version": "5.0.2",
=======
  "version": "5.1.1",
>>>>>>> f129afd2
  "name": "@abp/cms-kit.admin",
  "publishConfig": {
    "access": "public"
  },
  "dependencies": {
<<<<<<< HEAD
    "@abp/jstree": "~5.0.2",
    "@abp/slugify": "~5.0.2",
    "@abp/tui-editor": "~5.0.2",
    "@abp/uppy": "~5.0.2"
=======
    "@abp/jstree": "~5.1.1",
    "@abp/slugify": "~5.1.1",
    "@abp/tui-editor": "~5.1.1",
    "@abp/uppy": "~5.1.1"
>>>>>>> f129afd2
  },
  "gitHead": "bb4ea17d5996f01889134c138d00b6c8f858a431"
}<|MERGE_RESOLUTION|>--- conflicted
+++ resolved
@@ -1,25 +1,14 @@
 {
-<<<<<<< HEAD
-  "version": "5.0.2",
-=======
   "version": "5.1.1",
->>>>>>> f129afd2
   "name": "@abp/cms-kit.admin",
   "publishConfig": {
     "access": "public"
   },
   "dependencies": {
-<<<<<<< HEAD
-    "@abp/jstree": "~5.0.2",
-    "@abp/slugify": "~5.0.2",
-    "@abp/tui-editor": "~5.0.2",
-    "@abp/uppy": "~5.0.2"
-=======
     "@abp/jstree": "~5.1.1",
     "@abp/slugify": "~5.1.1",
     "@abp/tui-editor": "~5.1.1",
     "@abp/uppy": "~5.1.1"
->>>>>>> f129afd2
   },
   "gitHead": "bb4ea17d5996f01889134c138d00b6c8f858a431"
 }