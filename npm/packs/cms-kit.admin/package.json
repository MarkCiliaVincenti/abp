--- conflicted
+++ resolved
@@ -1,27 +1,15 @@
 {
-<<<<<<< HEAD
-  "version": "5.3.4",
-=======
   "version": "6.0.0-rc.3",
->>>>>>> c76f8475
   "name": "@abp/cms-kit.admin",
   "publishConfig": {
     "access": "public"
   },
   "dependencies": {
-<<<<<<< HEAD
-    "@abp/codemirror": "~5.3.4",
-    "@abp/jstree": "~5.3.4",
-    "@abp/slugify": "~5.3.4",
-    "@abp/tui-editor": "~5.3.4",
-    "@abp/uppy": "~5.3.4"
-=======
     "@abp/codemirror": "~6.0.0-rc.3",
     "@abp/jstree": "~6.0.0-rc.3",
     "@abp/slugify": "~6.0.0-rc.3",
     "@abp/tui-editor": "~6.0.0-rc.3",
     "@abp/uppy": "~6.0.0-rc.3"
->>>>>>> c76f8475
   },
   "gitHead": "bb4ea17d5996f01889134c138d00b6c8f858a431"
 }