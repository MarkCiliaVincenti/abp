{
<<<<<<< HEAD
  "version": "8.2.2",
=======
  "version": "8.3.0-rc.1",
>>>>>>> c3d88357
  "name": "@abp/cms-kit.admin",
  "publishConfig": {
    "access": "public"
  },
  "dependencies": {
<<<<<<< HEAD
    "@abp/codemirror": "~8.2.2",
    "@abp/jstree": "~8.2.2",
    "@abp/slugify": "~8.2.2",
    "@abp/tui-editor": "~8.2.2",
    "@abp/uppy": "~8.2.2"
=======
    "@abp/codemirror": "~8.3.0-rc.1",
    "@abp/jstree": "~8.3.0-rc.1",
    "@abp/markdown-it": "~8.3.0-rc.1",
    "@abp/slugify": "~8.3.0-rc.1",
    "@abp/tui-editor": "~8.3.0-rc.1",
    "@abp/uppy": "~8.3.0-rc.1"
>>>>>>> c3d88357
  },
  "gitHead": "bb4ea17d5996f01889134c138d00b6c8f858a431",
  "homepage": "https://abp.io",
  "repository": {
    "type": "git",
    "url": "https://github.com/abpframework/abp.git"
  },
  "license": "LGPL-3.0",
  "keywords": [
    "aspnetcore",
    "boilerplate",
    "framework",
    "web",
    "best-practices",
    "angular",
    "maui",
    "blazor",
    "mvc",
    "csharp",
    "webapp"
  ]
}<|MERGE_RESOLUTION|>--- conflicted
+++ resolved
@@ -1,28 +1,16 @@
 {
-<<<<<<< HEAD
-  "version": "8.2.2",
-=======
   "version": "8.3.0-rc.1",
->>>>>>> c3d88357
   "name": "@abp/cms-kit.admin",
   "publishConfig": {
     "access": "public"
   },
   "dependencies": {
-<<<<<<< HEAD
-    "@abp/codemirror": "~8.2.2",
-    "@abp/jstree": "~8.2.2",
-    "@abp/slugify": "~8.2.2",
-    "@abp/tui-editor": "~8.2.2",
-    "@abp/uppy": "~8.2.2"
-=======
     "@abp/codemirror": "~8.3.0-rc.1",
     "@abp/jstree": "~8.3.0-rc.1",
     "@abp/markdown-it": "~8.3.0-rc.1",
     "@abp/slugify": "~8.3.0-rc.1",
     "@abp/tui-editor": "~8.3.0-rc.1",
     "@abp/uppy": "~8.3.0-rc.1"
->>>>>>> c3d88357
   },
   "gitHead": "bb4ea17d5996f01889134c138d00b6c8f858a431",
   "homepage": "https://abp.io",
