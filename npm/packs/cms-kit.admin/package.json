--- conflicted
+++ resolved
@@ -5,20 +5,12 @@
     "access": "public"
   },
   "dependencies": {
-<<<<<<< HEAD
-    "@abp/codemirror": "~8.2.1",
-    "@abp/jstree": "~8.2.1",
-    "@abp/slugify": "~8.2.1",
-    "@abp/tui-editor": "~8.2.1",
-    "@abp/uppy": "~8.2.1"
-=======
     "@abp/codemirror": "~8.2.0",
     "@abp/jstree": "~8.2.0",
     "@abp/slugify": "~8.2.0",
     "@abp/tui-editor": "~8.2.0",
     "@abp/uppy": "~8.2.0",
     "@abp/markdown-it": "~8.2.0"
->>>>>>> 2f55fc2c
   },
   "gitHead": "bb4ea17d5996f01889134c138d00b6c8f858a431",
   "homepage": "https://abp.io",
