--- conflicted
+++ resolved
@@ -5,18 +5,11 @@
     "access": "public"
   },
   "dependencies": {
-<<<<<<< HEAD
     "@abp/jstree": "~5.2.0-rc.2",
     "@abp/slugify": "~5.2.0-rc.2",
     "@abp/tui-editor": "~5.2.0-rc.2",
-    "@abp/uppy": "~5.2.0-rc.2"
-=======
-    "@abp/jstree": "~5.2.0-rc.1",
-    "@abp/slugify": "~5.2.0-rc.1",
-    "@abp/tui-editor": "~5.2.0-rc.1",
-    "@abp/uppy": "~5.2.0-rc.1",
-    "@abp/codemirror": "~5.2.0-rc.1"
->>>>>>> dd5e088e
+    "@abp/uppy": "~5.2.0-rc.2",
+    "@abp/codemirror": "~5.2.0-rc.2"
   },
   "gitHead": "bb4ea17d5996f01889134c138d00b6c8f858a431"
 }