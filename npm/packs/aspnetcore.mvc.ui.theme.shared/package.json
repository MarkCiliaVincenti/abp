--- conflicted
+++ resolved
@@ -1,9 +1,5 @@
 {
-<<<<<<< HEAD
-  "version": "7.0.3",
-=======
   "version": "7.1.0-rc.2",
->>>>>>> f12ccefb
   "name": "@abp/aspnetcore.mvc.ui.theme.shared",
   "repository": {
     "type": "git",
@@ -14,24 +10,6 @@
     "access": "public"
   },
   "dependencies": {
-<<<<<<< HEAD
-    "@abp/aspnetcore.mvc.ui": "~7.0.3",
-    "@abp/bootstrap": "~7.0.3",
-    "@abp/bootstrap-datepicker": "~7.0.3",
-    "@abp/bootstrap-daterangepicker": "~7.0.3",
-    "@abp/datatables.net-bs5": "~7.0.3",
-    "@abp/font-awesome": "~7.0.3",
-    "@abp/jquery-form": "~7.0.3",
-    "@abp/jquery-validation-unobtrusive": "~7.0.3",
-    "@abp/lodash": "~7.0.3",
-    "@abp/luxon": "~7.0.3",
-    "@abp/malihu-custom-scrollbar-plugin": "~7.0.3",
-    "@abp/moment": "~7.0.3",
-    "@abp/select2": "~7.0.3",
-    "@abp/sweetalert2": "~7.0.3",
-    "@abp/timeago": "~7.0.3",
-    "@abp/toastr": "~7.0.3"
-=======
     "@abp/aspnetcore.mvc.ui": "~7.1.0-rc.2",
     "@abp/bootstrap": "~7.1.0-rc.2",
     "@abp/bootstrap-datepicker": "~7.1.0-rc.2",
@@ -48,7 +26,6 @@
     "@abp/sweetalert2": "~7.1.0-rc.2",
     "@abp/timeago": "~7.1.0-rc.2",
     "@abp/toastr": "~7.1.0-rc.2"
->>>>>>> f12ccefb
   },
   "gitHead": "bb4ea17d5996f01889134c138d00b6c8f858a431"
 }