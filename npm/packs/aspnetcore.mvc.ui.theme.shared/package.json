{
  "version": "4.4.2",
  "name": "@abp/aspnetcore.mvc.ui.theme.shared",
  "publishConfig": {
    "access": "public"
  },
  "dependencies": {
<<<<<<< HEAD
    "@abp/aspnetcore.mvc.ui": "~4.4.0-rc.2",
    "@abp/bootstrap": "~4.4.0-rc.2",
    "@abp/bootstrap-datepicker": "~4.4.0-rc.2",
    "@abp/datatables.net-bs4": "~4.4.0-rc.2",
    "@abp/font-awesome": "~4.4.0-rc.2",
    "@abp/jquery-form": "~4.4.0-rc.2",
    "@abp/jquery-validation-unobtrusive": "~4.4.0-rc.2",
    "@abp/lodash": "~4.4.0-rc.2",
    "@abp/luxon": "~4.4.0-rc.2",
    "@abp/malihu-custom-scrollbar-plugin": "~4.4.0-rc.2",
    "@abp/select2": "~4.4.0-rc.2",
    "@abp/sweetalert2": "~4.4.0-rc.2",
    "@abp/timeago": "~4.4.0-rc.2",
    "@abp/toastr": "~4.4.0-rc.2"
=======
    "@abp/aspnetcore.mvc.ui": "~4.4.2",
    "@abp/bootstrap": "~4.4.2",
    "@abp/bootstrap-datepicker": "~4.4.2",
    "@abp/datatables.net-bs4": "~4.4.2",
    "@abp/font-awesome": "~4.4.2",
    "@abp/jquery-form": "~4.4.2",
    "@abp/jquery-validation-unobtrusive": "~4.4.2",
    "@abp/lodash": "~4.4.2",
    "@abp/luxon": "~4.4.2",
    "@abp/malihu-custom-scrollbar-plugin": "~4.4.2",
    "@abp/select2": "~4.4.2",
    "@abp/sweetalert": "~4.4.2",
    "@abp/timeago": "~4.4.2",
    "@abp/toastr": "~4.4.2"
>>>>>>> 53ee6d6c
  },
  "gitHead": "bb4ea17d5996f01889134c138d00b6c8f858a431"
}<|MERGE_RESOLUTION|>--- conflicted
+++ resolved
@@ -5,22 +5,6 @@
     "access": "public"
   },
   "dependencies": {
-<<<<<<< HEAD
-    "@abp/aspnetcore.mvc.ui": "~4.4.0-rc.2",
-    "@abp/bootstrap": "~4.4.0-rc.2",
-    "@abp/bootstrap-datepicker": "~4.4.0-rc.2",
-    "@abp/datatables.net-bs4": "~4.4.0-rc.2",
-    "@abp/font-awesome": "~4.4.0-rc.2",
-    "@abp/jquery-form": "~4.4.0-rc.2",
-    "@abp/jquery-validation-unobtrusive": "~4.4.0-rc.2",
-    "@abp/lodash": "~4.4.0-rc.2",
-    "@abp/luxon": "~4.4.0-rc.2",
-    "@abp/malihu-custom-scrollbar-plugin": "~4.4.0-rc.2",
-    "@abp/select2": "~4.4.0-rc.2",
-    "@abp/sweetalert2": "~4.4.0-rc.2",
-    "@abp/timeago": "~4.4.0-rc.2",
-    "@abp/toastr": "~4.4.0-rc.2"
-=======
     "@abp/aspnetcore.mvc.ui": "~4.4.2",
     "@abp/bootstrap": "~4.4.2",
     "@abp/bootstrap-datepicker": "~4.4.2",
@@ -32,10 +16,9 @@
     "@abp/luxon": "~4.4.2",
     "@abp/malihu-custom-scrollbar-plugin": "~4.4.2",
     "@abp/select2": "~4.4.2",
-    "@abp/sweetalert": "~4.4.2",
+    "@abp/sweetalert2": "~4.4.2",
     "@abp/timeago": "~4.4.2",
     "@abp/toastr": "~4.4.2"
->>>>>>> 53ee6d6c
   },
   "gitHead": "bb4ea17d5996f01889134c138d00b6c8f858a431"
 }