{
<<<<<<< HEAD
  "version": "5.3.5",
=======
  "version": "6.0.0",
>>>>>>> 82984494
  "name": "@abp/aspnetcore.mvc.ui.theme.shared",
  "repository": {
    "type": "git",
    "url": "https://github.com/abpframework/abp.git",
    "directory": "npm/packs/aspnetcore.mvc.ui.theme.shared"
  },
  "publishConfig": {
    "access": "public"
  },
  "dependencies": {
<<<<<<< HEAD
    "@abp/aspnetcore.mvc.ui": "~5.3.5",
    "@abp/bootstrap": "~5.3.5",
    "@abp/bootstrap-datepicker": "~5.3.5",
    "@abp/datatables.net-bs5": "~5.3.5",
    "@abp/font-awesome": "~5.3.5",
    "@abp/jquery-form": "~5.3.5",
    "@abp/jquery-validation-unobtrusive": "~5.3.5",
    "@abp/lodash": "~5.3.5",
    "@abp/luxon": "~5.3.5",
    "@abp/malihu-custom-scrollbar-plugin": "~5.3.5",
    "@abp/select2": "~5.3.5",
    "@abp/sweetalert2": "~5.3.5",
    "@abp/timeago": "~5.3.5",
    "@abp/toastr": "~5.3.5"
=======
    "@abp/aspnetcore.mvc.ui": "~6.0.0",
    "@abp/bootstrap": "~6.0.0",
    "@abp/bootstrap-datepicker": "~6.0.0",
    "@abp/datatables.net-bs5": "~6.0.0",
    "@abp/font-awesome": "~6.0.0",
    "@abp/jquery-form": "~6.0.0",
    "@abp/jquery-validation-unobtrusive": "~6.0.0",
    "@abp/lodash": "~6.0.0",
    "@abp/luxon": "~6.0.0",
    "@abp/malihu-custom-scrollbar-plugin": "~6.0.0",
    "@abp/select2": "~6.0.0",
    "@abp/sweetalert2": "~6.0.0",
    "@abp/timeago": "~6.0.0",
    "@abp/toastr": "~6.0.0"
>>>>>>> 82984494
  },
  "gitHead": "bb4ea17d5996f01889134c138d00b6c8f858a431"
}<|MERGE_RESOLUTION|>--- conflicted
+++ resolved
@@ -1,9 +1,5 @@
 {
-<<<<<<< HEAD
-  "version": "5.3.5",
-=======
   "version": "6.0.0",
->>>>>>> 82984494
   "name": "@abp/aspnetcore.mvc.ui.theme.shared",
   "repository": {
     "type": "git",
@@ -14,22 +10,6 @@
     "access": "public"
   },
   "dependencies": {
-<<<<<<< HEAD
-    "@abp/aspnetcore.mvc.ui": "~5.3.5",
-    "@abp/bootstrap": "~5.3.5",
-    "@abp/bootstrap-datepicker": "~5.3.5",
-    "@abp/datatables.net-bs5": "~5.3.5",
-    "@abp/font-awesome": "~5.3.5",
-    "@abp/jquery-form": "~5.3.5",
-    "@abp/jquery-validation-unobtrusive": "~5.3.5",
-    "@abp/lodash": "~5.3.5",
-    "@abp/luxon": "~5.3.5",
-    "@abp/malihu-custom-scrollbar-plugin": "~5.3.5",
-    "@abp/select2": "~5.3.5",
-    "@abp/sweetalert2": "~5.3.5",
-    "@abp/timeago": "~5.3.5",
-    "@abp/toastr": "~5.3.5"
-=======
     "@abp/aspnetcore.mvc.ui": "~6.0.0",
     "@abp/bootstrap": "~6.0.0",
     "@abp/bootstrap-datepicker": "~6.0.0",
@@ -44,7 +24,6 @@
     "@abp/sweetalert2": "~6.0.0",
     "@abp/timeago": "~6.0.0",
     "@abp/toastr": "~6.0.0"
->>>>>>> 82984494
   },
   "gitHead": "bb4ea17d5996f01889134c138d00b6c8f858a431"
 }