--- conflicted
+++ resolved
@@ -1,9 +1,5 @@
 {
-<<<<<<< HEAD
-  "version": "8.2.2",
-=======
   "version": "8.3.0-rc.1",
->>>>>>> c3d88357
   "name": "@abp/aspnetcore.mvc.ui.theme.shared",
   "repository": {
     "type": "git",
@@ -14,24 +10,6 @@
     "access": "public"
   },
   "dependencies": {
-<<<<<<< HEAD
-    "@abp/aspnetcore.mvc.ui": "~8.2.2",
-    "@abp/bootstrap": "~8.2.2",
-    "@abp/bootstrap-datepicker": "~8.2.2",
-    "@abp/bootstrap-daterangepicker": "~8.2.2",
-    "@abp/datatables.net-bs5": "~8.2.2",
-    "@abp/font-awesome": "~8.2.2",
-    "@abp/jquery-form": "~8.2.2",
-    "@abp/jquery-validation-unobtrusive": "~8.2.2",
-    "@abp/lodash": "~8.2.2",
-    "@abp/luxon": "~8.2.2",
-    "@abp/malihu-custom-scrollbar-plugin": "~8.2.2",
-    "@abp/moment": "~8.2.2",
-    "@abp/select2": "~8.2.2",
-    "@abp/sweetalert2": "~8.2.2",
-    "@abp/timeago": "~8.2.2",
-    "@abp/toastr": "~8.2.2"
-=======
     "@abp/aspnetcore.mvc.ui": "~8.3.0-rc.1",
     "@abp/bootstrap": "~8.3.0-rc.1",
     "@abp/bootstrap-datepicker": "~8.3.0-rc.1",
@@ -48,7 +26,6 @@
     "@abp/sweetalert2": "~8.3.0-rc.1",
     "@abp/timeago": "~8.3.0-rc.1",
     "@abp/toastr": "~8.3.0-rc.1"
->>>>>>> c3d88357
   },
   "gitHead": "bb4ea17d5996f01889134c138d00b6c8f858a431",
   "homepage": "https://abp.io",
