{
  "version": "6.0.0-rc.4",
  "name": "@abp/aspnetcore.mvc.ui.theme.shared",
  "repository": {
    "type": "git",
    "url": "https://github.com/abpframework/abp.git",
    "directory": "npm/packs/aspnetcore.mvc.ui.theme.shared"
  },
  "publishConfig": {
    "access": "public"
  },
  "dependencies": {
<<<<<<< HEAD
    "@abp/aspnetcore.mvc.ui": "~6.0.0-rc.3",
    "@abp/bootstrap": "~6.0.0-rc.3",
    "@abp/bootstrap-datepicker": "~6.0.0-rc.3",
    "@abp/bootstrap-daterangepicker": "^6.0.0-rc.3",
    "@abp/moment":"^6.0.0-rc.3",
    "@abp/datatables.net-bs5": "~6.0.0-rc.3",
    "@abp/font-awesome": "~6.0.0-rc.3",
    "@abp/jquery-form": "~6.0.0-rc.3",
    "@abp/jquery-validation-unobtrusive": "~6.0.0-rc.3",
    "@abp/lodash": "~6.0.0-rc.3",
    "@abp/luxon": "~6.0.0-rc.3",
    "@abp/malihu-custom-scrollbar-plugin": "~6.0.0-rc.3",
    "@abp/select2": "~6.0.0-rc.3",
    "@abp/sweetalert2": "~6.0.0-rc.3",
    "@abp/timeago": "~6.0.0-rc.3",
    "@abp/toastr": "~6.0.0-rc.3"
=======
    "@abp/aspnetcore.mvc.ui": "~6.0.0-rc.4",
    "@abp/bootstrap": "~6.0.0-rc.4",
    "@abp/bootstrap-datepicker": "~6.0.0-rc.4",
    "@abp/datatables.net-bs5": "~6.0.0-rc.4",
    "@abp/font-awesome": "~6.0.0-rc.4",
    "@abp/jquery-form": "~6.0.0-rc.4",
    "@abp/jquery-validation-unobtrusive": "~6.0.0-rc.4",
    "@abp/lodash": "~6.0.0-rc.4",
    "@abp/luxon": "~6.0.0-rc.4",
    "@abp/malihu-custom-scrollbar-plugin": "~6.0.0-rc.4",
    "@abp/select2": "~6.0.0-rc.4",
    "@abp/sweetalert2": "~6.0.0-rc.4",
    "@abp/timeago": "~6.0.0-rc.4",
    "@abp/toastr": "~6.0.0-rc.4"
>>>>>>> 2a7c7e6f
  },
  "gitHead": "bb4ea17d5996f01889134c138d00b6c8f858a431"
}<|MERGE_RESOLUTION|>--- conflicted
+++ resolved
@@ -10,27 +10,11 @@
     "access": "public"
   },
   "dependencies": {
-<<<<<<< HEAD
-    "@abp/aspnetcore.mvc.ui": "~6.0.0-rc.3",
-    "@abp/bootstrap": "~6.0.0-rc.3",
-    "@abp/bootstrap-datepicker": "~6.0.0-rc.3",
-    "@abp/bootstrap-daterangepicker": "^6.0.0-rc.3",
-    "@abp/moment":"^6.0.0-rc.3",
-    "@abp/datatables.net-bs5": "~6.0.0-rc.3",
-    "@abp/font-awesome": "~6.0.0-rc.3",
-    "@abp/jquery-form": "~6.0.0-rc.3",
-    "@abp/jquery-validation-unobtrusive": "~6.0.0-rc.3",
-    "@abp/lodash": "~6.0.0-rc.3",
-    "@abp/luxon": "~6.0.0-rc.3",
-    "@abp/malihu-custom-scrollbar-plugin": "~6.0.0-rc.3",
-    "@abp/select2": "~6.0.0-rc.3",
-    "@abp/sweetalert2": "~6.0.0-rc.3",
-    "@abp/timeago": "~6.0.0-rc.3",
-    "@abp/toastr": "~6.0.0-rc.3"
-=======
     "@abp/aspnetcore.mvc.ui": "~6.0.0-rc.4",
     "@abp/bootstrap": "~6.0.0-rc.4",
     "@abp/bootstrap-datepicker": "~6.0.0-rc.4",
+    "@abp/bootstrap-daterangepicker": "^6.0.0-rc.4",
+    "@abp/moment":"^6.0.0-rc.4",
     "@abp/datatables.net-bs5": "~6.0.0-rc.4",
     "@abp/font-awesome": "~6.0.0-rc.4",
     "@abp/jquery-form": "~6.0.0-rc.4",
@@ -42,7 +26,6 @@
     "@abp/sweetalert2": "~6.0.0-rc.4",
     "@abp/timeago": "~6.0.0-rc.4",
     "@abp/toastr": "~6.0.0-rc.4"
->>>>>>> 2a7c7e6f
   },
   "gitHead": "bb4ea17d5996f01889134c138d00b6c8f858a431"
 }