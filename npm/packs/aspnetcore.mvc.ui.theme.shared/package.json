{
<<<<<<< HEAD
  "version": "3.3.2",
=======
  "version": "4.0.1",
>>>>>>> e19c225d
  "name": "@abp/aspnetcore.mvc.ui.theme.shared",
  "publishConfig": {
    "access": "public"
  },
  "dependencies": {
<<<<<<< HEAD
    "@abp/aspnetcore.mvc.ui": "~3.3.2",
    "@abp/bootstrap": "~3.3.2",
    "@abp/bootstrap-datepicker": "~3.3.2",
    "@abp/datatables.net-bs4": "~3.3.2",
    "@abp/font-awesome": "~3.3.2",
    "@abp/jquery-form": "~3.3.2",
    "@abp/jquery-validation-unobtrusive": "~3.3.2",
    "@abp/lodash": "~3.3.2",
    "@abp/luxon": "~3.3.2",
    "@abp/malihu-custom-scrollbar-plugin": "~3.3.2",
    "@abp/select2": "~3.3.2",
    "@abp/sweetalert": "~3.3.2",
    "@abp/timeago": "~3.3.2",
    "@abp/toastr": "~3.3.2"
=======
    "@abp/aspnetcore.mvc.ui": "~4.0.1",
    "@abp/bootstrap": "~4.0.1",
    "@abp/bootstrap-datepicker": "~4.0.1",
    "@abp/datatables.net-bs4": "~4.0.1",
    "@abp/font-awesome": "~4.0.1",
    "@abp/jquery-form": "~4.0.1",
    "@abp/jquery-validation-unobtrusive": "~4.0.1",
    "@abp/lodash": "~4.0.1",
    "@abp/luxon": "~4.0.1",
    "@abp/malihu-custom-scrollbar-plugin": "~4.0.1",
    "@abp/select2": "~4.0.1",
    "@abp/sweetalert": "~4.0.1",
    "@abp/timeago": "~4.0.1",
    "@abp/toastr": "~4.0.1"
>>>>>>> e19c225d
  },
  "gitHead": "bb4ea17d5996f01889134c138d00b6c8f858a431"
}<|MERGE_RESOLUTION|>--- conflicted
+++ resolved
@@ -1,30 +1,10 @@
 {
-<<<<<<< HEAD
-  "version": "3.3.2",
-=======
   "version": "4.0.1",
->>>>>>> e19c225d
   "name": "@abp/aspnetcore.mvc.ui.theme.shared",
   "publishConfig": {
     "access": "public"
   },
   "dependencies": {
-<<<<<<< HEAD
-    "@abp/aspnetcore.mvc.ui": "~3.3.2",
-    "@abp/bootstrap": "~3.3.2",
-    "@abp/bootstrap-datepicker": "~3.3.2",
-    "@abp/datatables.net-bs4": "~3.3.2",
-    "@abp/font-awesome": "~3.3.2",
-    "@abp/jquery-form": "~3.3.2",
-    "@abp/jquery-validation-unobtrusive": "~3.3.2",
-    "@abp/lodash": "~3.3.2",
-    "@abp/luxon": "~3.3.2",
-    "@abp/malihu-custom-scrollbar-plugin": "~3.3.2",
-    "@abp/select2": "~3.3.2",
-    "@abp/sweetalert": "~3.3.2",
-    "@abp/timeago": "~3.3.2",
-    "@abp/toastr": "~3.3.2"
-=======
     "@abp/aspnetcore.mvc.ui": "~4.0.1",
     "@abp/bootstrap": "~4.0.1",
     "@abp/bootstrap-datepicker": "~4.0.1",
@@ -39,7 +19,6 @@
     "@abp/sweetalert": "~4.0.1",
     "@abp/timeago": "~4.0.1",
     "@abp/toastr": "~4.0.1"
->>>>>>> e19c225d
   },
   "gitHead": "bb4ea17d5996f01889134c138d00b6c8f858a431"
 }