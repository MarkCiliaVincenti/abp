--- conflicted
+++ resolved
@@ -10,13 +10,8 @@
     "access": "public"
   },
   "dependencies": {
-<<<<<<< HEAD
     "@abp/jquery-validation": "~5.1.4",
-    "jquery-validation-unobtrusive": "^3.2.11"
-=======
-    "@abp/jquery-validation": "~5.1.3",
     "jquery-validation-unobtrusive": "^3.2.12"
->>>>>>> 9ff5c35c
   },
   "gitHead": "bb4ea17d5996f01889134c138d00b6c8f858a431"
 }