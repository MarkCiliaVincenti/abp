--- conflicted
+++ resolved
@@ -1,19 +1,11 @@
 {
-<<<<<<< HEAD
-  "version": "8.2.2",
-=======
   "version": "8.3.0-rc.1",
->>>>>>> c3d88357
   "name": "@abp/aspnetcore.components.server.basictheme",
   "publishConfig": {
     "access": "public"
   },
   "dependencies": {
-<<<<<<< HEAD
-    "@abp/aspnetcore.components.server.theming": "~8.2.2"
-=======
     "@abp/aspnetcore.components.server.theming": "~8.3.0-rc.1"
->>>>>>> c3d88357
   },
   "gitHead": "bb4ea17d5996f01889134c138d00b6c8f858a431",
   "homepage": "https://abp.io",
