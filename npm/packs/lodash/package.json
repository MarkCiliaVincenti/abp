--- conflicted
+++ resolved
@@ -10,13 +10,8 @@
     "access": "public"
   },
   "dependencies": {
-<<<<<<< HEAD
-    "@abp/core": "~5.1.2",
+    "@abp/core": "~5.1.3",
     "lodash": "^4.17.21"
-=======
-    "@abp/core": "~5.1.3",
-    "lodash": "^4.17.15"
->>>>>>> 42299b12
   },
   "gitHead": "bb4ea17d5996f01889134c138d00b6c8f858a431"
 }