--- conflicted
+++ resolved
@@ -1,9 +1,5 @@
 {
-<<<<<<< HEAD
-  "version": "5.2.2",
-=======
   "version": "5.3.0-rc.1",
->>>>>>> 3bc4617d
   "name": "@abp/toastr",
   "repository": {
     "type": "git",
@@ -14,11 +10,7 @@
     "access": "public"
   },
   "dependencies": {
-<<<<<<< HEAD
-    "@abp/jquery": "~5.2.2",
-=======
     "@abp/jquery": "~5.3.0-rc.1",
->>>>>>> 3bc4617d
     "toastr": "^2.1.4"
   },
   "gitHead": "bb4ea17d5996f01889134c138d00b6c8f858a431"
