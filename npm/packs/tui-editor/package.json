--- conflicted
+++ resolved
@@ -5,16 +5,8 @@
     "access": "public"
   },
   "dependencies": {
-<<<<<<< HEAD
-    "@abp/codemirror": "~5.0.0-rc.2",
-    "@abp/highlight.js": "~5.0.0-rc.2",
     "@abp/jquery": "~5.0.0-rc.2",
-    "@abp/markdown-it": "~5.0.0-rc.2",
-    "@toast-ui/editor": "^2.5.1"
-=======
-    "@abp/jquery": "~5.0.0-rc.1",
-    "@abp/prismjs": "~5.0.0-rc.1"
->>>>>>> 80d2a032
+    "@abp/prismjs": "~5.0.0-rc.2"
   },
   "gitHead": "bb4ea17d5996f01889134c138d00b6c8f858a431"
 }