{
<<<<<<< HEAD
  "version": "3.3.2",
=======
  "version": "4.0.1",
>>>>>>> e19c225d
  "name": "@abp/tui-editor",
  "publishConfig": {
    "access": "public"
  },
  "dependencies": {
<<<<<<< HEAD
    "@abp/codemirror": "~3.3.2",
    "@abp/highlight.js": "~3.3.2",
    "@abp/jquery": "~3.3.2",
    "@abp/markdown-it": "~3.3.2",
=======
    "@abp/codemirror": "~4.0.1",
    "@abp/highlight.js": "~4.0.1",
    "@abp/jquery": "~4.0.1",
    "@abp/markdown-it": "~4.0.1",
>>>>>>> e19c225d
    "tui-editor": "^1.4.10"
  },
  "gitHead": "bb4ea17d5996f01889134c138d00b6c8f858a431"
}<|MERGE_RESOLUTION|>--- conflicted
+++ resolved
@@ -1,25 +1,14 @@
 {
-<<<<<<< HEAD
-  "version": "3.3.2",
-=======
   "version": "4.0.1",
->>>>>>> e19c225d
   "name": "@abp/tui-editor",
   "publishConfig": {
     "access": "public"
   },
   "dependencies": {
-<<<<<<< HEAD
-    "@abp/codemirror": "~3.3.2",
-    "@abp/highlight.js": "~3.3.2",
-    "@abp/jquery": "~3.3.2",
-    "@abp/markdown-it": "~3.3.2",
-=======
     "@abp/codemirror": "~4.0.1",
     "@abp/highlight.js": "~4.0.1",
     "@abp/jquery": "~4.0.1",
     "@abp/markdown-it": "~4.0.1",
->>>>>>> e19c225d
     "tui-editor": "^1.4.10"
   },
   "gitHead": "bb4ea17d5996f01889134c138d00b6c8f858a431"
