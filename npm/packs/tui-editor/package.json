{
<<<<<<< HEAD
  "version": "4.4.4",
=======
  "version": "5.0.0-beta.3",
>>>>>>> 6051fd4e
  "name": "@abp/tui-editor",
  "publishConfig": {
    "access": "public"
  },
  "dependencies": {
<<<<<<< HEAD
    "@abp/codemirror": "~4.4.4",
    "@abp/highlight.js": "~4.4.4",
    "@abp/jquery": "~4.4.4",
    "@abp/markdown-it": "~4.4.4",
=======
    "@abp/codemirror": "~5.0.0-beta.3",
    "@abp/highlight.js": "~5.0.0-beta.3",
    "@abp/jquery": "~5.0.0-beta.3",
    "@abp/markdown-it": "~5.0.0-beta.3",
>>>>>>> 6051fd4e
    "@toast-ui/editor": "^2.5.1"
  },
  "gitHead": "bb4ea17d5996f01889134c138d00b6c8f858a431"
}<|MERGE_RESOLUTION|>--- conflicted
+++ resolved
@@ -1,25 +1,14 @@
 {
-<<<<<<< HEAD
-  "version": "4.4.4",
-=======
   "version": "5.0.0-beta.3",
->>>>>>> 6051fd4e
   "name": "@abp/tui-editor",
   "publishConfig": {
     "access": "public"
   },
   "dependencies": {
-<<<<<<< HEAD
-    "@abp/codemirror": "~4.4.4",
-    "@abp/highlight.js": "~4.4.4",
-    "@abp/jquery": "~4.4.4",
-    "@abp/markdown-it": "~4.4.4",
-=======
     "@abp/codemirror": "~5.0.0-beta.3",
     "@abp/highlight.js": "~5.0.0-beta.3",
     "@abp/jquery": "~5.0.0-beta.3",
     "@abp/markdown-it": "~5.0.0-beta.3",
->>>>>>> 6051fd4e
     "@toast-ui/editor": "^2.5.1"
   },
   "gitHead": "bb4ea17d5996f01889134c138d00b6c8f858a431"
