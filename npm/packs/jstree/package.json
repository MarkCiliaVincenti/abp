{
<<<<<<< HEAD
  "version": "7.3.3",
=======
  "version": "7.4.0-rc.3",
>>>>>>> 0fbad49f
  "name": "@abp/jstree",
  "publishConfig": {
    "access": "public"
  },
  "dependencies": {
<<<<<<< HEAD
    "@abp/jquery": "~7.3.3",
=======
    "@abp/jquery": "~7.4.0-rc.3",
>>>>>>> 0fbad49f
    "jstree": "^3.3.12"
  },
  "gitHead": "bb4ea17d5996f01889134c138d00b6c8f858a431",
  "homepage": "https://abp.io",
  "repository": {
    "type": "git",
    "url": "https://github.com/abpframework/abp.git"
  },
  "license": "LGPL-3.0",
  "keywords": [
    "aspnetcore",
    "boilerplate",
    "framework",
    "web",
    "best-practices",
    "angular",
    "maui",
    "blazor",
    "mvc",
    "csharp",
    "webapp"
  ]
}<|MERGE_RESOLUTION|>--- conflicted
+++ resolved
@@ -1,19 +1,11 @@
 {
-<<<<<<< HEAD
-  "version": "7.3.3",
-=======
   "version": "7.4.0-rc.3",
->>>>>>> 0fbad49f
   "name": "@abp/jstree",
   "publishConfig": {
     "access": "public"
   },
   "dependencies": {
-<<<<<<< HEAD
-    "@abp/jquery": "~7.3.3",
-=======
     "@abp/jquery": "~7.4.0-rc.3",
->>>>>>> 0fbad49f
     "jstree": "^3.3.12"
   },
   "gitHead": "bb4ea17d5996f01889134c138d00b6c8f858a431",
