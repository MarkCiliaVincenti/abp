--- conflicted
+++ resolved
@@ -5,13 +5,8 @@
     "access": "public"
   },
   "dependencies": {
-<<<<<<< HEAD
     "@abp/jquery": "~5.1.4",
-    "jstree": "^3.3.9"
-=======
-    "@abp/jquery": "~5.1.3",
     "jstree": "^3.3.12"
->>>>>>> 9ff5c35c
   },
   "gitHead": "bb4ea17d5996f01889134c138d00b6c8f858a431"
 }