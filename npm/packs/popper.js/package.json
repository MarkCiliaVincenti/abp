--- conflicted
+++ resolved
@@ -1,21 +1,12 @@
 {
-<<<<<<< HEAD
-  "version": "8.2.2",
-=======
   "version": "8.3.0-rc.1",
->>>>>>> c3d88357
   "name": "@abp/popper.js",
   "publishConfig": {
     "access": "public"
   },
   "dependencies": {
-<<<<<<< HEAD
-    "@abp/core": "~8.2.2",
-    "@popperjs/core": "^2.11.2"
-=======
     "@abp/core": "~8.3.0-rc.1",
     "@popperjs/core": "^2.11.8"
->>>>>>> c3d88357
   },
   "gitHead": "bb4ea17d5996f01889134c138d00b6c8f858a431",
   "homepage": "https://abp.io",
