{
<<<<<<< HEAD
  "version": "7.3.3",
=======
  "version": "7.4.0-rc.3",
>>>>>>> 0fbad49f
  "name": "@abp/popper.js",
  "publishConfig": {
    "access": "public"
  },
  "dependencies": {
<<<<<<< HEAD
    "@abp/core": "~7.3.3",
=======
    "@abp/core": "~7.4.0-rc.3",
>>>>>>> 0fbad49f
    "@popperjs/core": "^2.11.2"
  },
  "gitHead": "bb4ea17d5996f01889134c138d00b6c8f858a431",
  "homepage": "https://abp.io",
  "repository": {
    "type": "git",
    "url": "https://github.com/abpframework/abp.git"
  },
  "license": "LGPL-3.0",
  "keywords": [
    "aspnetcore",
    "boilerplate",
    "framework",
    "web",
    "best-practices",
    "angular",
    "maui",
    "blazor",
    "mvc",
    "csharp",
    "webapp"
  ]
}<|MERGE_RESOLUTION|>--- conflicted
+++ resolved
@@ -1,19 +1,11 @@
 {
-<<<<<<< HEAD
-  "version": "7.3.3",
-=======
   "version": "7.4.0-rc.3",
->>>>>>> 0fbad49f
   "name": "@abp/popper.js",
   "publishConfig": {
     "access": "public"
   },
   "dependencies": {
-<<<<<<< HEAD
-    "@abp/core": "~7.3.3",
-=======
     "@abp/core": "~7.4.0-rc.3",
->>>>>>> 0fbad49f
     "@popperjs/core": "^2.11.2"
   },
   "gitHead": "bb4ea17d5996f01889134c138d00b6c8f858a431",
