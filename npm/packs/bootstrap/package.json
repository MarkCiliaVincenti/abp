{
<<<<<<< HEAD
  "version": "4.4.4",
=======
  "version": "5.0.0-beta.3",
>>>>>>> 6051fd4e
  "name": "@abp/bootstrap",
  "repository": {
    "type": "git",
    "url": "https://github.com/abpframework/abp.git",
    "directory": "npm/packs/bootstrap"
  },
  "publishConfig": {
    "access": "public"
  },
  "dependencies": {
<<<<<<< HEAD
    "@abp/core": "~4.4.4",
    "bootstrap": "^4.6.0",
=======
    "@abp/core": "~5.0.0-beta.3",
    "bootstrap": "^5.1.0",
>>>>>>> 6051fd4e
    "bootstrap-v4-rtl": "4.6.0-1"
  },
  "gitHead": "bb4ea17d5996f01889134c138d00b6c8f858a431"
}<|MERGE_RESOLUTION|>--- conflicted
+++ resolved
@@ -1,9 +1,5 @@
 {
-<<<<<<< HEAD
-  "version": "4.4.4",
-=======
   "version": "5.0.0-beta.3",
->>>>>>> 6051fd4e
   "name": "@abp/bootstrap",
   "repository": {
     "type": "git",
@@ -14,13 +10,8 @@
     "access": "public"
   },
   "dependencies": {
-<<<<<<< HEAD
-    "@abp/core": "~4.4.4",
-    "bootstrap": "^4.6.0",
-=======
     "@abp/core": "~5.0.0-beta.3",
     "bootstrap": "^5.1.0",
->>>>>>> 6051fd4e
     "bootstrap-v4-rtl": "4.6.0-1"
   },
   "gitHead": "bb4ea17d5996f01889134c138d00b6c8f858a431"
