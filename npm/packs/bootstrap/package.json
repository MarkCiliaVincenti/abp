{
  "version": "8.2.1",
  "name": "@abp/bootstrap",
  "repository": {
    "type": "git",
    "url": "https://github.com/abpframework/abp.git",
    "directory": "npm/packs/bootstrap"
  },
  "publishConfig": {
    "access": "public"
  },
  "dependencies": {
<<<<<<< HEAD
    "@abp/core": "~8.2.1",
    "bootstrap": "^5.1.3"
=======
    "@abp/core": "~8.2.0",
    "bootstrap": "^5.3.3"
>>>>>>> 2f55fc2c
  },
  "gitHead": "bb4ea17d5996f01889134c138d00b6c8f858a431",
  "homepage": "https://abp.io",
  "license": "LGPL-3.0",
  "keywords": [
    "aspnetcore",
    "boilerplate",
    "framework",
    "web",
    "best-practices",
    "angular",
    "maui",
    "blazor",
    "mvc",
    "csharp",
    "webapp"
  ]
}<|MERGE_RESOLUTION|>--- conflicted
+++ resolved
@@ -10,13 +10,8 @@
     "access": "public"
   },
   "dependencies": {
-<<<<<<< HEAD
-    "@abp/core": "~8.2.1",
-    "bootstrap": "^5.1.3"
-=======
     "@abp/core": "~8.2.0",
     "bootstrap": "^5.3.3"
->>>>>>> 2f55fc2c
   },
   "gitHead": "bb4ea17d5996f01889134c138d00b6c8f858a431",
   "homepage": "https://abp.io",
