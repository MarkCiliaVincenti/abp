{
  "version": "4.4.2",
  "name": "@abp/bootstrap",
  "publishConfig": {
    "access": "public"
  },
  "dependencies": {
<<<<<<< HEAD
    "@abp/core": "~4.4.0",
    "bootstrap": "^5.1.0"
=======
    "@abp/core": "~4.4.2",
    "bootstrap": "^4.6.0",
    "bootstrap-v4-rtl": "4.6.0-1"
>>>>>>> 21d81b04
  },
  "gitHead": "bb4ea17d5996f01889134c138d00b6c8f858a431"
}<|MERGE_RESOLUTION|>--- conflicted
+++ resolved
@@ -5,14 +5,8 @@
     "access": "public"
   },
   "dependencies": {
-<<<<<<< HEAD
-    "@abp/core": "~4.4.0",
+    "@abp/core": "~4.4.2",
     "bootstrap": "^5.1.0"
-=======
-    "@abp/core": "~4.4.2",
-    "bootstrap": "^4.6.0",
-    "bootstrap-v4-rtl": "4.6.0-1"
->>>>>>> 21d81b04
   },
   "gitHead": "bb4ea17d5996f01889134c138d00b6c8f858a431"
 }