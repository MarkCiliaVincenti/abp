{
<<<<<<< HEAD
  "version": "8.2.3",
=======
  "version": "8.3.0-rc.3",
>>>>>>> c861884f
  "name": "@abp/markdown-it",
  "publishConfig": {
    "access": "public"
  },
  "dependencies": {
<<<<<<< HEAD
    "@abp/core": "~8.2.3",
    "markdown-it": "^12.3.2"
=======
    "@abp/core": "~8.3.0-rc.3",
    "markdown-it": "^14.1.0"
>>>>>>> c861884f
  },
  "gitHead": "bb4ea17d5996f01889134c138d00b6c8f858a431",
  "homepage": "https://abp.io",
  "repository": {
    "type": "git",
    "url": "https://github.com/abpframework/abp.git"
  },
  "license": "LGPL-3.0",
  "keywords": [
    "aspnetcore",
    "boilerplate",
    "framework",
    "web",
    "best-practices",
    "angular",
    "maui",
    "blazor",
    "mvc",
    "csharp",
    "webapp"
  ]
}<|MERGE_RESOLUTION|>--- conflicted
+++ resolved
@@ -1,21 +1,12 @@
 {
-<<<<<<< HEAD
-  "version": "8.2.3",
-=======
   "version": "8.3.0-rc.3",
->>>>>>> c861884f
   "name": "@abp/markdown-it",
   "publishConfig": {
     "access": "public"
   },
   "dependencies": {
-<<<<<<< HEAD
-    "@abp/core": "~8.2.3",
-    "markdown-it": "^12.3.2"
-=======
     "@abp/core": "~8.3.0-rc.3",
     "markdown-it": "^14.1.0"
->>>>>>> c861884f
   },
   "gitHead": "bb4ea17d5996f01889134c138d00b6c8f858a431",
   "homepage": "https://abp.io",
