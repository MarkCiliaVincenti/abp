--- conflicted
+++ resolved
@@ -1,19 +1,11 @@
 {
-<<<<<<< HEAD
-  "version": "5.3.2",
-=======
   "version": "5.3.3",
->>>>>>> b19f22c4
   "name": "@abp/markdown-it",
   "publishConfig": {
     "access": "public"
   },
   "dependencies": {
-<<<<<<< HEAD
-    "@abp/core": "~5.3.2",
-=======
     "@abp/core": "~5.3.3",
->>>>>>> b19f22c4
     "markdown-it": "^12.3.2"
   },
   "gitHead": "bb4ea17d5996f01889134c138d00b6c8f858a431"
