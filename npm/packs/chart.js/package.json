--- conflicted
+++ resolved
@@ -1,9 +1,5 @@
 {
-<<<<<<< HEAD
-  "version": "6.0.3",
-=======
   "version": "7.0.1",
->>>>>>> 280a1753
   "name": "@abp/chart.js",
   "publishConfig": {
     "access": "public"
