--- conflicted
+++ resolved
@@ -1,9 +1,5 @@
 {
-<<<<<<< HEAD
-  "version": "5.3.5",
-=======
   "version": "6.0.0",
->>>>>>> 82984494
   "name": "@abp/flag-icon-css",
   "publishConfig": {
     "access": "public"
