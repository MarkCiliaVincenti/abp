--- conflicted
+++ resolved
@@ -1,9 +1,5 @@
 {
-<<<<<<< HEAD
-  "version": "4.1.2",
-=======
   "version": "4.2.0",
->>>>>>> 14d55167
   "name": "@abp/flag-icon-css",
   "publishConfig": {
     "access": "public"
