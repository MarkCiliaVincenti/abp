{
<<<<<<< HEAD
  "version": "5.0.2",
=======
  "version": "5.1.1",
>>>>>>> f129afd2
  "name": "@abp/core",
  "repository": {
    "type": "git",
    "url": "https://github.com/abpframework/abp.git",
    "directory": "npm/packs/core"
  },
  "publishConfig": {
    "access": "public"
  },
  "dependencies": {
<<<<<<< HEAD
    "@abp/utils": "~5.0.10"
=======
    "@abp/utils": "~5.1.10"
>>>>>>> f129afd2
  },
  "gitHead": "bb4ea17d5996f01889134c138d00b6c8f858a431"
}<|MERGE_RESOLUTION|>--- conflicted
+++ resolved
@@ -1,9 +1,5 @@
 {
-<<<<<<< HEAD
-  "version": "5.0.2",
-=======
   "version": "5.1.1",
->>>>>>> f129afd2
   "name": "@abp/core",
   "repository": {
     "type": "git",
@@ -14,11 +10,7 @@
     "access": "public"
   },
   "dependencies": {
-<<<<<<< HEAD
-    "@abp/utils": "~5.0.10"
-=======
     "@abp/utils": "~5.1.10"
->>>>>>> f129afd2
   },
   "gitHead": "bb4ea17d5996f01889134c138d00b6c8f858a431"
 }