--- conflicted
+++ resolved
@@ -1,9 +1,5 @@
 {
-<<<<<<< HEAD
-  "version": "8.2.3",
-=======
   "version": "8.3.0-rc.3",
->>>>>>> c861884f
   "name": "@abp/flag-icons",
   "publishConfig": {
     "access": "public"
