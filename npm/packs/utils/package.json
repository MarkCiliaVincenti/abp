{
  "name": "@abp/utils",
<<<<<<< HEAD
  "version": "8.1.4",
=======
  "version": "8.2.0-rc.5",
>>>>>>> 4c59b6d2
  "scripts": {
    "prepublishOnly": "yarn install --ignore-scripts && node prepublish.js",
    "ng": "ng",
    "start": "ng serve",
    "build": "ng build",
    "test": "ng test",
    "lint": "ng lint"
  },
  "publishConfig": {
    "access": "public"
  },
  "main": "dist/bundles/abp-utils.umd.js",
  "repository": {
    "type": "git",
    "url": "https://github.com/abpframework/abp.git",
    "directory": "npm/packs/utils"
  },
  "module": "dist/fesm2015/abp-utils.js",
  "es2015_ivy_ngcc": "__ivy_ngcc__/dist/fesm2015/abp-utils.js",
  "es2015": "dist/fesm2015/abp-utils.js",
  "esm2015": "dist/esm2015/abp-utils.js",
  "fesm2015_ivy_ngcc": "__ivy_ngcc__/dist/fesm2015/abp-utils.js",
  "fesm2015": "dist/fesm2015/abp-utils.js",
  "typings": "dist/abp-utils.d.ts",
  "metadata": "dist/abp-utils.metadata.json",
  "sideEffects": false,
  "devDependencies": {
    "@angular-builders/jest": "^9.0.0",
    "@angular-devkit/build-ng-packagr": "~0.1000.0",
    "@angular/cli": "~10.0.0",
    "@angular/common": "~10.0.0",
    "@angular/compiler": "~10.0.0",
    "@angular/compiler-cli": "~10.0.0",
    "@angular/core": "~10.0.0",
    "@angular/platform-browser": "~10.0.0",
    "@angular/platform-browser-dynamic": "~10.0.0",
    "@types/execa": "^2.0.0",
    "@types/fs-extra": "^8.1.0",
    "@types/jest": "^25.1.4",
    "@types/node": "^12.11.1",
    "codelyzer": "^5.1.2",
    "execa": "^4.0.0",
    "fs-extra": "^9.0.0",
    "jest": "^25.2.4",
    "jest-preset-angular": "^8.1.2",
    "ng-packagr": "^10.0.0",
    "protractor": "^7.0.0",
    "ts-node": "~8.3.0",
    "tslib": "~2.0.0",
    "tslint": "^6.1.0",
    "typescript": "~3.9.5",
    "zone.js": "~0.10.2"
  },
  "dependencies": {
    "just-compare": "^2.3.0"
  },
  "gitHead": "bb4ea17d5996f01889134c138d00b6c8f858a431",
  "homepage": "https://abp.io",
  "license": "LGPL-3.0",
  "keywords": [
    "aspnetcore",
    "boilerplate",
    "framework",
    "web",
    "best-practices",
    "angular",
    "maui",
    "blazor",
    "mvc",
    "csharp",
    "webapp"
  ]
}<|MERGE_RESOLUTION|>--- conflicted
+++ resolved
@@ -1,10 +1,6 @@
 {
   "name": "@abp/utils",
-<<<<<<< HEAD
-  "version": "8.1.4",
-=======
   "version": "8.2.0-rc.5",
->>>>>>> 4c59b6d2
   "scripts": {
     "prepublishOnly": "yarn install --ignore-scripts && node prepublish.js",
     "ng": "ng",
