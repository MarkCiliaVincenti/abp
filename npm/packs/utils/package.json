--- conflicted
+++ resolved
@@ -1,10 +1,6 @@
 {
   "name": "@abp/utils",
-<<<<<<< HEAD
-  "version": "4.4.4",
-=======
   "version": "5.0.0-beta.3",
->>>>>>> 6051fd4e
   "scripts": {
     "prepublish": "yarn install --ignore-scripts && node prepublish.js",
     "ng": "ng",
