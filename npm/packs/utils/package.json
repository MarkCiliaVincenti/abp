--- conflicted
+++ resolved
@@ -1,10 +1,6 @@
 {
   "name": "@abp/utils",
-<<<<<<< HEAD
-  "version": "3.3.2",
-=======
   "version": "4.0.1",
->>>>>>> e19c225d
   "scripts": {
     "prepublish": "yarn install --ignore-scripts && node prepublish.js",
     "ng": "ng",
