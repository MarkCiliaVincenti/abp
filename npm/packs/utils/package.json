--- conflicted
+++ resolved
@@ -1,10 +1,6 @@
 {
   "name": "@abp/utils",
-<<<<<<< HEAD
-  "version": "8.1.5",
-=======
   "version": "8.2.0",
->>>>>>> b575f969
   "scripts": {
     "prepublishOnly": "yarn install --ignore-scripts && node prepublish.js",
     "ng": "ng",
