{
  "name": "@abp/utils",
<<<<<<< HEAD
  "version": "5.3.5",
=======
  "version": "6.0.0",
>>>>>>> 82984494
  "scripts": {
    "prepublishOnly": "yarn install --ignore-scripts && node prepublish.js",
    "ng": "ng",
    "start": "ng serve",
    "build": "ng build",
    "test": "ng test",
    "lint": "ng lint"
  },
  "publishConfig": {
    "access": "public"
  },
  "main": "dist/bundles/abp-utils.umd.js",
  "repository": {
    "type": "git",
    "url": "https://github.com/abpframework/abp.git",
    "directory": "npm/packs/utils"
  },
  "module": "dist/fesm2015/abp-utils.js",
  "es2015_ivy_ngcc": "__ivy_ngcc__/dist/fesm2015/abp-utils.js",
  "es2015": "dist/fesm2015/abp-utils.js",
  "esm2015": "dist/esm2015/abp-utils.js",
  "fesm2015_ivy_ngcc": "__ivy_ngcc__/dist/fesm2015/abp-utils.js",
  "fesm2015": "dist/fesm2015/abp-utils.js",
  "typings": "dist/abp-utils.d.ts",
  "metadata": "dist/abp-utils.metadata.json",
  "sideEffects": false,
  "devDependencies": {
    "@angular-builders/jest": "^9.0.0",
    "@angular-devkit/build-ng-packagr": "~0.1000.0",
    "@angular/cli": "~10.0.0",
    "@angular/common": "~10.0.0",
    "@angular/compiler": "~10.0.0",
    "@angular/compiler-cli": "~10.0.0",
    "@angular/core": "~10.0.0",
    "@angular/platform-browser": "~10.0.0",
    "@angular/platform-browser-dynamic": "~10.0.0",
    "@types/execa": "^2.0.0",
    "@types/fs-extra": "^8.1.0",
    "@types/jest": "^25.1.4",
    "@types/node": "^12.11.1",
    "codelyzer": "^5.1.2",
    "execa": "^4.0.0",
    "fs-extra": "^9.0.0",
    "jest": "^25.2.4",
    "jest-preset-angular": "^8.1.2",
    "ng-packagr": "^10.0.0",
    "protractor": "^7.0.0",
    "ts-node": "~8.3.0",
    "tslib": "~2.0.0",
    "tslint": "^6.1.0",
    "typescript": "~3.9.5",
    "zone.js": "~0.10.2"
  },
  "dependencies": {
    "just-compare": "^1.3.0"
  },
  "gitHead": "bb4ea17d5996f01889134c138d00b6c8f858a431"
}<|MERGE_RESOLUTION|>--- conflicted
+++ resolved
@@ -1,10 +1,6 @@
 {
   "name": "@abp/utils",
-<<<<<<< HEAD
-  "version": "5.3.5",
-=======
   "version": "6.0.0",
->>>>>>> 82984494
   "scripts": {
     "prepublishOnly": "yarn install --ignore-scripts && node prepublish.js",
     "ng": "ng",
