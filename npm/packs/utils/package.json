--- conflicted
+++ resolved
@@ -1,14 +1,8 @@
 {
   "name": "@abp/utils",
-<<<<<<< HEAD
-  "version": "5.0.10",
-  "scripts": {
-    "prepublishOnly": "yarn install --ignore-scripts && node prepublish.js",
-=======
   "version": "5.1.10",
   "scripts": {    
 	"prepublishOnly": "yarn install --ignore-scripts && node prepublish.js",
->>>>>>> f129afd2
     "ng": "ng",
     "start": "ng serve",
     "build": "ng build",
