{
  "name": "@abp/utils",
<<<<<<< HEAD
  "version": "7.3.3",
=======
  "version": "7.4.0-rc.3",
>>>>>>> 0fbad49f
  "scripts": {
    "prepublishOnly": "yarn install --ignore-scripts && node prepublish.js",
    "ng": "ng",
    "start": "ng serve",
    "build": "ng build",
    "test": "ng test",
    "lint": "ng lint"
  },
  "publishConfig": {
    "access": "public"
  },
  "main": "dist/bundles/abp-utils.umd.js",
  "repository": {
    "type": "git",
    "url": "https://github.com/abpframework/abp.git",
    "directory": "npm/packs/utils"
  },
  "module": "dist/fesm2015/abp-utils.js",
  "es2015_ivy_ngcc": "__ivy_ngcc__/dist/fesm2015/abp-utils.js",
  "es2015": "dist/fesm2015/abp-utils.js",
  "esm2015": "dist/esm2015/abp-utils.js",
  "fesm2015_ivy_ngcc": "__ivy_ngcc__/dist/fesm2015/abp-utils.js",
  "fesm2015": "dist/fesm2015/abp-utils.js",
  "typings": "dist/abp-utils.d.ts",
  "metadata": "dist/abp-utils.metadata.json",
  "sideEffects": false,
  "devDependencies": {
    "@angular-builders/jest": "^9.0.0",
    "@angular-devkit/build-ng-packagr": "~0.1000.0",
    "@angular/cli": "~10.0.0",
    "@angular/common": "~10.0.0",
    "@angular/compiler": "~10.0.0",
    "@angular/compiler-cli": "~10.0.0",
    "@angular/core": "~10.0.0",
    "@angular/platform-browser": "~10.0.0",
    "@angular/platform-browser-dynamic": "~10.0.0",
    "@types/execa": "^2.0.0",
    "@types/fs-extra": "^8.1.0",
    "@types/jest": "^25.1.4",
    "@types/node": "^12.11.1",
    "codelyzer": "^5.1.2",
    "execa": "^4.0.0",
    "fs-extra": "^9.0.0",
    "jest": "^25.2.4",
    "jest-preset-angular": "^8.1.2",
    "ng-packagr": "^10.0.0",
    "protractor": "^7.0.0",
    "ts-node": "~8.3.0",
    "tslib": "~2.0.0",
    "tslint": "^6.1.0",
    "typescript": "~3.9.5",
    "zone.js": "~0.10.2"
  },
  "dependencies": {
    "just-compare": "^2.3.0"
  },
  "gitHead": "bb4ea17d5996f01889134c138d00b6c8f858a431",
  "homepage": "https://abp.io",
  "license": "LGPL-3.0",
  "keywords": [
    "aspnetcore",
    "boilerplate",
    "framework",
    "web",
    "best-practices",
    "angular",
    "maui",
    "blazor",
    "mvc",
    "csharp",
    "webapp"
  ]
}<|MERGE_RESOLUTION|>--- conflicted
+++ resolved
@@ -1,10 +1,6 @@
 {
   "name": "@abp/utils",
-<<<<<<< HEAD
-  "version": "7.3.3",
-=======
   "version": "7.4.0-rc.3",
->>>>>>> 0fbad49f
   "scripts": {
     "prepublishOnly": "yarn install --ignore-scripts && node prepublish.js",
     "ng": "ng",
