{
  "name": "@abp/utils",
<<<<<<< HEAD
  "version": "7.4.3",
=======
  "version": "8.0.0-rc.3",
>>>>>>> 03fae523
  "scripts": {
    "prepublishOnly": "yarn install --ignore-scripts && node prepublish.js",
    "ng": "ng",
    "start": "ng serve",
    "build": "ng build",
    "test": "ng test",
    "lint": "ng lint"
  },
  "publishConfig": {
    "access": "public"
  },
  "main": "dist/bundles/abp-utils.umd.js",
  "repository": {
    "type": "git",
    "url": "https://github.com/abpframework/abp.git",
    "directory": "npm/packs/utils"
  },
  "module": "dist/fesm2015/abp-utils.js",
  "es2015_ivy_ngcc": "__ivy_ngcc__/dist/fesm2015/abp-utils.js",
  "es2015": "dist/fesm2015/abp-utils.js",
  "esm2015": "dist/esm2015/abp-utils.js",
  "fesm2015_ivy_ngcc": "__ivy_ngcc__/dist/fesm2015/abp-utils.js",
  "fesm2015": "dist/fesm2015/abp-utils.js",
  "typings": "dist/abp-utils.d.ts",
  "metadata": "dist/abp-utils.metadata.json",
  "sideEffects": false,
  "devDependencies": {
    "@angular-builders/jest": "^9.0.0",
    "@angular-devkit/build-ng-packagr": "~0.1000.0",
    "@angular/cli": "~10.0.0",
    "@angular/common": "~10.0.0",
    "@angular/compiler": "~10.0.0",
    "@angular/compiler-cli": "~10.0.0",
    "@angular/core": "~10.0.0",
    "@angular/platform-browser": "~10.0.0",
    "@angular/platform-browser-dynamic": "~10.0.0",
    "@types/execa": "^2.0.0",
    "@types/fs-extra": "^8.1.0",
    "@types/jest": "^25.1.4",
    "@types/node": "^12.11.1",
    "codelyzer": "^5.1.2",
    "execa": "^4.0.0",
    "fs-extra": "^9.0.0",
    "jest": "^25.2.4",
    "jest-preset-angular": "^8.1.2",
    "ng-packagr": "^10.0.0",
    "protractor": "^7.0.0",
    "ts-node": "~8.3.0",
    "tslib": "~2.0.0",
    "tslint": "^6.1.0",
    "typescript": "~3.9.5",
    "zone.js": "~0.10.2"
  },
  "dependencies": {
    "just-compare": "^2.3.0"
  },
  "gitHead": "bb4ea17d5996f01889134c138d00b6c8f858a431",
  "homepage": "https://abp.io",
  "license": "LGPL-3.0",
  "keywords": [
    "aspnetcore",
    "boilerplate",
    "framework",
    "web",
    "best-practices",
    "angular",
    "maui",
    "blazor",
    "mvc",
    "csharp",
    "webapp"
  ]
}<|MERGE_RESOLUTION|>--- conflicted
+++ resolved
@@ -1,10 +1,6 @@
 {
   "name": "@abp/utils",
-<<<<<<< HEAD
-  "version": "7.4.3",
-=======
   "version": "8.0.0-rc.3",
->>>>>>> 03fae523
   "scripts": {
     "prepublishOnly": "yarn install --ignore-scripts && node prepublish.js",
     "ng": "ng",
