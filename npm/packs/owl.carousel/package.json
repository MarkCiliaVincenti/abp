{
<<<<<<< HEAD
  "version": "5.0.2",
=======
  "version": "5.1.1",
>>>>>>> f129afd2
  "name": "@abp/owl.carousel",
  "publishConfig": {
    "access": "public"
  },
  "dependencies": {
<<<<<<< HEAD
    "@abp/core": "~5.0.2",
=======
    "@abp/core": "~5.1.1",
>>>>>>> f129afd2
    "owl.carousel": "^2.3.4"
  },
  "gitHead": "bb4ea17d5996f01889134c138d00b6c8f858a431"
}<|MERGE_RESOLUTION|>--- conflicted
+++ resolved
@@ -1,19 +1,11 @@
 {
-<<<<<<< HEAD
-  "version": "5.0.2",
-=======
   "version": "5.1.1",
->>>>>>> f129afd2
   "name": "@abp/owl.carousel",
   "publishConfig": {
     "access": "public"
   },
   "dependencies": {
-<<<<<<< HEAD
-    "@abp/core": "~5.0.2",
-=======
     "@abp/core": "~5.1.1",
->>>>>>> f129afd2
     "owl.carousel": "^2.3.4"
   },
   "gitHead": "bb4ea17d5996f01889134c138d00b6c8f858a431"
