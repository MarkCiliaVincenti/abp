--- conflicted
+++ resolved
@@ -1,19 +1,11 @@
 {
-<<<<<<< HEAD
-  "version": "5.0.2",
-=======
   "version": "5.1.1",
->>>>>>> f129afd2
   "name": "@abp/vee-validate",
   "publishConfig": {
     "access": "public"
   },
   "dependencies": {
-<<<<<<< HEAD
-    "@abp/vue": "~5.0.2",
-=======
     "@abp/vue": "~5.1.1",
->>>>>>> f129afd2
     "vee-validate": "~3.4.4"
   },
   "gitHead": "bb4ea17d5996f01889134c138d00b6c8f858a431"
