{
  "version": "4.3.0",
  "name": "@abp/jquery",
  "publishConfig": {
    "access": "public"
  },
  "dependencies": {
<<<<<<< HEAD
    "@abp/core": "~4.3.0",
    "jquery": "~3.5.1"
=======
    "@abp/core": "~4.3.0-rc.2",
    "jquery": "~3.6.0"
>>>>>>> b4d70591
  },
  "gitHead": "bb4ea17d5996f01889134c138d00b6c8f858a431"
}<|MERGE_RESOLUTION|>--- conflicted
+++ resolved
@@ -5,13 +5,8 @@
     "access": "public"
   },
   "dependencies": {
-<<<<<<< HEAD
     "@abp/core": "~4.3.0",
-    "jquery": "~3.5.1"
-=======
-    "@abp/core": "~4.3.0-rc.2",
     "jquery": "~3.6.0"
->>>>>>> b4d70591
   },
   "gitHead": "bb4ea17d5996f01889134c138d00b6c8f858a431"
 }