--- conflicted
+++ resolved
@@ -10,13 +10,8 @@
     "access": "public"
   },
   "dependencies": {
-<<<<<<< HEAD
-    "@abp/core": "~8.2.1",
-    "jquery": "~3.6.0"
-=======
     "@abp/core": "~8.2.0",
     "jquery": "~3.7.1"
->>>>>>> 2f55fc2c
   },
   "gitHead": "bb4ea17d5996f01889134c138d00b6c8f858a431",
   "homepage": "https://abp.io",
