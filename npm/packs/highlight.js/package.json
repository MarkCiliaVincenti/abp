--- conflicted
+++ resolved
@@ -5,12 +5,8 @@
     "access": "public"
   },
   "dependencies": {
-<<<<<<< HEAD
-    "@abp/core": "~5.1.4"
-=======
-    "@abp/core": "~5.1.3",
+    "@abp/core": "~5.1.4",
     "@highlightjs/cdn-assets": "~11.4.0"
->>>>>>> 9ff5c35c
   },
   "gitHead": "bb4ea17d5996f01889134c138d00b6c8f858a431"
 }