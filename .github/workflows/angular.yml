name: 'Angular'
on:
  pull_request:
    paths:
      - 'npm/ng-packs/**/*.ts'
      - 'npm/ng-packs/**/*.html'
      - 'npm/ng-packs/*.json'
      - '!npm/ng-packs/scripts/**'
      - '!npm/ng-packs/packages/schematics/**'
    branches:
      - 'rel-*'
      - 'dev'
<<<<<<< HEAD
    types:
      - opened
      - synchronize
      - reopened
      - ready_for_review
=======
permissions:
  contents: read

>>>>>>> 6b0ec511
jobs:
  build-test-lint:
    if: ${{ !github.event.pull_request.draft }}
    runs-on: ubuntu-latest
    steps:
      - uses: actions/checkout@v2
        with:
          fetch-depth: 0

      - uses: actions/cache@v2
        with:
          path: 'npm/ng-packs/node_modules'
          key: ${{ runner.os }}-${{ hashFiles('npm/ng-packs/yarn.lock') }}

      - uses: actions/cache@v2
        with:
          path: 'templates/app/angular/node_modules'
          key: ${{ runner.os }}-${{ hashFiles('templates/app/angular/yarn.lock') }}

      - name: Install packages
        run: yarn install
        working-directory: npm/ng-packs

      - name: Run lint
        run: yarn affected:lint --base=remotes/origin/${{ github.base_ref }}
        working-directory: npm/ng-packs

      - name: Run build
        run: yarn affected:build --base=remotes/origin/${{ github.base_ref }}
        working-directory: npm/ng-packs

      - name: Run test
        run: yarn affected:test --base=remotes/origin/${{ github.base_ref }}
        working-directory: npm/ng-packs<|MERGE_RESOLUTION|>--- conflicted
+++ resolved
@@ -10,17 +10,14 @@
     branches:
       - 'rel-*'
       - 'dev'
-<<<<<<< HEAD
     types:
       - opened
       - synchronize
       - reopened
       - ready_for_review
-=======
 permissions:
   contents: read
 
->>>>>>> 6b0ec511
 jobs:
   build-test-lint:
     if: ${{ !github.event.pull_request.draft }}
