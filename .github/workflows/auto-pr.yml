<<<<<<< HEAD
name: Merge branch rel-4.2 with rel-4.1
=======
name: Merge branch dev with rel-4.2
>>>>>>> 52b8c0df
on:
  push:
    branches:
      - rel-4.2
jobs:
<<<<<<< HEAD
  merge-rel-4-2-with-rel-4-1:
=======
  merge-dev-with-rel:
>>>>>>> 52b8c0df
    runs-on: ubuntu-latest
    steps:
      - uses: actions/checkout@v2
        with:
          ref: rel-4.2
      - name: Reset promotion branch
        run: |
          git fetch origin rel-4.1:rel-4.1
          git reset --hard rel-4.1
      - name: Create Pull Request
        uses: peter-evans/create-pull-request@v3
        with:
<<<<<<< HEAD
          branch: auto-merge/rel-4-1/${{github.run_number}}
          title: Merge branch rel-4.2 with rel-4.1
          body: This PR generated automatically to merge rel-4.2 with rel-4.1. Please review the changed files before merging to prevent any errors that may occur.
=======
          branch: auto-merge/rel-4-2/${{github.run_number}}
          title: Merge branch dev with rel-4.2
          body: This PR generated automatically to merge dev with rel-4.2. Please review the changed files before merging to prevent any errors that may occur.
>>>>>>> 52b8c0df
          reviewers: ${{github.actor}}
          token: ${{ github.token }}<|MERGE_RESOLUTION|>--- conflicted
+++ resolved
@@ -1,23 +1,15 @@
-<<<<<<< HEAD
-name: Merge branch rel-4.2 with rel-4.1
-=======
 name: Merge branch dev with rel-4.2
->>>>>>> 52b8c0df
 on:
   push:
     branches:
       - rel-4.2
 jobs:
-<<<<<<< HEAD
-  merge-rel-4-2-with-rel-4-1:
-=======
-  merge-dev-with-rel:
->>>>>>> 52b8c0df
+  merge-dev-with-rel-4-2:
     runs-on: ubuntu-latest
     steps:
       - uses: actions/checkout@v2
         with:
-          ref: rel-4.2
+          ref: dev
       - name: Reset promotion branch
         run: |
           git fetch origin rel-4.1:rel-4.1
@@ -25,14 +17,8 @@
       - name: Create Pull Request
         uses: peter-evans/create-pull-request@v3
         with:
-<<<<<<< HEAD
-          branch: auto-merge/rel-4-1/${{github.run_number}}
-          title: Merge branch rel-4.2 with rel-4.1
-          body: This PR generated automatically to merge rel-4.2 with rel-4.1. Please review the changed files before merging to prevent any errors that may occur.
-=======
           branch: auto-merge/rel-4-2/${{github.run_number}}
           title: Merge branch dev with rel-4.2
           body: This PR generated automatically to merge dev with rel-4.2. Please review the changed files before merging to prevent any errors that may occur.
->>>>>>> 52b8c0df
           reviewers: ${{github.actor}}
           token: ${{ github.token }}