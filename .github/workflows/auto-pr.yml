<<<<<<< HEAD
name: Merge branch rel-8.2 with rel-8.1
=======
name: Merge branch dev with prerel-8.2
>>>>>>> 6020045e
on:
  push:
    branches:
      - prerel-8.2
permissions:
  contents: read

jobs:
<<<<<<< HEAD
  merge-rel-8-2-with-rel-8-1:
=======
  merge-dev-with-prerel-8-2:
>>>>>>> 6020045e
    permissions:
      contents: write  # for peter-evans/create-pull-request to create branch
      pull-requests: write  # for peter-evans/create-pull-request to create a PR
    runs-on: ubuntu-latest
    steps:
      - uses: actions/checkout@v2
        with:
<<<<<<< HEAD
          ref: rel-8.2
=======
          ref: dev
>>>>>>> 6020045e
      - name: Reset promotion branch
        run: |
          git fetch origin prerel-8.2:prerel-8.2
          git reset --hard prerel-8.2
      - name: Create Pull Request
        uses: peter-evans/create-pull-request@v3
        with:
<<<<<<< HEAD
          branch: auto-merge/rel-8-1/${{github.run_number}}
          title: Merge branch rel-8.2 with rel-8.1
          body: This PR generated automatically to merge rel-8.2 with rel-8.1. Please review the changed files before merging to prevent any errors that may occur.
=======
          branch: auto-merge/prerel-8-2/${{github.run_number}}
          title: Merge branch dev with prerel-8.2
          body: This PR generated automatically to merge dev with prerel-8.2. Please review the changed files before merging to prevent any errors that may occur.
>>>>>>> 6020045e
          reviewers: maliming
          token: ${{ github.token }}
      - name: Merge Pull Request
        env:
          GH_TOKEN: ${{ secrets.BOT_SECRET }}
        run: |
          gh pr review auto-merge/prerel-8-2/${{github.run_number}} --approve
          gh pr merge auto-merge/prerel-8-2/${{github.run_number}} --merge --auto --delete-branch<|MERGE_RESOLUTION|>--- conflicted
+++ resolved
@@ -1,21 +1,13 @@
-<<<<<<< HEAD
-name: Merge branch rel-8.2 with rel-8.1
-=======
-name: Merge branch dev with prerel-8.2
->>>>>>> 6020045e
+name: Merge branch dev with rel-8.2
 on:
   push:
     branches:
-      - prerel-8.2
+      - rel-8.2
 permissions:
   contents: read
 
 jobs:
-<<<<<<< HEAD
-  merge-rel-8-2-with-rel-8-1:
-=======
-  merge-dev-with-prerel-8-2:
->>>>>>> 6020045e
+  merge-dev-with-rel-8-2:
     permissions:
       contents: write  # for peter-evans/create-pull-request to create branch
       pull-requests: write  # for peter-evans/create-pull-request to create a PR
@@ -23,32 +15,22 @@
     steps:
       - uses: actions/checkout@v2
         with:
-<<<<<<< HEAD
-          ref: rel-8.2
-=======
           ref: dev
->>>>>>> 6020045e
       - name: Reset promotion branch
         run: |
-          git fetch origin prerel-8.2:prerel-8.2
-          git reset --hard prerel-8.2
+          git fetch origin rel-8.2:rel-8.2
+          git reset --hard rel-8.2
       - name: Create Pull Request
         uses: peter-evans/create-pull-request@v3
         with:
-<<<<<<< HEAD
-          branch: auto-merge/rel-8-1/${{github.run_number}}
-          title: Merge branch rel-8.2 with rel-8.1
-          body: This PR generated automatically to merge rel-8.2 with rel-8.1. Please review the changed files before merging to prevent any errors that may occur.
-=======
-          branch: auto-merge/prerel-8-2/${{github.run_number}}
-          title: Merge branch dev with prerel-8.2
-          body: This PR generated automatically to merge dev with prerel-8.2. Please review the changed files before merging to prevent any errors that may occur.
->>>>>>> 6020045e
+          branch: auto-merge/rel-8-2/${{github.run_number}}
+          title: Merge branch dev with rel-8.2
+          body: This PR generated automatically to merge dev with rel-8.2. Please review the changed files before merging to prevent any errors that may occur.
           reviewers: maliming
           token: ${{ github.token }}
       - name: Merge Pull Request
         env:
           GH_TOKEN: ${{ secrets.BOT_SECRET }}
         run: |
-          gh pr review auto-merge/prerel-8-2/${{github.run_number}} --approve
-          gh pr merge auto-merge/prerel-8-2/${{github.run_number}} --merge --auto --delete-branch+          gh pr review auto-merge/rel-8-2/${{github.run_number}} --approve
+          gh pr merge auto-merge/rel-8-2/${{github.run_number}} --merge --auto --delete-branch