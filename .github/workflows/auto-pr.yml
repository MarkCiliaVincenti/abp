name: Merge branch dev with rel-4.2
on:
  push:
    branches:
      - rel-4.2
jobs:
  merge-dev-with-rel:
    runs-on: ubuntu-latest
    steps:
      - uses: actions/checkout@v2
        with:
          ref: dev
      - name: Reset promotion branch
        run: |
          git fetch origin $GITHUB_REF:$GITHUB_REF
          git reset --hard $GITHUB_REF
      - name: Create Pull Request
        uses: peter-evans/create-pull-request@v3
        with:
<<<<<<< HEAD
          branch: auto-merge/rel-4-1/${{github.run_number}}
          title: Merge branch dev with rel-4.1
          body: This PR generated automatically to merge dev with rel-4.1. Please review the changed files before merging to prevent any errors that may occur.
=======
          branch: auto-rel-merge-pr-${{github.run_number}}
          title: Merge branch dev with rel-4.2
          body: This PR generated automatically to merge dev with rel-4.2. Please review the changed files before merging to prevent any errors that may occur.
>>>>>>> 61937c66
          reviewers: ${{github.actor}}
          token: ${{ github.token }}<|MERGE_RESOLUTION|>--- conflicted
+++ resolved
@@ -17,14 +17,8 @@
       - name: Create Pull Request
         uses: peter-evans/create-pull-request@v3
         with:
-<<<<<<< HEAD
-          branch: auto-merge/rel-4-1/${{github.run_number}}
-          title: Merge branch dev with rel-4.1
-          body: This PR generated automatically to merge dev with rel-4.1. Please review the changed files before merging to prevent any errors that may occur.
-=======
-          branch: auto-rel-merge-pr-${{github.run_number}}
+          branch: auto-merge/rel-4-2/${{github.run_number}}
           title: Merge branch dev with rel-4.2
           body: This PR generated automatically to merge dev with rel-4.2. Please review the changed files before merging to prevent any errors that may occur.
->>>>>>> 61937c66
           reviewers: ${{github.actor}}
           token: ${{ github.token }}