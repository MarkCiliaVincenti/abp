--- conflicted
+++ resolved
@@ -1,8 +1,4 @@
-<<<<<<< HEAD
-name: Merge branch rel-7.3 with rel-7.2
-=======
 name: Merge branch dev with rel-7.3
->>>>>>> 87cc4ea9
 on:
   push:
     branches:
@@ -11,7 +7,7 @@
   contents: read
 
 jobs:
-  merge-rel-7-3-with-rel-7-2:
+  merge-dev-with-rel-7-2:
     permissions:
       contents: write  # for peter-evans/create-pull-request to create branch
       pull-requests: write  # for peter-evans/create-pull-request to create a PR
@@ -19,7 +15,7 @@
     steps:
       - uses: actions/checkout@v2
         with:
-          ref: rel-7.3
+          ref: dev
       - name: Reset promotion branch
         run: |
           git fetch origin rel-7.3:rel-7.3
@@ -27,14 +23,8 @@
       - name: Create Pull Request
         uses: peter-evans/create-pull-request@v3
         with:
-<<<<<<< HEAD
-          branch: auto-merge/rel-7-2/${{github.run_number}}
-          title: Merge branch rel-7.3 with rel-7.2
-          body: This PR generated automatically to merge rel-7.3 with rel-7.2. Please review the changed files before merging to prevent any errors that may occur.
-=======
           branch: auto-merge/rel-7-3/${{github.run_number}}
           title: Merge branch dev with rel-7.3
           body: This PR generated automatically to merge dev with rel-7.3. Please review the changed files before merging to prevent any errors that may occur.
->>>>>>> 87cc4ea9
           reviewers: ${{github.actor}}
           token: ${{ github.token }}