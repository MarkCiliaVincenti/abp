--- conflicted
+++ resolved
@@ -1,8 +1,4 @@
-<<<<<<< HEAD
-name: Merge branch prerel-8.2 with rel-8.1
-=======
 name: Merge branch dev with prerel-8.2
->>>>>>> 3c4946e6
 on:
   push:
     branches:
@@ -11,11 +7,7 @@
   contents: read
 
 jobs:
-<<<<<<< HEAD
-  merge-prerel-8-2-with-rel-8-1:
-=======
   merge-dev-with-prerel-8-2:
->>>>>>> 3c4946e6
     permissions:
       contents: write  # for peter-evans/create-pull-request to create branch
       pull-requests: write  # for peter-evans/create-pull-request to create a PR
@@ -23,7 +15,7 @@
     steps:
       - uses: actions/checkout@v2
         with:
-          ref: prerel-8.2
+          ref: dev
       - name: Reset promotion branch
         run: |
           git fetch origin prerel-8.2:prerel-8.2
@@ -31,15 +23,9 @@
       - name: Create Pull Request
         uses: peter-evans/create-pull-request@v3
         with:
-<<<<<<< HEAD
-          branch: auto-merge/rel-8-1/${{github.run_number}}
-          title: Merge branch prerel-8.2 with rel-8.1
-          body: This PR generated automatically to merge prerel-8.2 with rel-8.1. Please review the changed files before merging to prevent any errors that may occur.
-=======
           branch: auto-merge/prerel-8-2/${{github.run_number}}
           title: Merge branch dev with prerel-8.2
           body: This PR generated automatically to merge dev with prerel-8.2. Please review the changed files before merging to prevent any errors that may occur.
->>>>>>> 3c4946e6
           reviewers: maliming
           token: ${{ github.token }}
       - name: Merge Pull Request
