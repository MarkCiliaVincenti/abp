--- conflicted
+++ resolved
@@ -34,14 +34,11 @@
 
 jobs:
   analyze:
-<<<<<<< HEAD
     if: ${{ !github.event.pull_request.draft }}
-=======
     permissions:
       actions: read  # for github/codeql-action/init to get workflow details
       contents: read  # for actions/checkout to fetch code
       security-events: write  # for github/codeql-action/autobuild to send a status report
->>>>>>> 6b0ec511
     name: Analyze
     runs-on: ubuntu-latest
 
