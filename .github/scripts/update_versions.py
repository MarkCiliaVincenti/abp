import os
import json
from github import Github

def update_latest_versions():
    version = os.environ["GITHUB_REF"].split("/")[-1]

    if "rc" in version:
        return False

    with open("latest-versions.json", "r") as f:
        latest_versions = json.load(f)

    latest_versions[0]["version"] = version

    with open("latest-versions.json", "w") as f:
        json.dump(latest_versions, f, indent=2)

    return True

def create_pr():
    g = Github(os.environ["GITHUB_TOKEN"])
    repo = g.get_repo("abpframework/abp")

    branch_name = f"update-latest-versions-{os.environ['GITHUB_REF'].split('/')[-1]}"
    base = repo.get_branch("dev")
    repo.create_git_ref(ref=f"refs/heads/{branch_name}", sha=base.commit.sha)

    # Get the current latest-versions.json file and its sha
    contents = repo.get_contents("latest-versions.json", ref="dev")
    file_sha = contents.sha

    # Update the file in the repo
    repo.update_file(
        path="latest-versions.json",
        message=f"Update latest-versions.json to version {os.environ['GITHUB_REF'].split('/')[-1]}",
        content=open("latest-versions.json", "r").read().encode("utf-8"),
        sha=file_sha,
        branch=branch_name,
    )

    try:
        pr = repo.create_pull(title="Update latest-versions.json",
                        body="Automated PR to update the latest-versions.json file.",
                        head=branch_name, base="dev")
    except Exception as e:
        print(f"Error while creating PR: {e}")

    pr.create_review_request(reviewers=["gizemmutukurt"])

if __name__ == "__main__":
    should_create_pr = update_latest_versions()
    if should_create_pr:
<<<<<<< HEAD
        create_pr()
=======
        create_pr()
>>>>>>> b9610b54
<|MERGE_RESOLUTION|>--- conflicted
+++ resolved
@@ -46,13 +46,9 @@
     except Exception as e:
         print(f"Error while creating PR: {e}")
 
-    pr.create_review_request(reviewers=["gizemmutukurt"])
+    pr.create_review_request(reviewers=["ebicoglu", "gizemmutukurt", "skoc10"])
 
 if __name__ == "__main__":
     should_create_pr = update_latest_versions()
     if should_create_pr:
-<<<<<<< HEAD
-        create_pr()
-=======
-        create_pr()
->>>>>>> b9610b54
+        create_pr()