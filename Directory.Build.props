<Project>
  <PropertyGroup>
<<<<<<< HEAD
    
    <!-- All Microsoft AspNetCore packages -->
    <MicrosoftAspNetCorePackageVersion>7.0.14</MicrosoftAspNetCorePackageVersion>
    
    <!-- All Microsoft EntityFrameworkCore packages -->
    <MicrosoftEntityFrameworkCorePackageVersion>7.0.14</MicrosoftEntityFrameworkCorePackageVersion>
    
    <!-- All Microsoft packages -->
    <MicrosoftPackageVersion>7.0.0</MicrosoftPackageVersion>

    <!-- Microsoft.NET.Test.Sdk https://www.nuget.org/packages/Microsoft.NET.Test.Sdk -->
    <MicrosoftNETTestSdkPackageVersion>17.2.0</MicrosoftNETTestSdkPackageVersion>

    <!-- NSubstitute  https://www.nuget.org/packages/NSubstitute -->
    <NSubstitutePackageVersion>4.3.0</NSubstitutePackageVersion>

    <!-- Shouldly https://www.nuget.org/packages/Shouldly -->
    <ShouldlyPackageVersion>4.1.0</ShouldlyPackageVersion>

    <!-- xunit https://www.nuget.org/packages/xUnit -->
    <xUnitPackageVersion>2.4.1</xUnitPackageVersion>

    <!-- xunit.extensibility.execution https://www.nuget.org/packages/xunit.extensibility.execution -->
    <xUnitExtensibilityExecutionPackageVersion>2.4.1</xUnitExtensibilityExecutionPackageVersion>

    <!-- xunit.runner.visualstudio https://www.nuget.org/packages/xunit.runner.visualstudio -->
    <xUnitRunnerVisualstudioPackageVersion>2.4.5</xUnitRunnerVisualstudioPackageVersion>

    <!-- Mongo2Go https://www.nuget.org/packages/Mongo2Go -->
    <Mongo2GoPackageVersion>3.1.3</Mongo2GoPackageVersion>

    <!-- Microsoft.CodeAnalysis https://www.nuget.org/packages/Microsoft.CodeAnalysis -->
    <MicrosoftCodeAnalysisPackageVersion>4.2.0</MicrosoftCodeAnalysisPackageVersion>

    <!-- NUglify https://www.nuget.org/packages/NUglify -->
    <NUglifyPackageVersion>1.20.0</NUglifyPackageVersion>

    <!-- Polly https://www.nuget.org/packages/Polly -->
    <PollyPackageVersion>7.2.3</PollyPackageVersion>

=======
>>>>>>> 8384446c
    <IsTestProject Condition="$(MSBuildProjectFullPath.Contains('test')) and ($(MSBuildProjectName.EndsWith('.Tests')) or $(MSBuildProjectName.EndsWith('.TestBase')))">true</IsTestProject>
  </PropertyGroup>

  <ItemGroup>
    <PackageReference Condition="'$(IsTestProject)' == 'true'" Include="coverlet.collector">
        <PrivateAssets>all</PrivateAssets>
        <IncludeAssets>runtime; build; native; contentfiles; analyzers</IncludeAssets>
    </PackageReference>
  </ItemGroup>

</Project><|MERGE_RESOLUTION|>--- conflicted
+++ resolved
@@ -1,48 +1,5 @@
 <Project>
   <PropertyGroup>
-<<<<<<< HEAD
-    
-    <!-- All Microsoft AspNetCore packages -->
-    <MicrosoftAspNetCorePackageVersion>7.0.14</MicrosoftAspNetCorePackageVersion>
-    
-    <!-- All Microsoft EntityFrameworkCore packages -->
-    <MicrosoftEntityFrameworkCorePackageVersion>7.0.14</MicrosoftEntityFrameworkCorePackageVersion>
-    
-    <!-- All Microsoft packages -->
-    <MicrosoftPackageVersion>7.0.0</MicrosoftPackageVersion>
-
-    <!-- Microsoft.NET.Test.Sdk https://www.nuget.org/packages/Microsoft.NET.Test.Sdk -->
-    <MicrosoftNETTestSdkPackageVersion>17.2.0</MicrosoftNETTestSdkPackageVersion>
-
-    <!-- NSubstitute  https://www.nuget.org/packages/NSubstitute -->
-    <NSubstitutePackageVersion>4.3.0</NSubstitutePackageVersion>
-
-    <!-- Shouldly https://www.nuget.org/packages/Shouldly -->
-    <ShouldlyPackageVersion>4.1.0</ShouldlyPackageVersion>
-
-    <!-- xunit https://www.nuget.org/packages/xUnit -->
-    <xUnitPackageVersion>2.4.1</xUnitPackageVersion>
-
-    <!-- xunit.extensibility.execution https://www.nuget.org/packages/xunit.extensibility.execution -->
-    <xUnitExtensibilityExecutionPackageVersion>2.4.1</xUnitExtensibilityExecutionPackageVersion>
-
-    <!-- xunit.runner.visualstudio https://www.nuget.org/packages/xunit.runner.visualstudio -->
-    <xUnitRunnerVisualstudioPackageVersion>2.4.5</xUnitRunnerVisualstudioPackageVersion>
-
-    <!-- Mongo2Go https://www.nuget.org/packages/Mongo2Go -->
-    <Mongo2GoPackageVersion>3.1.3</Mongo2GoPackageVersion>
-
-    <!-- Microsoft.CodeAnalysis https://www.nuget.org/packages/Microsoft.CodeAnalysis -->
-    <MicrosoftCodeAnalysisPackageVersion>4.2.0</MicrosoftCodeAnalysisPackageVersion>
-
-    <!-- NUglify https://www.nuget.org/packages/NUglify -->
-    <NUglifyPackageVersion>1.20.0</NUglifyPackageVersion>
-
-    <!-- Polly https://www.nuget.org/packages/Polly -->
-    <PollyPackageVersion>7.2.3</PollyPackageVersion>
-
-=======
->>>>>>> 8384446c
     <IsTestProject Condition="$(MSBuildProjectFullPath.Contains('test')) and ($(MSBuildProjectName.EndsWith('.Tests')) or $(MSBuildProjectName.EndsWith('.TestBase')))">true</IsTestProject>
   </PropertyGroup>
 
