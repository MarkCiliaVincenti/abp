
## ASP.NET Core MVC Client Side Package Management

ABP framework can work with any type of client side package management systems. You can even decide to use no package management system and manage your dependencies manually.

However, ABP framework works best with **NPM/Yarn**. By default, built-in modules are configured to work with NPM/Yarn.

Finally, we suggest the [**Yarn**](https://classic.yarnpkg.com/) over the NPM since it's faster, stable and also compatible with the NPM.

### @ABP NPM Packages

ABP is a modular platform. Every developer can create modules and the modules should work together in a **compatible** and **stable** state.

One challenge is the **versions of the dependant NPM packages**. What if two different modules use the same JavaScript library but its different (and potentially incompatible) versions.

To solve the versioning problem, we created a **standard set of packages** those depends on some common third-party libraries. Some example packages are [@abp/jquery](https://www.npmjs.com/package/@abp/jquery), [@abp/bootstrap](https://www.npmjs.com/package/@abp/bootstrap) and [@abp/font-awesome](https://www.npmjs.com/package/@abp/font-awesome). You can see the **list of packages** from the [GitHub repository](https://github.com/volosoft/abp/tree/master/npm/packs).

The benefit of a **standard package** is:

* It depends on a **standard version** of a package. Depending on this package is **safe** because all modules depend on the same version.
* It contains the mappings copy library resources (js, css, img... files) from the **node_modules** folder to **wwwroot/libs** folder. See the *Mapping The Library Resources* section for more.

Depending on a standard package is easy. Just add it to your **package.json** file like you normally do. Example:

```json
{
  ...
  "dependencies": {
    "@abp/bootstrap": "^1.0.0"
  }
}
```

It's suggested to depend on a standard package instead of directly depending on a third-party package.

#### Package Installation

After depending on a NPM package, all you should do is to run the **yarn** command from the command line to install all the packages and their dependencies:

```bash
yarn
```

Alternatively, you can use `npm install` but [Yarn](https://classic.yarnpkg.com/) is suggested as mentioned before.

#### Package Contribution

If you need a third-party NPM package that is not in the standard set of packages, you can create a Pull Request on the Github [repository](https://github.com/volosoft/abp). A pull request that follows these rules is accepted:

* Package name should be named as `@abp/package-name` for a `package-name` on NPM (example: `@abp/bootstrap` for the `bootstrap` package).
* It should be the **latest stable** version of the package.
* It should only depend a **single** third-party package. It can depend on multiple `@abp/*` packages.
* The package should include a `abp.resourcemapping.js` file formatted as defined in the *Mapping The Library Resources* section. This file should only map resources for the depended package.
* You also need to create [bundle contributor(s)](Bundling-Minification.md) for the package you have created.

See current standard packages for examples.

### Mapping The Library Resources

Using NPM packages and NPM/Yarn tool is the de facto standard for client side libraries. NPM/Yarn tool creates a **node_modules** folder in the root folder of your web project. 

Next challenge is copying needed resources (js, css, img... files) from the `node_modules` into a folder inside the **wwwroot** folder to make it accessible to the clients/browsers.

ABP CLI's `abp install-libs` command **copies resources** from **node_modules** to **wwwroot/libs** folder. Each **standard package** (see the *@ABP NPM Packages* section) defines the mapping for its own files. So, most of the time, you only configure dependencies.

The **startup templates** are already configured to work all these out of the box. This section will explain the configuration options.

#### Resource Mapping Definition File

A module should define a JavaScript file named `abp.resourcemapping.js` which is formatted as in the example below:

```json
module.exports = {
    aliases: {
        "@node_modules": "./node_modules",
        "@libs": "./wwwroot/libs"
    },
    clean: [
        "@libs",
        "!@libs/**/foo.txt"
    ],
    mappings: {
        
    }
}
```

* **aliases** section defines standard aliases (placeholders) that can be used in the mapping paths. **@node_modules** and **@libs** are required (by the standard packages), you can define your own aliases to reduce duplication.
* **clean** section is a list of folders to clean before copying the files. Glob matching and negation is enabled, so you can fine-tune what to delete and keep. The example above will clean everything inside `./wwwroot/libs`, but keep any `foo.txt` files.
* **mappings** section is a list of mappings of files/folders to copy. This example does not copy any resource itself, but depends on a standard package.

An example mapping configuration is shown below:

```json
mappings: {
    "@node_modules/bootstrap/dist/css/bootstrap.css": "@libs/bootstrap/css/",
    "@node_modules/bootstrap/dist/js/bootstrap.bundle.js": "@libs/bootstrap/js/",
    "@node_modules/bootstrap-datepicker/dist/locales/*.*": "@libs/bootstrap-datepicker/locales/",
    "@node_modules/bootstrap-v4-rtl/dist/**/*": "@libs/bootstrap-v4-rtl/dist/"
}
```

#### install-libs Command

Once you properly configure the `abp.resourcemapping.js` file, you can run the following ABP CLI command from the command line:

<<<<<<< HEAD
```
gulp
```

When you run the `gulp`, all packages will copy their own resources into the **wwwroot/libs** folder. Running `yarn & gulp` is only necessary if you make a change in your dependencies in the **package.json** file.
=======
````bash
abp install-libs
````
>>>>>>> 04f08bb3

When you run this command, all packages will copy their own resources into the **wwwroot/libs** folder. Running `abp install-libs` is only necessary if you make a change in your dependencies in the **package.json** file.

#### See Also

* [Bundling & Minification](Bundling-Minification.md)
* [Theming](Theming.md)<|MERGE_RESOLUTION|>--- conflicted
+++ resolved
@@ -104,17 +104,9 @@
 
 Once you properly configure the `abp.resourcemapping.js` file, you can run the following ABP CLI command from the command line:
 
-<<<<<<< HEAD
-```
-gulp
-```
-
-When you run the `gulp`, all packages will copy their own resources into the **wwwroot/libs** folder. Running `yarn & gulp` is only necessary if you make a change in your dependencies in the **package.json** file.
-=======
 ````bash
 abp install-libs
 ````
->>>>>>> 04f08bb3
 
 When you run this command, all packages will copy their own resources into the **wwwroot/libs** folder. Running `abp install-libs` is only necessary if you make a change in your dependencies in the **package.json** file.
 
