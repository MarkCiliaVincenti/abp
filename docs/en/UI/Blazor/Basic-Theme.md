--- conflicted
+++ resolved
@@ -50,7 +50,6 @@
 
 ### Copy & Customize
 
-<<<<<<< HEAD
 You can run the following [ABP CLI](../../CLI.md) command in **Blazor WebAssembly** project directory to copy the source code to your solution:
 
 `abp add-package Volo.Abp.AspNetCore.Components.WebAssembly.BasicTheme --with-source-code --add-to-solution-file`
@@ -62,9 +61,6 @@
 ----
 
 Or, you can download the [source code](https://github.com/abpframework/abp/tree/dev/framework/src/Volo.Abp.AspNetCore.Components.WebAssembly.BasicTheme) of the Basic Theme, manually copy the project content into your solution, re-arrange the package/module dependencies (see the Installation section above to understand how it was installed to the project) and freely customize the theme based on your application requirements.
-=======
-You can download the [source code](https://github.com/abpframework/abp/tree/rel-4.3/framework/src/Volo.Abp.AspNetCore.Components.WebAssembly.BasicTheme) of the Basic Theme, copy the project content into your solution, re-arrange the package/module dependencies (see the Installation section above to understand how it was installed to the project) and freely customize the theme based on your application requirements.
->>>>>>> 739da86a
 
 ## See Also
 
