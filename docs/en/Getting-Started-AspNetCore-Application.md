﻿# Getting Started ABP With AspNet Core MVC Web Application

<<<<<<< HEAD
This tutorial explains how to start ABP from scratch with minimal dependencies. You generally want to start with a **[startup template](https://abp.io/Templates)**.
=======
This tutorial explains how to start ABP from scratch with minimal dependencies. You generally want to start with the **[startup template](Getting-Started-AspNetCore-MVC-Template.md)**.
>>>>>>> 387e247f

## Create A New Project

1. Create a new empty AspNet Core Web Application from Visual Studio:

![](images/create-new-aspnet-core-application.png)

2. Select Empty Template

![](images/select-empty-web-application.png)

You could select another template, but I want to show it from a clear project.

## Install Volo.Abp.AspNetCore.Mvc Package

Volo.Abp.AspNetCore.Mvc is AspNet Core MVC integration package for ABP. So, install it to your project:

````
Install-Package Volo.Abp.AspNetCore.Mvc
````

## Create First ABP Module

ABP is a modular framework and it requires a **startup (root) module** class derived from ``AbpModule``:

````C#
using Microsoft.AspNetCore.Builder;
using Microsoft.AspNetCore.Hosting;
using Microsoft.Extensions.DependencyInjection;
using Volo.Abp;
using Volo.Abp.AspNetCore.Modularity;
using Volo.Abp.AspNetCore.Mvc;
using Volo.Abp.Modularity;

namespace BasicAspNetCoreApplication
{
    [DependsOn(typeof(AbpAspNetCoreMvcModule))]
    public class AppModule : AbpModule
    {
        public override void OnApplicationInitialization(ApplicationInitializationContext context)
        {
            var app = context.GetApplicationBuilder();
            var env = context.GetEnvironment();

            if (env.IsDevelopment())
            {
                app.UseDeveloperExceptionPage();
            }

            app.UseMvcWithDefaultRoute();
        }
    }
}
````

``AppModule`` is a good name for the startup module for an application.

ABP packages define module classes and a module can depend on another module. In the code above, our ``AppModule`` depends on ``AbpAspNetCoreMvcModule`` (defined by Volo.Abp.AspNetCore.Mvc package). It's common to add a ``DependsOn`` attribute after installing a new ABP nuget package.

Instead of Startup class, we are configuring ASP.NET Core pipeline in this module class.

## The Startup Class

Next step is to modify Startup class to integrate to ABP module system:

````C#
using System;
using Microsoft.AspNetCore.Builder;
using Microsoft.Extensions.DependencyInjection;

namespace BasicAspNetCoreApplication
{
    public class Startup
    {
        public IServiceProvider ConfigureServices(IServiceCollection services)
        {
            services.AddApplication<AppModule>();

            return services.BuildServiceProviderFromFactory();
        }

        public void Configure(IApplicationBuilder app)
        {
            app.InitializeApplication();
        }
    }
}

````

Changed ``ConfigureServices`` method to return ``IServiceProvider`` instead of ``void``. This change allows us to replace AspNet Core's Dependency Injection with another framework (see Autofac integration section below). ``services.AddApplication<AppModule>()`` adds all services defined in all modules beginning from the ``AppModule``.

``app.InitializeApplication()`` call in ``Configure`` method initializes and starts the application.

## Hello World!

The application above does nothing. Let's create an MVC controller does something:

````C#
using Microsoft.AspNetCore.Mvc;
using Volo.Abp.AspNetCore.Mvc;

namespace BasicAspNetCoreApplication.Controllers
{
    public class HomeController : AbpController
    {
        public IActionResult Index()
        {
            return Content("Hello World!");
        }
    }
}

````

If you run the application, you will see a "Hello World!" message on the page.

Derived ``HomeController`` from ``AbpController`` instead of standard ``Controller`` class. This is not required, but ``AbpController`` class has useful base properties and methods to make your development easier.

## Using Autofac as the Dependency Injection Framework

While AspNet Core's Dependency Injection (DI) system is fine for basic requirements, Autofac provides advanced features like Property Injection and Method Interception which are required by ABP to perform advanced application framework features.

Replacing AspNet Core's DI system by Autofac and integrating to ABP is pretty easy.

1. Install [Volo.Abp.Autofac](https://www.nuget.org/packages/Volo.Abp.Autofac) package

````
Install-Package Volo.Abp.Autofac
````

2. Add ``AbpAutofacModule`` Dependency

````C#
[DependsOn(typeof(AbpAspNetCoreMvcModule))]
[DependsOn(typeof(AbpAutofacModule))] //Add dependency to ABP Autofac module
public class AppModule : AbpModule
{
    ...
}
````

3. Change ``services.AddApplication<AppModule>();`` line in the ``Startup`` class as shown below:

````C#
services.AddApplication<AppModule>(options =>
{
    options.UseAutofac(); //Integrate to Autofac
});
````

4. Update `Program.cs` to not use the `WebHost.CreateDefaultBuilder()` method since it uses the default DI container:

<<<<<<< HEAD
Get source code of the sample project created in this tutorial from [here](https://github.com/abpframework/abp/tree/master/samples/BasicAspNetCoreApplication).
=======
````csharp
public class Program
{
    public static void Main(string[] args)
    {
        BuildWebHostInternal(args).Run();
    }

    public static IWebHost BuildWebHostInternal(string[] args) =>
        new WebHostBuilder()
            .UseKestrel()
            .UseContentRoot(Directory.GetCurrentDirectory())
            .UseIISIntegration()
            .UseStartup<Startup>()
            .Build();
}
````

## Source Code

Get source code of the sample project created in this tutorial from [here](https://github.com/abpframework/abp/tree/master/samples/BasicAspNetCoreApplication).
>>>>>>> 387e247f
<|MERGE_RESOLUTION|>--- conflicted
+++ resolved
@@ -1,10 +1,6 @@
 ﻿# Getting Started ABP With AspNet Core MVC Web Application
 
-<<<<<<< HEAD
-This tutorial explains how to start ABP from scratch with minimal dependencies. You generally want to start with a **[startup template](https://abp.io/Templates)**.
-=======
 This tutorial explains how to start ABP from scratch with minimal dependencies. You generally want to start with the **[startup template](Getting-Started-AspNetCore-MVC-Template.md)**.
->>>>>>> 387e247f
 
 ## Create A New Project
 
@@ -158,9 +154,6 @@
 
 4. Update `Program.cs` to not use the `WebHost.CreateDefaultBuilder()` method since it uses the default DI container:
 
-<<<<<<< HEAD
-Get source code of the sample project created in this tutorial from [here](https://github.com/abpframework/abp/tree/master/samples/BasicAspNetCoreApplication).
-=======
 ````csharp
 public class Program
 {
@@ -182,4 +175,3 @@
 ## Source Code
 
 Get source code of the sample project created in this tutorial from [here](https://github.com/abpframework/abp/tree/master/samples/BasicAspNetCoreApplication).
->>>>>>> 387e247f
