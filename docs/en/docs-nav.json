--- conflicted
+++ resolved
@@ -166,6 +166,10 @@
           "path": "Caching.md",
           "items": [
             {
+              "text": "Entity Cache",
+              "path": "Entity-Cache.md"
+            },
+            {
               "text": "Redis Cache",
               "path": "Redis-Cache.md"
             }
@@ -184,17 +188,8 @@
           "path": "Dependency-Injection.md",
           "items": [
             {
-<<<<<<< HEAD
               "text": "AutoFac Integration",
               "path": "Autofac-Integration.md"
-=======
-              "text": "Entity Cache",
-              "path": "Entity-Cache.md"
-            },
-            {
-              "text": "Redis Cache",
-              "path": "Redis-Cache.md"
->>>>>>> acc74b3a
             }
           ]
         },
