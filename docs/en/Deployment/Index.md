# Deployment

Deploying an ABP application is not different than deploying any .NET or ASP.NET Core application. You can deploy it to a cloud provider (e.g. Azure, AWS, Google Could) or on-premise server, IIS or any other web server. ABP's documentation doesn't contain much information on deployment. You can refer to your provider's documentation.

However, there are some topics that you should care about when you are deploying your applications. Most of them are general software deployment considerations, but you should understand how to handle them within your ABP based applications. We've prepared guides for this purpose and we suggest you to read these guides carefully before designing your deployment configuration.

## Guides

<<<<<<< HEAD
* [Configuring OpenIddict](Configuring-OpenIddict.md): Notes for some essential configurations for OpenIddict.
=======
* [Configuring SSL certificate(HTTPS)](SSL.md): Explains how to configure SSL certificate(HTTPS) for your application.
* [Configuring for OpenIddict](Configuring-OpenIddict.md): Notes for some essential configurations for OpenIddict.
>>>>>>> cf7a06c6
* [Configuring for Production](Configuring-Production.md): Notes for some essential configurations for production environments.
* [Optimization for Production](Optimizing-Production.md): Tips and suggestions for optimizing your application on production environments.
* [Deploying to a Clustered Environment](Clustered-Environment.md): Explains how to configure your application when you want to run multiple instances of your application concurrently.
* [Deploying Distributed / Microservice Solutions](Distributed-Microservice.md): Deployment notes for solutions consisting of multiple applications and/or services.<|MERGE_RESOLUTION|>--- conflicted
+++ resolved
@@ -6,12 +6,8 @@
 
 ## Guides
 
-<<<<<<< HEAD
+* [Configuring SSL certificate(HTTPS)](SSL.md): Explains how to configure SSL certificate(HTTPS) for your application.
 * [Configuring OpenIddict](Configuring-OpenIddict.md): Notes for some essential configurations for OpenIddict.
-=======
-* [Configuring SSL certificate(HTTPS)](SSL.md): Explains how to configure SSL certificate(HTTPS) for your application.
-* [Configuring for OpenIddict](Configuring-OpenIddict.md): Notes for some essential configurations for OpenIddict.
->>>>>>> cf7a06c6
 * [Configuring for Production](Configuring-Production.md): Notes for some essential configurations for production environments.
 * [Optimization for Production](Optimizing-Production.md): Tips and suggestions for optimizing your application on production environments.
 * [Deploying to a Clustered Environment](Clustered-Environment.md): Explains how to configure your application when you want to run multiple instances of your application concurrently.
