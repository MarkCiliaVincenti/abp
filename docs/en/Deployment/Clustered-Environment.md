# Deploying to a Clustered Environment

This document introduces the topics that you should consider when you are deploying your application to a clustered environment where **multiple instances of your application run concurrently**, and explains how you can deal with these topics in your ABP based application.

> This document is valid regardless you have a monolith application or a microservice solution. The Application term is used for a process. An application can be a monolith web application, a service in a microservice solution, a console application, or another kind of an executable process.
>
> For example, if you are deploying your application to Kubernetes and configure your application or service to run in multiple pods, then your application or service runs in a clustered environment.

## Understanding the Clustered Environment

> You can skip this section if you are already familiar with clustered deployment and load balancers.

### Single Instance Deployment

Consider an application deployed as a **single instance**, as illustrated in the following figure:

![deployment-single-instance](../images/deployment-single-instance.png)

Browsers and other client applications can directly make HTTP requests to your application. You can put a web server (e.g. IIS or NGINX) between the clients and your application, but you still have a single application instance running in a single server or container. Single-instance configuration is **limited to scale** since it runs in a single server and you are limited with the server's capacity.

### Clustered Deployment

**Clustered deployment** is the way of running **multiple instances** of your application **concurrently** in a single or multiple servers. In this way, different instances can serve different requests and you can scale by adding new servers to the system. The following figure shows a typical implementation of clustering using a **load balancer**:

![deployment-clustered](../images/deployment-clustered.png)

### Load Balancers

[Load balancers](https://en.wikipedia.org/wiki/Load_balancing_(computing)) have a lot of features, but they fundamentally **forward an incoming HTTP request** to an instance of your application and return your response back to the client application.

Load balancers can use different algorithms for selecting the application instance while determining the application instance that is used to deliver the incoming request. **Round Robin** is one of the simplest and most used algorithms. Requests are delivered to the application instances in rotation. First instance gets the first request, second instance gets the second, and so on. It returns to the first instance after all the instances are used, and the algorithm goes like that for the next requests.

### Potential Problems

Once multiple instances of your application run in parallel, you should carefully consider the following topics:

* Any **state (data) stored in memory** of your application will become a problem when you have multiple instances. A state stored in memory of an application instance may not be available in the next request since the next request will be handled by a different application instance. While there are some solutions (like sticky sessions) to overcome this problem user-basis, it is a **best practice to design your application as stateless** if you want to run it in a cluster, container or/and cloud.
* **In-memory caching** is a kind of in-memory state and should not be used in a clustered application. You should use **distributed caching** instead.
* You shouldn't store data in the **local file system**. It should be available to all instances of your application. Different application instance may run in different containers or servers and they may not be able to have access to the same file system. You can use a **cloud or external storage provider** as a solution.
* If you have **background workers** or **job queue managers**, you should be careful since multiple instances may try to execute the same job or perform the same work concurrently. As a result, you may have the same work done multiple times or you may get a lot of errors while trying to access and change the same resources.

You may have more problems with clustered deployment, but these are the most common ones. ABP has been designed to be compatible with the clustered deployment scenario. The following sections explain what you should do when you are deploying your ABP based application to a clustered environment.

## Switching to a Distributed Cache

ASP.NET Core provides different kind of caching features. [In-memory cache](https://docs.microsoft.com/en-us/aspnet/core/performance/caching/memory) stores your objects in the memory of the local server and is only available to the application that stored the object. Non-sticky sessions in a clustered environment should use the [distributed caching](https://docs.microsoft.com/en-us/aspnet/core/performance/caching/distributed) except some specific scenarios (for example, you can cache a local CSS file into memory. It is read-only data and it is the same in all application instances. You can cache it in memory for performance reasons without any problem).

[ABP's Distributed Cache](../Caching.md) extends [ASP.NET Core's distributed cache](https://docs.microsoft.com/en-us/aspnet/core/performance/caching/distributed) infrastructure. It works in-memory by default. You should configure an actual distributed cache provider when you want to deploy your application to a clustered environment.

> You should configure the cache provider for clustered deployment, even if your application doesn't directly use `IDistributedCache`. Because the ABP Framework and the pre-built [application modules](../Modules/Index.md) are using distributed cache.

ASP.NET Core provides multiple integrations to use as your distributed cache provider, like [Redis](https://redis.io/) and [NCache](https://www.alachisoft.com/ncache/). You can follow [Microsoft's documentation](https://docs.microsoft.com/en-us/aspnet/core/performance/caching/distributed) to learn how to use them in your applications.

If you decided to use Redis as your distributed cache provider, **follow [ABP's Redis Cache Integration document](../Redis-Cache.md)** for the steps you need to follow to install it into your application and setup your Redis configuration.

> Based on your preferences while creating a new ABP solution, Redis cache might be pre-installed in your solution. For example, if you have selected the *Tiered* option with the MVC UI, Redis cache comes as pre-installed. Because, in this case, you have two applications in your solution and they should use the same cache source to be consistent.

## Using a Proper BLOB Storage Provider

If you have used ABP's [BLOB Storing](../Blob-Storing.md) feature with the [File System provider](../Blob-Storing-File-System.md), you should use another provider in your clustered environment since the File System provider uses the application's local file system.

The [Database BLOB provider](../Blob-Storing-Database) is the easiest way since it uses your application's main database (or another database if you configure) to store BLOBs. However, you should remember that BLOBs are large objects and may quickly increase your database's size.

> [ABP Commercial](https://commercial.abp.io/) startup solution templates come with the database BLOB provider as pre-installed, and stores BLOBs in the application's database.

<<<<<<< HEAD
Check the [BLOB Storing](../Blob-Storing.md) document to see all available BLOB storage providers.
=======
Check the [BLOB Storing](../Blob-Storing.md) document to see all the available BLOG storage providers.
>>>>>>> 6d6d89db

## Configuring Background Jobs

ABP's [background job system](../Background-Jobs.md) is used to queue tasks to be executed in the background. Background job queue is persistent and a queued task is guaranteed to be executed (it is re-tried if it fails).

ABP's default background job manager is compatible with clustered environments. It uses a [distributed lock](../Distributed-Locking.md) to ensure that the jobs are executed only in a single application instance at a time. See the *Configuring a Distributed Lock Provider* section below to learn how to configure a distributed lock provider for your application, so the default background job manager properly works in a clustered environment.

If you don't want to use a distributed lock provider, you may go with the following options:

* Stop the background job manager (set `AbpBackgroundJobOptions.IsJobExecutionEnabled` to `false`) in all application instances except one of them, so only the single instance executes the jobs (while other application instances can still queue jobs).
* Stop the background job manager (set `AbpBackgroundJobOptions.IsJobExecutionEnabled` to `false`)  in all application instances and create a dedicated application (maybe a console application running in its own container or a Windows Service running in the background) to execute all the background jobs. This can be a good option if your background jobs consume high system resources (CPU, RAM or Disk), so you can deploy that background application to a dedicated server and your background jobs don't affect your application's performance.

> If you are using an external background job integration (e.g. [Hangfire](../Background-Workers-Hangfire.md) or [Quartz](../Background-Workers-Quartz.md)) instead of the default background job manager, then please refer to your provider's documentation to learn how it should be configured for a clustered environment.

## Configuring a Distributed Lock Provider

ABP provides a distributed locking abstraction with an implementation made with the [DistributedLock](https://github.com/madelson/DistributedLock) library. A distributed lock is used to control concurrent access to a shared resource by multiple applications to prevent corruption of the resource because of concurrent writes. The ABP Framework and some pre-built [application modules](../Modules/Index.md) are using distributed locking for several reasons.

However, the distributed lock system works in-process by default. That means it is not distributed actually, unless you configure a distributed lock provider. So, please follow the [distributed lock](../Distributed-Locking.md) document to configure a provider for your application, if it is not already configured.

## Implementing Background Workers

ASP.NET Core provides [hosted services](https://docs.microsoft.com/en-us/aspnet/core/fundamentals/host/hosted-services) and ABP provides [background workers](../Background-Workers.md) to perform tasks in background threads in your application.

If your application has tasks running in the background, you should consider how they will behave in a clustered environment, especially if your background tasks are using the same resources. You should design your background tasks so that they continue to work properly in the clustered environment.

Assume that your background worker in your SaaS application checks user subscriptions and sends emails if their subscription renewal date approaches. If the background task runs in multiple application instances, it is probable to send the same email many times to some users, which will disturb them.

We suggest you to use one of the following approaches to overcome the problem:

* Implement your background workers so that they work in a clustered environment without any problem. Using the [distributed lock](../Distributed-Locking.md) to ensure concurrency control is a way of doing that. A background worker in an application instance may handle a distributed lock, so the workers in other application instances will wait for the lock. In this way, only one worker does the actual work, while others wait in idle. If you implement this, your workers run safely without caring about how the application is deployed.
* Stop the background workers (set `AbpBackgroundWorkerOptions.IsEnabled` to `false`) in all application instances except one of them, so only the single instance runs the workers.
* Stop the background workers (set `AbpBackgroundWorkerOptions.IsEnabled` to `false`) in all application instances and create a dedicated application (maybe a console application running in its own container or a Windows Service running in the background) to execute all the background tasks. This can be a good option if your background workers consume high system resources (CPU, RAM or Disk), so you can deploy that background application to a dedicated server and your background tasks don't affect your application's performance.<|MERGE_RESOLUTION|>--- conflicted
+++ resolved
@@ -63,11 +63,7 @@
 
 > [ABP Commercial](https://commercial.abp.io/) startup solution templates come with the database BLOB provider as pre-installed, and stores BLOBs in the application's database.
 
-<<<<<<< HEAD
-Check the [BLOB Storing](../Blob-Storing.md) document to see all available BLOB storage providers.
-=======
 Check the [BLOB Storing](../Blob-Storing.md) document to see all the available BLOG storage providers.
->>>>>>> 6d6d89db
 
 ## Configuring Background Jobs
 
