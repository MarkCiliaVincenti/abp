# Audit Logging

[Wikipedia](https://en.wikipedia.org/wiki/Audit_trail): "*An audit trail (also called **audit log**) is a security-relevant chronological record, set of records, and/or destination and source of records that provide documentary evidence of the sequence of activities that have affected at any time a specific operation, procedure, or event*".

ABP Framework provides an **extensible audit logging system** that automates the audit logging by **convention** and provides **configuration** points to control the level of the audit logs.

An **audit log object** (see the Audit Log Object section below) is typically created & saved per web request. It includes;

* **Request & response details** (like URL, Http method, Browser info, HTTP status code... etc.).
* **Performed actions** (controller actions and application service method calls with their parameters).
* **Entity changes** occurred in the web request.
* **Exception** information (if there was an error while executing the request).
* **Request duration** (to measure the performance of the application).

> [Startup templates](Startup-Templates/Index.md) are configured for the audit logging system which is suitable for most of the applications. Use this document for a detailed control over the audit log system.

### Database Provider Support

* Fully supported by the [Entity Framework Core](Entity-Framework-Core.md) provider.
* Entity change logging is not supported by the [MongoDB](MongoDB.md) provider. Other features work as expected.

## UseAuditing()

`UseAuditing()` middleware should be added to the ASP.NET Core request pipeline in order to create and save the audit logs. If you've created your applications using [the startup templates](Startup-Templates/Index.md), it is already added.

## AbpAuditingOptions

`AbpAuditingOptions` is the main [options object](Options.md) to configure the audit log system. You can configure it in the `ConfigureServices` method of your [module](Module-Development-Basics.md):

````csharp
Configure<AbpAuditingOptions>(options =>
{
    options.IsEnabled = false; //Disables the auditing system
});
````

Here, a list of the options you can configure:

* `IsEnabled` (default: `true`): A root switch to enable or disable the auditing system. Other options is not used if this value is `false`.
* `HideErrors` (default: `true`): Audit log system hides and write regular [logs](Logging.md) if any error occurs while saving the audit log objects. If saving the audit logs is critical for your system, set this to `false` to throw exception in case of hiding the errors.
* `IsEnabledForAnonymousUsers` (default: `true`): If you want to write audit logs only for the authenticated users, set this to `false`. If you save audit logs for anonymous users, you will see `null` for `UserId` values for these users.
* `AlwaysLogOnException` (default: `true`): If you set to true, it always saves the audit log on an exception/error case without checking other options (except `IsEnabled`, which completely disables the audit logging).
* `IsEnabledForIntegrationService` (default: `false`): Audit Logging is disabled for [integration services](Integration-Services.md) by default. Set this property as `true` to enable it.
* `IsEnabledForGetRequests` (default: `false`): HTTP GET requests should not make any change in the database normally and audit log system doesn't save audit log objects for GET request. Set this to `true` to enable it also for the GET requests.
<<<<<<< HEAD
* `DisableLogActionInfo` (default: `false`): If you set to true, Will no longer log `AuditLogActionInfo`.
* `ApplicationName`: If multiple applications saving audit logs into a single database, set this property to your application name, so you can distinguish the logs of different applications.
=======
* `DisableLogActionInfo` (default: `false`):If you set to true, Will no longer log `AuditLogActionInfo`.
* `ApplicationName`: If multiple applications saving audit logs into a single database, set this property to your application name, so you can distinguish the logs of different applications. If you don't set, it is set from the `IApplicationInfoAccessor.ApplicationName` value, which is the entry assembly name by default.
>>>>>>> d85e72fd
* `IgnoredTypes`: A list of `Type`s to be ignored for audit logging. If this is an entity type, changes for this type of entities will not be saved. This list is also used while serializing the action parameters.
* `EntityHistorySelectors`: A list of selectors those are used to determine if an entity type is selected for saving the entity change. See the section below for details.
* `Contributors`: A list of `AuditLogContributor` implementations. A contributor is a way of extending the audit log system. See the "Audit Log Contributors" section below.
* `AlwaysLogSelectors`: A list of selectors to save the audit logs for the matched criteria. 

### Entity History Selectors

Saving all changes of all your entities would require a lot of database space. For this reason, **audit log system doesn't save any change for the entities unless you explicitly configure it**.

To save all changes of all entities, simply use the `AddAllEntities()` extension method.

````csharp
Configure<AbpAuditingOptions>(options =>
{
    options.EntityHistorySelectors.AddAllEntities();
});
````

`options.EntityHistorySelectors` actually a list of type predicate. You can write a lambda expression to define your filter.

The example selector below does the same of the `AddAllEntities()` extension method defined above:

````csharp
Configure<AbpAuditingOptions>(options =>
{
    options.EntityHistorySelectors.Add(
        new NamedTypeSelector(
            "MySelectorName",
            type =>
            {
                if (typeof(IEntity).IsAssignableFrom(type))
                {
                    return true;
                }
                else
                {
                    return false;
                }
            }
        )
    );
});
````

The condition `typeof(IEntity).IsAssignableFrom(type)` will be `true` for any class implements the `IEntity` interface (this is technically all the entities in your application). You can conditionally check and return `true` or `false` based on your preference.

`options.EntityHistorySelectors` is a flexible and dynamic way of selecting the entities for audit logging. Another way is to use the `Audited` and `DisableAuditing` attributes per entity.

## Enabling/Disabling Audit Logging for Services

### Enable/Disable for Controllers & Actions

All the controller actions are logged by default (see `IsEnabledForGetRequests` above for GET requests). 

You can use the `[DisableAuditing]` to disable it for a specific controller type:

````csharp
[DisableAuditing]
public class HomeController : AbpController
{
    //...
}
````

Use `[DisableAuditing]` for any action to control it in the action level:

````csharp
public class HomeController : AbpController
{
    [DisableAuditing]
    public async Task<ActionResult> Home()
    {
        //...
    }

    public async Task<ActionResult> OtherActionLogged()
    {
        //...
    }
}
````

### Enable/Disable for Application Services & Methods

[Application service](Application-Services.md) method calls also included into the audit log by default. You can use the `[DisableAuditing]` in service or method level.

#### Enable/Disable for Other Services

Action audit logging can be enabled for any type of class (registered to and resolved from the [dependency injection](Dependency-Injection.md)) while it is only enabled for the controllers and the application services by default.

Use `[Audited]` and `[DisableAuditing]` for any class or method that need to be audit logged. In addition, your class can (directly or inherently) implement the `IAuditingEnabled` interface to enable the audit logging for that class by default.

### Enable/Disable for Entities & Properties

An entity is ignored on entity change audit logging in the following cases;

* If you add an entity type to the `AbpAuditingOptions.IgnoredTypes` (as explained before), it is completely ignored in the audit logging system.
* If the object is not an [entity](Entities.md) (not implements `IEntity` directly or inherently - All entities implement this interface by default).
* If entity type is not public.

Otherwise, you can use `Audited` to enable entity change audit logging for an entity:

````csharp
[Audited]
public class MyEntity : Entity<Guid>
{
    //...
}
````

Or disable it for an entity:

````csharp
[DisableAuditing]
public class MyEntity : Entity<Guid>
{
    //...
}
````

Disabling audit logging can be necessary only if the entity is being selected by the `AbpAuditingOptions.EntityHistorySelectors` that explained before.

You can disable auditing only some properties of your entities for a detailed control over the audit logging:

````csharp
[Audited]
public class MyUser : Entity<Guid>
{
    public string Name { get; set; }
        
    public string Email { get; set; }

    [DisableAuditing] //Ignore the Passoword on audit logging
    public string Password { get; set; }
}
````

Audit log system will save changes for the `MyUser` entity while it ignores the `Password` property which can be dangerous to save for security purposes.

In some cases, you may want to save a few properties but ignore all others. Writing `[DisableAuditing]` for all the other properties would be tedious. In such cases, use `[Audited]` only for the desired properties and mark the entity with the `[DisableAuditing]` attribute:

````csharp
[DisableAuditing]
public class MyUser : Entity<Guid>
{
    [Audited] //Only log the Name change
    public string Name { get; set; }

    public string Email { get; set; }

    public string Password { get; set; }
}
````

## IAuditingStore

`IAuditingStore` is an interface that is used to save the audit log objects (explained below) by the ABP Framework. If you need to save the audit log objects to a custom data store, you can implement the `IAuditingStore` in your own application and replace using the [dependency injection system](Dependency-Injection.md).

`SimpleLogAuditingStore` is used if no audit store was registered. It simply writes the audit object to the standard [logging system](Logging.md).

[The Audit Logging Module](Modules/Audit-Logging.md) has been configured in [the startup templates](Startup-Templates/Index.md) saves audit log objects to a database (it supports multiple database providers). So, most of the times you don't care about how `IAuditingStore` was implemented and used.

## Audit Log Object

An **audit log object** is created for each **web request** by default. An audit log object can be represented by the following relation diagram:

![**auditlog-object-diagram**](images/auditlog-object-diagram.png)

* **AuditLogInfo**: The root object with the following properties:
  * `ApplicationName`: When you save audit logs of different applications to the same database, this property is used to distinguish the logs of the applications.
  * `UserId`: Id of the current user, if the user has logged in.
  * `UserName`: User name of the current user, if the user has logged in (this value is here to not depend on the identity module/system for lookup).
  * `TenantId`: Id of the current tenant, for a multi-tenant application.
  * `TenantName`: Name of the current tenant, for a multi-tenant application.
  * `ExecutionTime`: The time when this audit log object has been created.
  * `ExecutionDuration`: Total execution duration of the request, in milliseconds. This can be used to observe the performance of the application.
  * `ClientId`: Id of the current client, if the client has been authenticated. A client is generally a 3rd-party application using the system over an HTTP API.
  * `ClientName`: Name of the current client, if available.
  * `ClientIpAddress`: IP address of the client/user device.
  * `CorrelationId`: Current [Correlation Id](CorrelationId.md). Correlation Id is used to relate the audit logs written by different applications (or microservices) in a single logical operation.
  * `BrowserInfo`: Browser name/version info of the current user, if available.
  * `HttpMethod`: HTTP method of the current request (GET, POST, PUT, DELETE... etc.).
  * `HttpStatusCode`: HTTP response status code for this request.
  * `Url`: URL of the request.
* **AuditLogActionInfo**: An audit log action is typically a controller action or an [application service](Application-Services.md) method call during the web request. One audit log may contain multiple actions. An action object has the following properties:
  * `ServiceName`: Name of the executed controller/service.
  * `MethodName`: Name of the executed method of the controller/service.
  * `Parameters`: A JSON formatted text representing the parameters passed to the method.
  * `ExecutionTime`: The time when this method was executed.
  * `ExecutionDuration`: Duration of the method execution, in milliseconds. This can be used to observe the performance of the method.
* **EntityChangeInfo**: Represents a change of an entity in this web request. An audit log may contain zero or more entity changes. An entity change has the following properties:
  * `ChangeTime`: The time when the entity was changed.
  * `ChangeType`: An enum with the following fields: `Created` (0), `Updated` (1) and `Deleted` (2).
  * `EntityId`: Id of the entity that was changed.
  * `EntityTenantId`: Id of the tenant this entity belongs to.
  * `EntityTypeFullName`: Type (class) name of the entity with full namespace (like *Acme.BookStore.Book* for the Book entity).
* **EntityPropertyChangeInfo**: Represents a change of a property of an entity. An entity change info (explained above) may contain one or more property change with the following properties:
  * `NewValue`: New value of the property. It is `null` if the entity was deleted.
  * `OriginalValue`: Old/original value before the change. It is `null` if the entity was newly created.
  * `PropertyName`: The name of the property on the entity class.
  * `PropertyTypeFullName`: Type (class) name of the property with full namespace.
* **Exception**: An audit log object may contain zero or more exception. In this way, you can get a report of the failed requests.
* **Comment**: An arbitrary string value to add custom messages to the audit log entry. An audit log object may contain zero or more comments.

In addition to the standard properties explained above, `AuditLogInfo`, `AuditLogActionInfo` and `EntityChangeInfo` objects implement the `IHasExtraProperties` interface, so you can add custom properties to these objects.

## Audit Log Contributors

You can extend the auditing system by creating a class that is derived from the `AuditLogContributor` class which defines the `PreContribute` and the `PostContribute` methods.

The only pre-built contributor is the `AspNetCoreAuditLogContributor` class which sets the related properties for an HTTP request.

A contributor can set properties and collections of the `AuditLogInfo` class to add more information.

Example:

````csharp
public class MyAuditLogContributor : AuditLogContributor
{
    public override void PreContribute(AuditLogContributionContext context)
    {
        var currentUser = context.ServiceProvider.GetRequiredService<ICurrentUser>();
        context.AuditInfo.SetProperty(
            "MyCustomClaimValue",
            currentUser.FindClaimValue("MyCustomClaim")
        );
    }

    public override void PostContribute(AuditLogContributionContext context)
    {
        context.AuditInfo.Comments.Add("Some comment...");
    }
}
````

* `context.ServiceProvider` can be used to resolve services from the [dependency injection](Dependency-Injection.md).
* `context.AuditInfo` can be used to access to the current audit log object to manipulate it.

After creating such a contributor, you must add it to the `AbpAuditingOptions.Contributors` list:

````csharp
Configure<AbpAuditingOptions>(options =>
{
    options.Contributors.Add(new MyAuditLogContributor());
});
````

## IAuditLogScope & IAuditingManager

This section explains the `IAuditLogScope` & `IAuditingManager` services for advanced use cases.

An **audit log scope** is an [ambient scope](Ambient-Context-Pattern.md) that **builds** and **saves** an audit log object (explained before). By default, an audit log scope is created for a web request by the Audit Log Middleware (see `UseAuditing()` section above).

### Access to the Current Audit Log Scope

Audit log contributors, was explained above, is a global way of manipulating the audit log object. It is good if you can get a value from a service.

If you need to manipulate the audit log object in an arbitrary point of your application, you can access to the current audit log scope and get the current audit log object (independent of how the scope is managed). Example:

````csharp
public class MyService : ITransientDependency
{
    private readonly IAuditingManager _auditingManager;

    public MyService(IAuditingManager auditingManager)
    {
        _auditingManager = auditingManager;
    }

    public async Task DoItAsync()
    {
        var currentAuditLogScope = _auditingManager.Current;
        if (currentAuditLogScope != null)
        {
            currentAuditLogScope.Log.Comments.Add(
                "Executed the MyService.DoItAsync method :)"
            );
            
            currentAuditLogScope.Log.SetProperty("MyCustomProperty", 42);
        }
    }
}
````

Always check if `_auditingManager.Current` is null or not, because it is controlled in an outer scope and you can't know if an audit log scope was created before calling your method.

### Manually Create an Audit Log Scope

You rarely need to create a manual audit log scope, but if you need, you can create an audit log scope using the `IAuditingManager` as like in the following example:

````csharp
public class MyService : ITransientDependency
{
    private readonly IAuditingManager _auditingManager;

    public MyService(IAuditingManager auditingManager)
    {
        _auditingManager = auditingManager;
    }

    public async Task DoItAsync()
    {
        using (var auditingScope = _auditingManager.BeginScope())
        {
            try
            {
                //Call other services...
            }
            catch (Exception ex)
            {
                //Add exceptions
                _auditingManager.Current.Log.Exceptions.Add(ex);
                throw;
            }
            finally
            {
                //Always save the log
                await auditingScope.SaveAsync();
            }
        }
    }
}
````

You can call other services, they may call others, they may change entities and so on. All these interactions are saved as a single audit log object in the finally block.

## The Audit Logging Module

The Audit Logging Module basically implements the `IAuditingStore` to save the audit log objects to a database. It supports multiple database providers. This module is added to the startup templates by default.

See [the Audit Logging Module document](Modules/Audit-Logging.md) for more about it.<|MERGE_RESOLUTION|>--- conflicted
+++ resolved
@@ -42,13 +42,8 @@
 * `AlwaysLogOnException` (default: `true`): If you set to true, it always saves the audit log on an exception/error case without checking other options (except `IsEnabled`, which completely disables the audit logging).
 * `IsEnabledForIntegrationService` (default: `false`): Audit Logging is disabled for [integration services](Integration-Services.md) by default. Set this property as `true` to enable it.
 * `IsEnabledForGetRequests` (default: `false`): HTTP GET requests should not make any change in the database normally and audit log system doesn't save audit log objects for GET request. Set this to `true` to enable it also for the GET requests.
-<<<<<<< HEAD
-* `DisableLogActionInfo` (default: `false`): If you set to true, Will no longer log `AuditLogActionInfo`.
-* `ApplicationName`: If multiple applications saving audit logs into a single database, set this property to your application name, so you can distinguish the logs of different applications.
-=======
 * `DisableLogActionInfo` (default: `false`):If you set to true, Will no longer log `AuditLogActionInfo`.
-* `ApplicationName`: If multiple applications saving audit logs into a single database, set this property to your application name, so you can distinguish the logs of different applications. If you don't set, it is set from the `IApplicationInfoAccessor.ApplicationName` value, which is the entry assembly name by default.
->>>>>>> d85e72fd
+* `ApplicationName`: If multiple applications saving audit logs into a single database, set this property to your application name, so you can distinguish the logs of different applications. If you don't set, it will set from the `IApplicationInfoAccessor.ApplicationName` value, which is the entry assembly name by default.
 * `IgnoredTypes`: A list of `Type`s to be ignored for audit logging. If this is an entity type, changes for this type of entities will not be saved. This list is also used while serializing the action parameters.
 * `EntityHistorySelectors`: A list of selectors those are used to determine if an entity type is selected for saving the entity change. See the section below for details.
 * `Contributors`: A list of `AuditLogContributor` implementations. A contributor is a way of extending the audit log system. See the "Audit Log Contributors" section below.
