--- conflicted
+++ resolved
@@ -1,120 +1,4 @@
 
 This document has moved.
 
-<<<<<<< HEAD
-[Click to navigate to ASP.NET Core MVC Client Side Package Management document](../UI/AspNetCore/Client-Side-Package-Management.md)
-=======
-ABP framework can work with any type of client side package management systems. You can even decide to use no package management system and manage your dependencies manually.
-
-However, ABP framework works best with **NPM/Yarn**. By default, built-in modules are configured to work with NPM/Yarn.
-
-Finally, we suggest the [**Yarn**](https://classic.yarnpkg.com/) over the NPM since it's faster, stable and also compatible with the NPM.
-
-### @ABP NPM Packages
-
-ABP is a modular platform. Every developer can create modules and the modules should work together in a **compatible** and **stable** state.
-
-One challenge is the **versions of the dependant NPM packages**. What if two different modules use the same JavaScript library but its different (and potentially incompatible) versions.
-
-To solve the versioning problem, we created a **standard set of packages** those depends on some common third-party libraries. Some example packages are [@abp/jquery](https://www.npmjs.com/package/@abp/jquery), [@abp/bootstrap](https://www.npmjs.com/package/@abp/bootstrap) and [@abp/font-awesome](https://www.npmjs.com/package/@abp/font-awesome). You can see the **list of packages** from the [Github repository](https://github.com/volosoft/abp/tree/master/npm/packs).
-
-The benefit of a **standard package** is:
-
-* It depends on a **standard version** of a package. Depending on this package is **safe** because all modules depend on the same version.
-* It contains the gulp task to copy library resources (js, css, img... files) from the **node_modules** folder to **wwwroot/libs** folder. See the *Mapping The Library Resources* section for more.
-
-Depending on a standard package is easy. Just add it to your **package.json** file like you normally do. Example:
-
-````
-{
-  ...
-  "dependencies": {
-    "@abp/bootstrap": "^1.0.0"
-  }
-}
-````
-
-It's suggested to depend on a standard package instead of directly depending on a third-party package.
-
-#### Package Installation
-
-After depending on a NPM package, all you should do is to run the **yarn** command from the command line to install all the packages and their dependencies:
-
-````
-yarn
-````
-
-Alternatively, you can use `npm install` but [Yarn](https://classic.yarnpkg.com/) is suggested as mentioned before.
-
-#### Package Contribution
-
-If you need a third-party NPM package that is not in the standard set of packages, you can create a Pull Request on the Github [repository](https://github.com/volosoft/abp). A pull request that follows these rules is accepted:
-
-* Package name should be named as `@abp/package-name` for a `package-name` on NPM (example: `@abp/bootstrap` for the `bootstrap` package).
-* It should be the **latest stable** version of the package.
-* It should only depend a **single** third-party package. It can depend on multiple `@abp/*` packages.
-* The package should include a `abp.resourcemapping.js` file formatted as defined in the *Mapping The Library Resources* section. This file should only map resources for the depended package.
-* You also need to create [bundle contributor(s)](Bundling-Minification.md) for the package you have created.
-
-See current standard packages for examples.
-
-### Mapping The Library Resources
-
-Using NPM packages and NPM/Yarn tool is the de facto standard for client side libraries. NPM/Yarn tool creates a **node_modules** folder in the root folder of your web project. 
-
-Next challenge is copying needed resources (js, css, img... files) from the `node_modules` into a folder inside the **wwwroot** folder to make it accessible to the clients/browsers.
-
-ABP defines a [Gulp](https://gulpjs.com/) based task to **copy resources** from **node_modules** to **wwwroot/libs** folder. Each **standard package** (see the *@ABP NPM Packages* section) defines the mapping for its own files. So, most of the time, you only configure dependencies.
-
-The **startup templates** are already configured to work all these out of the box. This section will explain the configuration options.
-
-#### Resource Mapping Definition File
-
-A module should define a JavaScript file named `abp.resourcemapping.js` which is formatted as in the example below:
-
-````js
-module.exports = {
-    aliases: {
-        "@node_modules": "./node_modules",
-        "@libs": "./wwwroot/libs"
-    },
-    clean: [
-        "@libs"
-    ],
-    mappings: {
-        
-    }
-}
-````
-
-* **aliases** section defines standard aliases (placeholders) that can be used in the mapping paths. **@node_modules** and **@libs** are required (by the standard packages), you can define your own aliases to reduce duplication.
-* **clean** section is a list of folders to clean before copying the files.
-* **mappings** section is a list of mappings of files/folders to copy. This example does not copy any resource itself, but depends on a standard package.
-
-An example mapping configuration is shown below:
-
-````js
-mappings: {
-    "@node_modules/bootstrap/dist/css/bootstrap.css": "@libs/bootstrap/css/",
-    "@node_modules/bootstrap/dist/js/bootstrap.bundle.js": "@libs/bootstrap/js/",
-    "@node_modules/bootstrap-datepicker/dist/locales/*.*": "@libs/bootstrap-datepicker/locales/"
-}
-````
-
-#### Using The Gulp
-
-Once you properly configure the `abp.resourcemapping.js` file, you can run the gulp command from the command line:
-
-````
-gulp
-````
-
-When you run the `gulp`, all packages will copy their own resources into the **wwwroot/libs** folder. Running `yarn & gulp` is only necessary if you make a change in your dependencies in the **package.json** file.
-
-> When you run the Gulp command, dependencies of the application are resolved using the package.json file. The Gulp task automatically discovers and maps all resources from all dependencies (recursively).
-
-#### See Also
-
-* [Bundling & Minification](Bundling-Minification.md)
-* [Theming](Theming.md)
->>>>>>> b81b4fb1
+[Click to navigate to ASP.NET Core MVC Client Side Package Management document](../UI/AspNetCore/Client-Side-Package-Management.md)