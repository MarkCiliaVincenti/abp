# Getting Started with the React Native

```json
//[doc-params]
{
	"Tiered": ["No", "Yes"]
}
```

ABP platform provide basic [React Native](https://reactnative.dev/) startup template to develop mobile applications **integrated to your ABP based backends**.

![React Native gif](./images/react-native-introduction.gif)

## How to Prepare Development Environment

Please follow the steps below to prepare your development environment for React Native.

1. **Install Node.js:** Please visit [Node.js downloads page](https://nodejs.org/en/download/) and download proper Node.js v16 or v18 installer for your OS. An alternative is to install [NVM](https://github.com/nvm-sh/nvm) and use it to have multiple versions of Node.js in your operating system.
2. **[Optional] Install Yarn:** You may install Yarn v1 (not v2) following the instructions on [the installation page](https://classic.yarnpkg.com/en/docs/install). Yarn v1 delivers an arguably better developer experience compared to npm v6 and below. You may skip this step and work with npm, which is built-in in Node.js, instead.
3. **[Optional] Install VS Code:** [VS Code](https://code.visualstudio.com/) is a free, open-source IDE which works seamlessly with TypeScript. Although you can use any IDE including Visual Studio or Rider, VS Code will most likely deliver the best developer experience when it comes to React Native projects.
4. **Install an Emulator:** React Native applications need an Android emulator or an iOS simulator to run on your OS. See the [Android Studio Emulator](https://docs.expo.io/workflow/android-simulator/) or [iOS Simulator](https://docs.expo.io/workflow/ios-simulator/) on expo.io documentation to learn how to set up an emulator.

## How to Start a New React Native Project

You have multiple options to initiate a new React Native project that works with ABP:

### 1. Using ABP CLI

ABP CLI is probably the most convenient and flexible way to initiate an ABP solution with a React Native application. Simply [install the ABP CLI](CLI.md) and run the following command in your terminal:

```shell
abp new MyCompanyName.MyProjectName -csf -u <angular or mvc> -m react-native
```

> To see further options in the CLI, please visit the [CLI manual](CLI.md).

This command will prepare a solution with an **Angular** or an **MVC** (depends on your choice), a **.NET Core**, and a **React Native** project in it.

### 2. Generating a CLI Command from Get Started Page

You can generate a CLI command on the [get started page of the abp.io website](https://abp.io/get-started). Then, use the command on your terminal to create a new [Startup Template](./Startup-Templates/Index.md).

## How to Configure & Run the Backend

> React Native application does not trust the auto-generated .NET HTTPS certificate. You should use **HTTP** during the development.

> When you are using OpenIddict, You should remove 'clientSecret' on Environment.js (if exists) and disable "HTTPS-only" settings. (Openiddict has default since Version 6.0)

<<<<<<< HEAD
=======
### How to disable Https-only in Openiddict.

You should add this code on {{ if Tiered == "No" }}`MyProjectNameHttpApiHostModule`{{ else if Tiered == "Yes" }}`MyProjectNameAuthServerModule`{{ end }}.

```csharp
  public override void PreConfigureServices(ServiceConfigurationContext context)
    {
        #if DEBUG
            PreConfigure<OpenIddictServerBuilder>(options =>
            {
                options
                    .UseAspNetCore()
                    .DisableTransportSecurityRequirement();
            });
        #endif
        //....
    }

```

>>>>>>> cc429ce5
A React Native application running on an Android emulator or a physical phone **can not connect to the backend** on `localhost`. To fix this problem, it is necessary to run the backend application on your **local IP address**.

{{ if Tiered == "No"}}
![React Native host project local IP entry](images/rn-host-local-ip.png)

-   Open the `appsettings.json` file in the `.HttpApi.Host` folder. Replace the `localhost` address on the `SelfUrl` and `Authority` properties with your local IP address.
-   Open the `launchSettings.json` file in the `.HttpApi.Host/Properties` folder. Replace the `localhost` address on the `applicationUrl` properties with your local IP address.

{{ else if Tiered == "Yes" }}

![React Native tiered project local IP entry](images/rn-tiered-local-ip.png)

-   Open the `appsettings.json` file in the `.AuthServer` folder. Replace the `localhost` address on the `SelfUrl` property with your local IP address.
-   Open the `launchSettings.json` file in the `.AuthServer/Properties` folder. Replace the `localhost` address on the `applicationUrl` properties with your local IP address.
-   Open the `appsettings.json` file in the `.HttpApi.Host` folder. Replace the `localhost` address on the `Authority` property with your local IP address.
-   Open the `launchSettings.json` file in the `.HttpApi.Host/Properties` folder. Replace the `localhost` address on the `applicationUrl` properties with your local IP address.

{{ end }}

Run the backend application as described in the [getting started document](Getting-Started.md).

> You should turn off the "Https Restriction" if you're using OpenIddict as a central identity management solution. Because the IOS Simulator doesn't support self-signed certificates and OpenIddict is set to only work with HTTPS by default.

## How to disable the Https-only settings of OpenIddict

<<<<<<< HEAD
Open the {{ if Tiered == "No" }}`MyProjectNameHttpApiHostModule`{{ else if Tiered == "Yes" }}`MyProjectNameAuthServerModule`{{ end }} project and copy-paste the below code-block to the `PreConfigureServices` method:
=======
Go to MyProjectNameHttpApiHostModule.cs under the host project. And put these codes under the `PreConfigureServices` function.
>>>>>>> cc429ce5

```csharp
#if DEBUG
    PreConfigure<OpenIddictServerBuilder>(options => 
    {
        options.UseAspNetCore()
            .DisableTransportSecurityRequirement();
    });
#endif
```

## How to Configure & Run the React Native Application

1. Make sure the [database migration is complete](./Getting-Started?UI=NG&DB=EF&Tiered=No#create-the-database) and the [API is up and running](./Getting-Started?UI=NG&DB=EF&Tiered=No#run-the-application).
2. Open `react-native` folder and run `yarn` or `npm install` if you have not already.
3. Open the `Environment.js` in the `react-native` folder and replace the `localhost` address on the `apiUrl` and `issuer` properties with your local IP address as shown below:

![react native environment local IP](images/rn-environment-local-ip.png)

{{ if Tiered == "Yes" }}

> Make sure that `issuer` matches the running address of the `.AuthServer` project, `apiUrl` matches the running address of the `.HttpApi.Host` or `.Web` project.

{{else}}

> Make sure that `issuer` and `apiUrl` matches the running address of the `.HttpApi.Host` or `.Web` project.

{{ end }}

4. Run `yarn start` or `npm start`. Wait for the Expo CLI to print the opitons.

> The React Native application was generated with [Expo](https://expo.io/). Expo is a set of tools built around React Native to help you quickly start an app and, while it has many features.

![expo-cli-options](images/rn-options.png)

In the above image, you can start the application with an Android emulator, an iOS simulator or a physical phone by scanning the QR code with the [Expo Client](https://expo.io/tools#client) or choosing the option.

![React Native login screen on iPhone 11](images/rn-login-iphone.png)

Enter **admin** as the username and **1q2w3E\*** as the password to login to the application.

The application is up and running. You can continue to develop your application based on this startup template.

## See Also

-   [React Native project structure](./Startup-Templates/Application#react-native)<|MERGE_RESOLUTION|>--- conflicted
+++ resolved
@@ -46,29 +46,6 @@
 
 > When you are using OpenIddict, You should remove 'clientSecret' on Environment.js (if exists) and disable "HTTPS-only" settings. (Openiddict has default since Version 6.0)
 
-<<<<<<< HEAD
-=======
-### How to disable Https-only in Openiddict.
-
-You should add this code on {{ if Tiered == "No" }}`MyProjectNameHttpApiHostModule`{{ else if Tiered == "Yes" }}`MyProjectNameAuthServerModule`{{ end }}.
-
-```csharp
-  public override void PreConfigureServices(ServiceConfigurationContext context)
-    {
-        #if DEBUG
-            PreConfigure<OpenIddictServerBuilder>(options =>
-            {
-                options
-                    .UseAspNetCore()
-                    .DisableTransportSecurityRequirement();
-            });
-        #endif
-        //....
-    }
-
-```
-
->>>>>>> cc429ce5
 A React Native application running on an Android emulator or a physical phone **can not connect to the backend** on `localhost`. To fix this problem, it is necessary to run the backend application on your **local IP address**.
 
 {{ if Tiered == "No"}}
@@ -94,11 +71,7 @@
 
 ## How to disable the Https-only settings of OpenIddict
 
-<<<<<<< HEAD
 Open the {{ if Tiered == "No" }}`MyProjectNameHttpApiHostModule`{{ else if Tiered == "Yes" }}`MyProjectNameAuthServerModule`{{ end }} project and copy-paste the below code-block to the `PreConfigureServices` method:
-=======
-Go to MyProjectNameHttpApiHostModule.cs under the host project. And put these codes under the `PreConfigureServices` function.
->>>>>>> cc429ce5
 
 ```csharp
 #if DEBUG
