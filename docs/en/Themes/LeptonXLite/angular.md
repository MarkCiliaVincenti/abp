# LeptonX Lite Angular UI
LeptonX Lite has implementation for the ABP Framework Angular Client. It's a simplified variation of the [LeptonX Theme](https://x.leptontheme.com/).

>   If you are looking for a professional, enterprise ready theme, you can check the [LeptonX Theme](https://x.leptontheme.com/), which is a part of [ABP Commercial](https://commercial.abp.io/).

> See the [Theming document](https://docs.abp.io/en/abp/latest/UI/AspNetCore/Theming) to learn about themes.

## Installation

To add `LeptonX-lite` into your project,

* Install `@abp/ng.theme.lepton-x`

`yarn add @abp/ng.theme.lepton-x@preview`

* Install `bootstrap-icons`

`yarn add bootstrap-icons`


* Then, we need to edit the styles array in `angular.json` to replace the existing style with the new one.

Add the following style 

```json
"node_modules/bootstrap-icons/font/bootstrap-icons.css",
```

* Finally, remove `ThemeBasicModule` from `app.module.ts`, and import the related modules in `app.module.ts`

```js
import { ThemeLeptonXModule } from '@abp/ng.theme.lepton-x';
import { SideMenuLayoutModule } from '@abp/ng.theme.lepton-x/layouts';

@NgModule({
  imports: [
    // ...

    // do not forget to remove ThemeBasicModule
    //  ThemeBasicModule.forRoot(),
    ThemeLeptonXModule.forRoot(),
    SideMenuLayoutModule.forRoot(),
  ],
  // ...
})
export class AppModule {}
```

Note: If you employ [Resource Owner Password Flow](https://docs.abp.io/en/abp/latest/UI/Angular/Authorization#resource-owner-password-flow) for authorization, you should import the following module as well:

```js
import { AccountLayoutModule } from '@abp/ng.theme.lepton-x/account';

@NgModule({
  // ...
  imports: [
    // ...
    AccountLayoutModule.forRoot(),
    // ...
  ],
  // ...
})
export class AppModule {}
```

To change the logos and brand color of `LeptonX`, simply add the following CSS to the `styles.scss`

```css
:root {
  --lpx-logo: url('/assets/images/logo.png');
  --lpx-logo-icon: url('/assets/images/logo-icon.png');
  --lpx-brand: #edae53;
}
```

- `--lpx-logo` is used to place the logo in the menu.
- `--lpx-logo-icon` is a square icon used when the menu is collapsed. 
- `--lpx-brand` is a color used throughout the application, especially on active elements. 

### Server Side

<<<<<<< HEAD
In order to migrate to LeptonX on your server side projects (Host and/or IdentityServer projects), please follow the [Server Side Migration](AspNetCore.md) document.
=======
In order to migrate to LeptonX on your server side projects (Host and/or AuthServer projects), please follow the [Server Side Migration](mvc.md) document.
>>>>>>> eeab3a38
<|MERGE_RESOLUTION|>--- conflicted
+++ resolved
@@ -79,8 +79,4 @@
 
 ### Server Side
 
-<<<<<<< HEAD
-In order to migrate to LeptonX on your server side projects (Host and/or IdentityServer projects), please follow the [Server Side Migration](AspNetCore.md) document.
-=======
-In order to migrate to LeptonX on your server side projects (Host and/or AuthServer projects), please follow the [Server Side Migration](mvc.md) document.
->>>>>>> eeab3a38
+In order to migrate to LeptonX on your server side projects (Host and/or AuthServer projects), please follow the [Server Side Migration](AspNetCore.md) document.