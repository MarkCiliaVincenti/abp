# Getting Started

````json
//[doc-params]
{
    "UI": ["MVC", "Blazor", "BlazorServer", "NG"],
    "DB": ["EF", "Mongo"]
}
````

````json
<<<<<<< HEAD
//[doc-params]
{
    "UI": ["MVC", "Blazor", "BlazorServer", "NG"],
    "DB": ["EF", "Mongo"],
    "Tiered": ["Yes", "No"]
}
````
````json
=======
>>>>>>> b4278c61
//[doc-nav]
{
  "Next": {
    "Name": "Running the solution",
    "Path": "Getting-Started-Running-Solution-Single-Layer"
  },
  "Previous": {
    "Name": "Setup Your Development Environment",
    "Path": "Getting-Started-Setup-Environment-Single-Layer"
  }
}
````

> This document assumes that you prefer to use **{{ UI_Value }}** as the UI framework and **{{ DB_Value }}** as the database provider. For other options, please change the preference on top of this document.

## Create a New Project

We will use the ABP CLI to create a new ABP project.

> You can also use the ABP CLI Command Generator on the [ABP Framework website](https://abp.io/get-started) by easily selecting all options from the page.

Use the `new` command of the ABP CLI to create a new project:

````shell
abp new Acme.BookStore -t app-nolayers{{if UI == "NG"}} -u angular{{else if UI == "Blazor"}} -u blazor{{else if UI == "BlazorServer"}} -u blazor-server{{end}}{{if DB == "Mongo"}} -d mongodb{{end}}
````

*You can use different level of namespaces; e.g. BookStore, Acme.BookStore or Acme.Retail.BookStore.* 

> [ABP CLI document](./CLI.md) covers all of the available commands and options.

## The Solution Structure

The solution structure is based on the [Single-Layer Startup Template](Startup-Templates/Application-Single-Layer.md) where everything is in one project instead of the [Domain Driven Design](Domain-Driven-Design.md). You can check its [documentation](Startup-Templates/Application-Single-Layer.md) for more details.

{{ if DB == "Mongo" }}

## MongoDB Transactions

The [startup template](Startup-Templates/Index.md) **disables** transactions in the `.MongoDB` project by default. If your MongoDB server supports transactions, you can enable it in the *YourProjectModule* class's `ConfigureMongoDB` method:

  ```csharp
Configure<AbpUnitOfWorkDefaultOptions>(options =>
{
	options.TransactionBehavior = UnitOfWorkTransactionBehavior.Enabled; //or UnitOfWorkTransactionBehavior.Auto
});
  ```

> Or you can delete that code since `Auto` is already the default behavior.

{{ end }}<|MERGE_RESOLUTION|>--- conflicted
+++ resolved
@@ -9,17 +9,6 @@
 ````
 
 ````json
-<<<<<<< HEAD
-//[doc-params]
-{
-    "UI": ["MVC", "Blazor", "BlazorServer", "NG"],
-    "DB": ["EF", "Mongo"],
-    "Tiered": ["Yes", "No"]
-}
-````
-````json
-=======
->>>>>>> b4278c61
 //[doc-nav]
 {
   "Next": {
