--- conflicted
+++ resolved
@@ -185,16 +185,11 @@
     }
   ```
 
-  Then open the command line terminal in the `Acme.MyProject.Web` project folder and run the following command:
-
-<<<<<<< HEAD
+Then open the command line terminal in the `Acme.MyProject.Web` project folder and run the following command:
+
 ````bash
 abp install-libs
 ````
-=======
-  1. `yarn`
-  2. `abp install-libs`
->>>>>>> 1d6e659f
 
 ### 4- Database Integration
 
