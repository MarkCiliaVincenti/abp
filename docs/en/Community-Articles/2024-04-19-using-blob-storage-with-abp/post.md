# Using Blob Storage with ABP
ABP Framework provides a comprehensive solution to meet the needs of modern application development, while addressing the important requirement of BLOB Storing. ABP Framework [provides an easy integration for Blob Storing](https://docs.abp.io/en/abp/latest/Blob-Storing) and offers many storage services that you can easily integrate. In addition to efficiently storing large files, these services offer significant advantages such as scalability, security and backup. 

<<<<<<< HEAD
=======
 ABP Framework is a comprehensive development framework for modern web applications and microservice architectures. ABP Framework [provides an abstraction to work with BLOBs and provides some pre-built storage providers](https://docs.abp.io/en/abp/latest/Blob-Storing) that you can easily integrate into your application. In this article, I will show you how to store BLOBs in a relational or non-relational database by using the [Database Provider](https://docs.abp.io/en/abp/latest/Blob-Storing-Database).
>>>>>>> fc63586c

## What is Blob Storage?

<<<<<<< HEAD
Blob Storage is a service for storing unstructured data. It is becoming increasingly important to efficiently store and manage large data types (e.g. images, videos, documents). Blob Storage was developed to meet these needs and offers a secure solution with the advantages of scalability, durability and low cost. 
=======
   Blob Storage is a cloud storage service for storing large amounts of data. This service is ideal for storing files, images, or other types of data at a high scale. The advantages of Blob Storage include scalability, high performance, durability, and low cost. In addition, Blob Storage's APIs make it easy to access and manage data. The Blob Storage integration with ABP Framework offers a powerful combination to effectively meet the big data storage needs of your applications. This integration can help you optimize storage costs while improving the performance of your application.
>>>>>>> fc63586c

   ![Blob Stroge](./images/blob-storage.png)


## How to use Blob Storage?

I would like to explain this to you with an example.For example, storing large files such as user profile pictures in the database negatively affects the performance and database.You can store this data using Blob storage. One of the advantages of storing user profile pictures in blob storage is that it improves database performance. Blob storage is a more efficient option than storing large size files in the database and allows database queries to run faster. Furthermore, blob storage provides scalability, so that the number of profile pictures can grow with the number of users, but without storage issues. This approach also maintains database normalization and makes the database design cleaner. 

 How do we store user profile pictures with Blob Storage using ABP Framework? 

- #### Step 1: Configure the Blob Container

<<<<<<< HEAD
Define a Blob Container named `profile-pictures` using the `[BlobContainerName("profile-pictures")]` attribute. 
=======
The first step is to define a **Blob Container** for storing profile pictures. The Blob Container represents the storage space that will be used to store the profile pictures:
>>>>>>> fc63586c

````csharp
[BlobContainerName("profile-pictures")]
public class ProfilePictureContainer
{
    
}
````
- #### Step 2: Create the ProfileAppService (Saving & Reading BLOBs)

Create the `ProfileAppService` class and derive it from the `ApplicationService` class. This class will perform the necessary operations to store and retrieve profile pictures:

````csharp
using Volo.Abp.Application.Services;

public class ProfileAppService : ApplicationService
{
    // Code snippets will come here
}
````

- #### Step 3: Inject the `IBlobContainer` Service

Inject the `IBlobContainer` service, in the constructor of the `ProfileAppService` class. The `IBlobContainer` is the main interface to store and read BLOB and is used to interact with the container:

````csharp
private readonly IBlobContainer<ProfilePictureContainer> _blobContainer;

public ProfileAppService(IBlobContainer<ProfilePictureContainer> blobContainer)
{
    _blobContainer = blobContainer;
}
````

- #### Step 4: Save Profile Picture

The `SaveProfilePictureAsync` method is used to store the user's profile picture. A unique name is generated based on the user's credentials and the profile picture byte array with this name is saved in the Blob Container:

````csharp
public async Task SaveProfilePictureAsync(byte[] bytes)
{
    var blobName = CurrentUser.GetId().ToString();
    await _blobContainer.SaveAsync(blobName, bytes);
}
````

- #### Step 5: Getting Profile Picture

The `GetProfilePictureAsync` method is used to get the user's profile picture. A profile picture byte array is retrieved from the Blob Container with a specified name based on the user's credentials:

````csharp
public async Task<byte[]> GetProfilePictureAsync()
{
    var blobName = CurrentUser.GetId().ToString();
    return await _blobContainer.GetAllBytesOrNullAsync(blobName);
}
````


Finally, add controls in the user interface that will allow users to upload and view their profile pictures. These controls will perform the operations by calling the corresponding methods in the ProfileAppService class.

These steps cover the basic steps to store user profile pictures with Blob Storage using the ABP Framework. [Check out the documentation for more information.](https://docs.abp.io/en/abp/latest/Blob-Storing)


## What are the Advantages/Disadvantages of Keeping the BLOBs in a Database? 

#### Advantages:

- **Data Integrity and Relational Model**: To ensure data integrity and preserve the relational model, it is important to store blob data in the database. This approach preserves the relationships between data and maintains the structural integrity of the database. 

- **A Single Storage Location**: Storing blob data in the database allows you to collect all data in a single storage location. This simplifies the management of data and increases data integrity. 

- **Advanced Security Controls**: Database systems often offer advanced security controls. Storing blob data in a database allows you to take advantage of these security features and ensures that data is accessed by authorized users. 

#### Disadvantages: 

- **Performance Issues**: Storing blob data in a database can negatively impact database performance. Oversized blob data can slow down query processing and reduce database performance. 

- **Storage Space Issue**: Storing blob data in the database can increase the size of the database and require more storage space. This can increase storage costs and complicate infrastructure requirements. 

- **Backup and Recovery Challenges**: Storing blob data in a database can make backup and recovery difficult. The large size of blob data can make backup and recovery time-consuming and data recovery difficult. 


## Other Blob Storage Providers

ABP Framework provides developers with a variety of options and flexibility by offering integration infrastructure for multiple cloud providers. This makes it easy for users to choose between different cloud platforms and select the most suitable solution for their business needs. 


<<<<<<< HEAD
- Azure Blob Storage: A cloud storage service offered on the Microsoft Azure platform. It is used to store and access large amounts of data. It supports various data types such as files, images, videos and provides high scalability. ABP Framework provides integration with  [Azure Blob Storage](https://docs.abp.io/en/abp/latest/Blob-Storing-Azure). 

-  Aliyun Object Storage Service (OSS): OSS, Alibaba Cloud's cloud storage service, is an ideal solution for use cases such as big data storage, backup and media storage. It offers flexible storage options and provides a high level of security. ABP Framework interfaces with [Aliyun Blob Storage](https://docs.abp.io/en/abp/latest/Blob-Storing-Aliyun), making it easier for developers to manage data storage and access.

- MinIO: MinIO is known as an open source object storage system and offers an Amazon S3 compatible cloud storage solution. It is a high-performance, scalable and fast storage service. ABP Framework integrates with [MinIO Blob Storage](https://docs.abp.io/en/abp/latest/Blob-Storing-Minio) to provide developers with cloud-based file and object storage.

- Amazon Simple Storage Service (S3): Amazon S3 is a cloud storage service offered on the Amazon Web Services (AWS) platform. It can be used to store virtually unlimited amounts of data. It provides high durability, scalability and low cost.ABP Framework integrates with [Amazon S3 Blob Storage](https://docs.abp.io/en/abp/latest/Blob-Storing-Aws) to provide developers with cloud-based file and object storage.
=======
- **Azure Blob Storage**: A cloud storage service offered on the Microsoft Azure platform. It is used to store and access large amounts of data. It supports various data types such as files, images, videos and provides high scalability. To learn more about [Azure Blob Storage](https://docs.abp.io/en/abp/latest/Blob-Storing-Azure), visit the Azure Blob Storage page. 

- **Aliyun Object Storage Service (OSS)**: OSS, Alibaba Cloud's cloud storage service, is an ideal solution for use cases such as big data storage, backup, and media storage. It offers flexible storage options and provides a high level of security. For more information, please visit [Aliyun Object Storage](https://docs.abp.io/en/abp/latest/Blob-Storing-Aliyun) Service (OSS) page.

- **MinIO**: MinIO is known as an open-source object storage system and offers an Amazon S3-compatible cloud storage solution. It is a high-performance, scalable, and fast storage service. It can be used especially in private cloud or hybrid cloud environments. For more information, you can visit [MinIO's Official](https://docs.abp.io/en/abp/latest/Blob-Storing-Minio) Website. 

- **Amazon Simple Storage Service (S3)**: Amazon S3 is a cloud storage service offered on the Amazon Web Services (AWS) platform. It can be used to store virtually unlimited amounts of data. It provides high durability, scalability, and low cost. For more information, you can visit the [Amazon S3 Documentation page](https://docs.abp.io/en/abp/latest/Blob-Storing-Aws). 
>>>>>>> fc63586c
<|MERGE_RESOLUTION|>--- conflicted
+++ resolved
@@ -1,23 +1,14 @@
 # Using Blob Storage with ABP
-ABP Framework provides a comprehensive solution to meet the needs of modern application development, while addressing the important requirement of BLOB Storing. ABP Framework [provides an easy integration for Blob Storing](https://docs.abp.io/en/abp/latest/Blob-Storing) and offers many storage services that you can easily integrate. In addition to efficiently storing large files, these services offer significant advantages such as scalability, security and backup. 
+ABP Framework provides a comprehensive solution to meet the needs of modern application development, while addressing the important requirement of BLOB Storing. ABP Framework [provides an easy integration for Blob Storing](https://docs.abp.io/en/abp/latest/Blob-Storing) and offers many storage services that you can easily integrate. In addition to efficiently storing large files, these services offer significant advantages such as scalability, security and backup.
 
-<<<<<<< HEAD
-=======
- ABP Framework is a comprehensive development framework for modern web applications and microservice architectures. ABP Framework [provides an abstraction to work with BLOBs and provides some pre-built storage providers](https://docs.abp.io/en/abp/latest/Blob-Storing) that you can easily integrate into your application. In this article, I will show you how to store BLOBs in a relational or non-relational database by using the [Database Provider](https://docs.abp.io/en/abp/latest/Blob-Storing-Database).
->>>>>>> fc63586c
+## What is Blob Storage ?
 
-## What is Blob Storage?
-
-<<<<<<< HEAD
 Blob Storage is a service for storing unstructured data. It is becoming increasingly important to efficiently store and manage large data types (e.g. images, videos, documents). Blob Storage was developed to meet these needs and offers a secure solution with the advantages of scalability, durability and low cost. 
-=======
-   Blob Storage is a cloud storage service for storing large amounts of data. This service is ideal for storing files, images, or other types of data at a high scale. The advantages of Blob Storage include scalability, high performance, durability, and low cost. In addition, Blob Storage's APIs make it easy to access and manage data. The Blob Storage integration with ABP Framework offers a powerful combination to effectively meet the big data storage needs of your applications. This integration can help you optimize storage costs while improving the performance of your application.
->>>>>>> fc63586c
 
    ![Blob Stroge](./images/blob-storage.png)
 
 
-## How to use Blob Storage?
+## How to use Blob Storage ?
 
 I would like to explain this to you with an example.For example, storing large files such as user profile pictures in the database negatively affects the performance and database.You can store this data using Blob storage. One of the advantages of storing user profile pictures in blob storage is that it improves database performance. Blob storage is a more efficient option than storing large size files in the database and allows database queries to run faster. Furthermore, blob storage provides scalability, so that the number of profile pictures can grow with the number of users, but without storage issues. This approach also maintains database normalization and makes the database design cleaner. 
 
@@ -25,11 +16,7 @@
 
 - #### Step 1: Configure the Blob Container
 
-<<<<<<< HEAD
 Define a Blob Container named `profile-pictures` using the `[BlobContainerName("profile-pictures")]` attribute. 
-=======
-The first step is to define a **Blob Container** for storing profile pictures. The Blob Container represents the storage space that will be used to store the profile pictures:
->>>>>>> fc63586c
 
 ````csharp
 [BlobContainerName("profile-pictures")]
@@ -40,7 +27,7 @@
 ````
 - #### Step 2: Create the ProfileAppService (Saving & Reading BLOBs)
 
-Create the `ProfileAppService` class and derive it from the `ApplicationService` class. This class will perform the necessary operations to store and retrieve profile pictures:
+Create the `ProfileAppService` class and derive it from the `ApplicationService` class. This class will perform the necessary operations to store and retrieve profile pictures.
 
 ````csharp
 using Volo.Abp.Application.Services;
@@ -53,7 +40,7 @@
 
 - #### Step 3: Inject the `IBlobContainer` Service
 
-Inject the `IBlobContainer` service, in the constructor of the `ProfileAppService` class. The `IBlobContainer` is the main interface to store and read BLOB and is used to interact with the container:
+Inject the `IBlobContainer` service, in the constructor of the `ProfileAppService` class. The `IBlobContainer` is the main interface to store and read BLOB and is used to interact with the container.
 
 ````csharp
 private readonly IBlobContainer<ProfilePictureContainer> _blobContainer;
@@ -66,7 +53,7 @@
 
 - #### Step 4: Save Profile Picture
 
-The `SaveProfilePictureAsync` method is used to store the user's profile picture. A unique name is generated based on the user's credentials and the profile picture byte array with this name is saved in the Blob Container:
+The SaveProfilePictureAsync method is used to store the user's profile picture. A unique name is generated based on the user's credentials and the profile picture byte array with this name is saved in the Blob Container.
 
 ````csharp
 public async Task SaveProfilePictureAsync(byte[] bytes)
@@ -78,7 +65,7 @@
 
 - #### Step 5: Getting Profile Picture
 
-The `GetProfilePictureAsync` method is used to get the user's profile picture. A profile picture byte array is retrieved from the Blob Container with a specified name based on the user's credentials:
+The GetProfilePictureAsync method is used to get the user's profile picture. A profile picture byte array is retrieved from the Blob Container with a specified name based on the user's credential.
 
 ````csharp
 public async Task<byte[]> GetProfilePictureAsync()
@@ -98,19 +85,19 @@
 
 #### Advantages:
 
-- **Data Integrity and Relational Model**: To ensure data integrity and preserve the relational model, it is important to store blob data in the database. This approach preserves the relationships between data and maintains the structural integrity of the database. 
+- Data Integrity and Relational Model: To ensure data integrity and preserve the relational model, it is important to store blob data in the database. This approach preserves the relationships between data and maintains the structural integrity of the database. 
 
-- **A Single Storage Location**: Storing blob data in the database allows you to collect all data in a single storage location. This simplifies the management of data and increases data integrity. 
+- A Single Storage Location: Storing blob data in the database allows you to collect all data in a single storage location. This simplifies the management of data and increases data integrity. 
 
-- **Advanced Security Controls**: Database systems often offer advanced security controls. Storing blob data in a database allows you to take advantage of these security features and ensures that data is accessed by authorized users. 
+- Advanced Security Controls: Database systems often offer advanced security controls. Storing blob data in a database allows you to take advantage of these security features and ensures that data is accessed by authorized users. 
 
 #### Disadvantages: 
 
-- **Performance Issues**: Storing blob data in a database can negatively impact database performance. Oversized blob data can slow down query processing and reduce database performance. 
+- Performance Issues: Storing blob data in a database can negatively impact database performance. Oversized blob data can slow down query processing and reduce database performance. 
 
-- **Storage Space Issue**: Storing blob data in the database can increase the size of the database and require more storage space. This can increase storage costs and complicate infrastructure requirements. 
+- Storage Space Issue: Storing blob data in the database can increase the size of the database and require more storage space. This can increase storage costs and complicate infrastructure requirements. 
 
-- **Backup and Recovery Challenges**: Storing blob data in a database can make backup and recovery difficult. The large size of blob data can make backup and recovery time-consuming and data recovery difficult. 
+- Backup and Recovery Challenges: Storing blob data in a database can make backup and recovery difficult. The large size of blob data can make backup and recovery time-consuming and data recovery difficult. 
 
 
 ## Other Blob Storage Providers
@@ -118,20 +105,10 @@
 ABP Framework provides developers with a variety of options and flexibility by offering integration infrastructure for multiple cloud providers. This makes it easy for users to choose between different cloud platforms and select the most suitable solution for their business needs. 
 
 
-<<<<<<< HEAD
 - Azure Blob Storage: A cloud storage service offered on the Microsoft Azure platform. It is used to store and access large amounts of data. It supports various data types such as files, images, videos and provides high scalability. ABP Framework provides integration with  [Azure Blob Storage](https://docs.abp.io/en/abp/latest/Blob-Storing-Azure). 
 
 -  Aliyun Object Storage Service (OSS): OSS, Alibaba Cloud's cloud storage service, is an ideal solution for use cases such as big data storage, backup and media storage. It offers flexible storage options and provides a high level of security. ABP Framework interfaces with [Aliyun Blob Storage](https://docs.abp.io/en/abp/latest/Blob-Storing-Aliyun), making it easier for developers to manage data storage and access.
 
 - MinIO: MinIO is known as an open source object storage system and offers an Amazon S3 compatible cloud storage solution. It is a high-performance, scalable and fast storage service. ABP Framework integrates with [MinIO Blob Storage](https://docs.abp.io/en/abp/latest/Blob-Storing-Minio) to provide developers with cloud-based file and object storage.
 
-- Amazon Simple Storage Service (S3): Amazon S3 is a cloud storage service offered on the Amazon Web Services (AWS) platform. It can be used to store virtually unlimited amounts of data. It provides high durability, scalability and low cost.ABP Framework integrates with [Amazon S3 Blob Storage](https://docs.abp.io/en/abp/latest/Blob-Storing-Aws) to provide developers with cloud-based file and object storage.
-=======
-- **Azure Blob Storage**: A cloud storage service offered on the Microsoft Azure platform. It is used to store and access large amounts of data. It supports various data types such as files, images, videos and provides high scalability. To learn more about [Azure Blob Storage](https://docs.abp.io/en/abp/latest/Blob-Storing-Azure), visit the Azure Blob Storage page. 
-
-- **Aliyun Object Storage Service (OSS)**: OSS, Alibaba Cloud's cloud storage service, is an ideal solution for use cases such as big data storage, backup, and media storage. It offers flexible storage options and provides a high level of security. For more information, please visit [Aliyun Object Storage](https://docs.abp.io/en/abp/latest/Blob-Storing-Aliyun) Service (OSS) page.
-
-- **MinIO**: MinIO is known as an open-source object storage system and offers an Amazon S3-compatible cloud storage solution. It is a high-performance, scalable, and fast storage service. It can be used especially in private cloud or hybrid cloud environments. For more information, you can visit [MinIO's Official](https://docs.abp.io/en/abp/latest/Blob-Storing-Minio) Website. 
-
-- **Amazon Simple Storage Service (S3)**: Amazon S3 is a cloud storage service offered on the Amazon Web Services (AWS) platform. It can be used to store virtually unlimited amounts of data. It provides high durability, scalability, and low cost. For more information, you can visit the [Amazon S3 Documentation page](https://docs.abp.io/en/abp/latest/Blob-Storing-Aws). 
->>>>>>> fc63586c
+- Amazon Simple Storage Service (S3): Amazon S3 is a cloud storage service offered on the Amazon Web Services (AWS) platform. It can be used to store virtually unlimited amounts of data. It provides high durability, scalability and low cost.ABP Framework integrates with [Amazon S3 Blob Storage](https://docs.abp.io/en/abp/latest/Blob-Storing-Aws) to provide developers with cloud-based file and object storage.