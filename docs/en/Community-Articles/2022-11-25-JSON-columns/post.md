--- conflicted
+++ resolved
@@ -119,7 +119,11 @@
 
 ![image](./Database.png)
 
-<<<<<<< HEAD
+As you can see, thanks to JSON Columns feature the **ContactDetails** row has JSON content and we can use it in a query or update it from our application with the LINQ JSON query support that mentioned above.
+
+### Conclusion
+
+In this article, I've briefly introduced the JSON Columns feature that was shipped with EF Core 7. It's pretty straightforward to use JSON Columns in an ABP based application. You can see the examples above and give it a try!
 
 ### The Source Code
 * You can find the full source code of the example application [here](https://github.com/abpframework/abp-samples/tree/master/EfCoreJSONColumnDemo).
@@ -128,16 +132,4 @@
 ### References
 
 * [https://docs.microsoft.com/en-us/ef/core/what-is-new/ef-core-7.0/whatsnew#json-columns](https://docs.microsoft.com/en-us/ef/core/what-is-new/ef-core-7.0/whatsnew#json-columns)
-
-=======
-As you can see, thanks to JSON Columns feature the **ContactDetails** row has JSON content and we can use it in a query or update it from our application with the LINQ JSON query support that mentioned above.
-
-### Conclusion
-
-In this article, I've briefly introduced the JSON Columns feature that was shipped with EF Core 7. It's pretty straightforward to use JSON Columns in an ABP based application. You can see the examples above and give it a try!
-
-### References
-
-* [https://docs.microsoft.com/en-us/ef/core/what-is-new/ef-core-7.0/whatsnew#json-columns](https://docs.microsoft.com/en-us/ef/core/what-is-new/ef-core-7.0/whatsnew#json-columns)
->>>>>>> b7311f23
 * [https://docs.microsoft.com/en-us/ef/core/modeling/owned-entities](https://docs.microsoft.com/en-us/ef/core/modeling/owned-entities)