--- conflicted
+++ resolved
@@ -218,29 +218,6 @@
 
 > We've used [NgBootstrap datepicker](https://ng-bootstrap.github.io/#/components/datepicker/overview) in this component.
 
-<<<<<<< HEAD
-=======
-Open the `book-list.component.ts` and then create an array, named `bookTypeArr`:
-
-```js
-//...
-booksType = Books.BookType;
-
-bookTypeArr = Object.keys(Books.BookType).filter(
-    bookType => typeof this.booksType[bookType] === 'number'
-);
-```
-> It use the `booksType` field,please put the `bookTypeArr` defined below that line
-
-The `bookTypeArr` contains the fields of the `BookType` enum. Resulting array is shown below:
-
-```js
-['Adventure', 'Biography', 'Dystopia', 'Fantastic' ...]
-```
-
-This array was used in the previous form template (in the `ngFor` loop).
-
->>>>>>> f08d1c3a
 #### Datepicker Requirements
 
 You need to import `NgbDatepickerModule` to the `books.module.ts`:
