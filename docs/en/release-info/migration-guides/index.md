# ABP Migration Guides

The following documents explain how to migrate your existing ABP applications. We write migration documents only if you need to take an action while upgrading your solution. Otherwise, you can easily upgrade your solution using the [abp update command](../upgrading.md).

<<<<<<< HEAD
- [8.1 to 8.2](abp-8-2.md)
=======
- [8.x to 8.3](abp-8-3.md)
>>>>>>> e69d418e
- [8.0 to 8.1](abp-8-1.md)
- [7.x to 8.0](abp-8-0.md)
- [7.3 to 7.4](abp-7-4.md)
- [7.2 to 7.3](abp-7-3.md)
- [7.1 to 7.2](abp-7-2.md)
- [7.0 to 7.1](abp-7-1.md)
- [6.0 to 7.0](abp-7-0.md)
- [5.3 to 6.0](abp-6-0.md)
- [5.2 to 5.3](abp-5-3.md)
- [5.1 to 5.2](abp-5-2.md)
- [4.x to 5.0](abp-5-0.md)
- [4.2 to 4.3](abp-4-3.md)
- [4.x to 4.2](abp-4-2.md)
- [3.3.x to 4.0](abp-4-0.md)
- [2.9.x to 3.0](../../framework/ui/angular/migration-guide-v3.md)<|MERGE_RESOLUTION|>--- conflicted
+++ resolved
@@ -2,11 +2,8 @@
 
 The following documents explain how to migrate your existing ABP applications. We write migration documents only if you need to take an action while upgrading your solution. Otherwise, you can easily upgrade your solution using the [abp update command](../upgrading.md).
 
-<<<<<<< HEAD
+- [8.x to 8.3](abp-8-3.md)
 - [8.1 to 8.2](abp-8-2.md)
-=======
-- [8.x to 8.3](abp-8-3.md)
->>>>>>> e69d418e
 - [8.0 to 8.1](abp-8-1.md)
 - [7.x to 8.0](abp-8-0.md)
 - [7.3 to 7.4](abp-7-4.md)
