# Web应用程序开发教程 - 第四章: 集成测试
````json
//[doc-params]
{
    "UI": ["MVC","Blazor","BlazorServer","NG"],
    "DB": ["EF","Mongo"]
}
````
## 关于本教程

在本系列教程中, 你将构建一个名为 `Acme.BookStore` 的用于管理书籍及其作者列表的基于ABP的应用程序.  它是使用以下技术开发的:

* **{{DB_Value}}** 做为ORM提供程序.
* **{{UI_Value}}** 做为UI框架.

本教程分为以下部分:

- [Part 1: 创建服务端](Part-1.md)
- [Part 2: 图书列表页面](Part-2.md)
- [Part 3: 创建,更新和删除图书](Part-3.md)
- **Part 4: 集成测试 (本章)**
- [Part 5: 授权](Part-5.md)
- [Part 6: 作者: 领域层](Part-6.md)
- [Part 7: 作者: 数据库集成](Part-7.md)
- [Part 8: 作者: 应用服务层](Part-8.md)
- [Part 9: 作者: 用户页面](Part-9.md)
- [Part 10: 图书到作者的关系](Part-10.md)

## 下载源码

本教程根据你的**UI** 和 **数据库**偏好有多个版本,我们准备了几种可供下载的源码组合:

* [MVC (Razor Pages) UI 与 EF Core](https://github.com/abpframework/abp-samples/tree/master/BookStore-Mvc-EfCore)
* [Blazor UI 与 EF Core](https://github.com/abpframework/abp-samples/tree/master/BookStore-Blazor-EfCore)
* [Angular UI 与 MongoDB](https://github.com/abpframework/abp-samples/tree/master/BookStore-Angular-MongoDb)

> 如果你在Windows中遇到 "文件名太长" or "解压错误", 很可能与Windows最大文件路径限制有关. Windows文件路径的最大长度为250字符. 为了解决这个问题,参阅 [在Windows 10中启用长路径](https://docs.microsoft.com/en-us/windows/win32/fileio/maximum-file-path-limitation?tabs=cmd#enable-long-paths-in-windows-10-version-1607-and-later).

> 如果你遇到与Git相关的长路径错误, 尝试使用下面的命令在Windows中启用长路径. 参阅 https://github.com/msysgit/msysgit/wiki/Git-cannot-create-a-file-or-directory-with-a-long-path
> `git config --system core.longpaths true`

{{if UI == "MVC" && DB == "EF"}}

### 视频教程

本章也被录制为视频教程 **<a href="https://www.youtube.com/watch?v=aidRB4YFDLM&list=PLsNclT2aHJcPNaCf7Io3DbMN6yAk_DgWJ&index=4" target="_blank">发布在YouTube</a>**.

{{end}}

## 解决方案中的测试项目

这一部分涵盖了 **服务器端** 测试. 解决方案中有多个测试项目:

![bookstore-test-projects-v2](./images/bookstore-test-projects-mvc.png)

> 根据你选择的UI和数据库, 测试项目略微有所不同. 例如, 如果选择MongoDB, 那么 `Acme.BookStore.EntityFrameworkCore.Tests` 会变为 `Acme.BookStore.MongoDB.Tests`.

每个项目用于测试相关的应用程序项目.测试项目使用以下库进行测试:

* [xunit](https://xunit.github.io/) 作为主测试框架.
* [Shoudly](http://shouldly.readthedocs.io/en/latest/) 作为断言库.
* [NSubstitute](http://nsubstitute.github.io/) 作为模拟库.

{{if DB=="EF"}}

> 测试项目配置为使用 **SQLite内存** 作为数据库. 创建一个单独的数据库实例并使用[数据种子系统](../Data-Seeding.md)初始化种子数据,为每个测试准备一个新的数据库.

{{else if DB=="Mongo"}}

> **[EphemeralMongo](https://github.com/asimmon/ephemeral-mongo)**库用于模拟MongoDB数据库. 创建一个单独的数据库实例并使用[数据种子系统](../Data-Seeding.md)初始化种子数据,为每个测试准备一个新的数据库.

{{end}}

## 添加测试数据

如果你已经按照[第一部分](Part-1.md)中的描述创建了数据种子贡献者,则相同的数据也在测试中可用. 因此你可以跳过此部分. 如果你尚未创建种子贡献者,可以使用 `BookStoreTestDataSeedContributor` 来为要在以下测试中使用的相同数据提供种子.

## 测试 BookAppService

在 `Acme.BookStore.Application.Tests` 项目的 `Books` 命名空间(文件夹)中创建一个名叫 `BookAppService_Tests` 的测试类:

````csharp
using System;
using System.Linq;
using System.Threading.Tasks;
using Shouldly;
using Volo.Abp.Application.Dtos;
using Volo.Abp.Modularity;
using Volo.Abp.Validation;
using Xunit;

<<<<<<< HEAD
namespace Acme.BookStore.Books
{ {{if DB=="Mongo"}}
    [Collection(BookStoreTestConsts.CollectionDefinitionName)]{{end}}
    public abstract class BookAppService_Tests<TStartupModule> : BookStoreApplicationTestBase<TStartupModule>
        where TStartupModule : IAbpModule
    {
        private readonly IBookAppService _bookAppService;
=======
namespace Acme.BookStore.Books;
>>>>>>> 4982468d

public abstract class BookAppService_Tests<TStartupModule> : BookStoreApplicationTestBase<TStartupModule>
    where TStartupModule : IAbpModule
{
    private readonly IBookAppService _bookAppService;

    protected BookAppService_Tests()
    {
        _bookAppService = GetRequiredService<IBookAppService>();
    }

    [Fact]
    public async Task Should_Get_List_Of_Books()
    {
        //Act
        var result = await _bookAppService.GetListAsync(
            new PagedAndSortedResultRequestDto()
        );

        //Assert
        result.TotalCount.ShouldBeGreaterThan(0);
        result.Items.ShouldContain(b => b.Name == "1984");
    }
}
````
{{if DB == "EF"}}
添加 `BookAppService_Tests` 的实现类,命名为 `EfCoreBookAppService_Tests` ,并放置在 `EntityFrameworkCore\Applications\Books` 命名空间 (文件夹)下,在 `Acme.BookStore.EntityFrameworkCore.Tests` 项目中:

````csharp
using Acme.BookStore.Books;
using Xunit;

namespace Acme.BookStore.EntityFrameworkCore.Applications.Books;

[Collection(BookStoreTestConsts.CollectionDefinitionName)]
public class EfCoreBookAppService_Tests : BookAppService_Tests<BookStoreEntityFrameworkCoreTestModule>
{

}
````
{{end}}

{{if DB == "Mongo"}}
添加 `BookAppService_Tests` 的实现类,命名为`MongoDBBookAppService_Tests` ,并放置在 `MongoDb\Applications\Books` 命名空间 (文件夹)下,在 `Acme.BookStore.MongoDB.Tests` 项目中:

````csharp
using Acme.BookStore.MongoDB;
using Acme.BookStore.Books;
using Xunit;

namespace Acme.BookStore.MongoDb.Applications.Books;

[Collection(BookStoreTestConsts.CollectionDefinitionName)]
public class MongoDBBookAppService_Tests : BookAppService_Tests<BookStoreMongoDbTestModule>
{

}
````
{{end}}

* 测试方法 `Should_Get_List_Of_Books` 直接使用 `BookAppService.GetListAsync` 方法来获取用户列表,并执行检查.
* 我们可以安全地检查 "1984" 这本书的名称,因为我们知道这本书可以在数据库中找到,我们已将其添加到种子数据中.

新增测试方法,用以测试创建一个**合法**book实体的场景:

````csharp
[Fact]
public async Task Should_Create_A_Valid_Book()
{
    //Act
    var result = await _bookAppService.CreateAsync(
        new CreateUpdateBookDto
        {
            Name = "New test book 42",
            Price = 10,
            PublishDate = DateTime.Now,
            Type = BookType.ScienceFiction
        }
    );

    //Assert
    result.Id.ShouldNotBe(Guid.Empty);
    result.Name.ShouldBe("New test book 42");
}
````

新增测试方法,用以测试创建一个非法book实体失败的场景:

````csharp
[Fact]
public async Task Should_Not_Create_A_Book_Without_Name()
{
    var exception = await Assert.ThrowsAsync<AbpValidationException>(async () =>
    {
        await _bookAppService.CreateAsync(
            new CreateUpdateBookDto
            {
                Name = "",
                Price = 10,
                PublishDate = DateTime.Now,
                Type = BookType.ScienceFiction
            }
        );
    });

    exception.ValidationErrors
        .ShouldContain(err => err.MemberNames.Any(mem => mem == "Name"));
}
````

* 由于 `Name` 是空值, ABP 抛出一个 `AbpValidationException` 异常.

最终的测试类如下所示:

````csharp
using System;
using System.Linq;
using System.Threading.Tasks;
using Shouldly;
using Volo.Abp.Application.Dtos;
using Volo.Abp.Validation;
using Xunit;

namespace Acme.BookStore.Books
{ {{if DB=="Mongo"}}
    [Collection(BookStoreTestConsts.CollectionDefinitionName)]{{end}}
    public abstract class BookAppService_Tests<TStartupModule> : BookStoreApplicationTestBase<TStartupModule>
        where TStartupModule : IAbpModule
    {
        private readonly IBookAppService _bookAppService;

        public BookAppService_Tests()
        {
            _bookAppService = GetRequiredService<IBookAppService>();
        }

        [Fact]
        public async Task Should_Get_List_Of_Books()
        {
            //Act
            var result = await _bookAppService.GetListAsync(
                new PagedAndSortedResultRequestDto()
            );

            //Assert
            result.TotalCount.ShouldBeGreaterThan(0);
            result.Items.ShouldContain(b => b.Name == "1984");
        }

        [Fact]
        public async Task Should_Create_A_Valid_Book()
        {
            //Act
            var result = await _bookAppService.CreateAsync(
                new CreateUpdateBookDto
                {
                    Name = "New test book 42",
                    Price = 10,
                    PublishDate = DateTime.Now,
                    Type = BookType.ScienceFiction
                }
            );

            //Assert
            result.Id.ShouldNotBe(Guid.Empty);
            result.Name.ShouldBe("New test book 42");
        }

        [Fact]
        public async Task Should_Not_Create_A_Book_Without_Name()
        {
            var exception = await Assert.ThrowsAsync<AbpValidationException>(async () =>
            {
                await _bookAppService.CreateAsync(
                    new CreateUpdateBookDto
                    {
                        Name = "",
                        Price = 10,
                        PublishDate = DateTime.Now,
                        Type = BookType.ScienceFiction
                    }
                );
            });

            exception.ValidationErrors
                .ShouldContain(err => err.MemberNames.Any(mem => mem == "Name"));
        }
    }
}
````

打开**测试资源管理器**(测试 -> Windows -> 测试资源管理器)并**执行所有**测试:

![bookstore-appservice-tests](./images/bookstore-appservice-tests.png)

恭喜你, **绿色图标**表示测试已成功通过!

## 下一章

查看本教程的[下一章](Part-5.md).<|MERGE_RESOLUTION|>--- conflicted
+++ resolved
@@ -89,18 +89,9 @@
 using Volo.Abp.Validation;
 using Xunit;
 
-<<<<<<< HEAD
-namespace Acme.BookStore.Books
+namespace Acme.BookStore.Books;
 { {{if DB=="Mongo"}}
-    [Collection(BookStoreTestConsts.CollectionDefinitionName)]{{end}}
-    public abstract class BookAppService_Tests<TStartupModule> : BookStoreApplicationTestBase<TStartupModule>
-        where TStartupModule : IAbpModule
-    {
-        private readonly IBookAppService _bookAppService;
-=======
-namespace Acme.BookStore.Books;
->>>>>>> 4982468d
-
+[Collection(BookStoreTestConsts.CollectionDefinitionName)]{{end}}
 public abstract class BookAppService_Tests<TStartupModule> : BookStoreApplicationTestBase<TStartupModule>
     where TStartupModule : IAbpModule
 {
