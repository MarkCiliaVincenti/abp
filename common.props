--- conflicted
+++ resolved
@@ -1,11 +1,7 @@
 <Project>
   <PropertyGroup>
     <LangVersion>latest</LangVersion>
-<<<<<<< HEAD
-    <Version>4.4.1</Version>
-=======
     <Version>5.0.0</Version>
->>>>>>> afc89aa1
     <NoWarn>$(NoWarn);CS1591;CS0436</NoWarn>
     <PackageIconUrl>https://abp.io/assets/abp_nupkg.png</PackageIconUrl>
     <PackageProjectUrl>https://abp.io/</PackageProjectUrl>
