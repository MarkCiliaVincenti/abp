<Project>
  <PropertyGroup>
    <LangVersion>latest</LangVersion>
<<<<<<< HEAD
    <Version>7.0.0-rc.2</Version>
=======
    <Version>7.1.0</Version>
>>>>>>> 0e178228
    <NoWarn>$(NoWarn);CS1591;CS0436</NoWarn>
    <PackageIconUrl>https://abp.io/assets/abp_nupkg.png</PackageIconUrl>
    <PackageProjectUrl>https://abp.io/</PackageProjectUrl>
    <PackageLicenseExpression>LGPL-3.0-only</PackageLicenseExpression>
    <RepositoryType>git</RepositoryType>
    <RepositoryUrl>https://github.com/abpframework/abp/</RepositoryUrl>
    <GenerateDocumentationFile>true</GenerateDocumentationFile>
    <!-- Include symbol files (*.pdb) in the built .nupkg -->
    <AllowedOutputExtensionsInPackageBuildOutputFolder>$(AllowedOutputExtensionsInPackageBuildOutputFolder);.pdb</AllowedOutputExtensionsInPackageBuildOutputFolder>
  </PropertyGroup>
  <ItemGroup>
    <PackageReference Include="Microsoft.SourceLink.GitHub" Version="1.1.1">
      <PrivateAssets>all</PrivateAssets>
      <IncludeAssets>runtime; build; native; contentfiles; analyzers</IncludeAssets>
    </PackageReference>
  </ItemGroup>
  <ItemGroup>
    <EmbeddedResource Include="*.abppkg.analyze.json" />
    <Content Remove="*.abppkg.analyze.json" />
    <EmbeddedResource Include="*.abppkg.json" />
    <Content Remove="*.abppkg.json" />
  </ItemGroup>
  <ItemGroup Condition="$(AssemblyName.EndsWith('HttpApi.Client'))">
    <EmbeddedResource Include="**\*generate-proxy.json" />
    <Content Remove="**\*generate-proxy.json" />
  </ItemGroup>
</Project><|MERGE_RESOLUTION|>--- conflicted
+++ resolved
@@ -1,11 +1,7 @@
 <Project>
   <PropertyGroup>
     <LangVersion>latest</LangVersion>
-<<<<<<< HEAD
-    <Version>7.0.0-rc.2</Version>
-=======
     <Version>7.1.0</Version>
->>>>>>> 0e178228
     <NoWarn>$(NoWarn);CS1591;CS0436</NoWarn>
     <PackageIconUrl>https://abp.io/assets/abp_nupkg.png</PackageIconUrl>
     <PackageProjectUrl>https://abp.io/</PackageProjectUrl>
