--- conflicted
+++ resolved
@@ -1,11 +1,7 @@
 <Project>
   <PropertyGroup>
-    <LangVersion>latest</LangVersion>
-<<<<<<< HEAD
-    <Version>2.2.0</Version>
-=======
-    <Version>2.1.1</Version>
->>>>>>> 22b7223d
+    <LangVersion>latest</LangVersion> 
+    <Version>2.2.0</Version> 
     <NoWarn>$(NoWarn);CS1591</NoWarn>
     <PackageIconUrl>https://abp.io/assets/abp_nupkg.png</PackageIconUrl>
     <PackageProjectUrl>https://abp.io</PackageProjectUrl>
