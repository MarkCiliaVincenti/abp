<Project>
  <PropertyGroup>
    <LangVersion>latest</LangVersion>
<<<<<<< HEAD
    <Version>7.0.2</Version>
=======
    <Version>7.1.0-rc.1</Version>
>>>>>>> 9800a3f3
    <NoWarn>$(NoWarn);CS1591;CS0436</NoWarn>
    <PackageIconUrl>https://abp.io/assets/abp_nupkg.png</PackageIconUrl>
    <PackageProjectUrl>https://abp.io/</PackageProjectUrl>
    <PackageLicenseExpression>LGPL-3.0-only</PackageLicenseExpression>
    <RepositoryType>git</RepositoryType>
    <RepositoryUrl>https://github.com/abpframework/abp/</RepositoryUrl>
    <GenerateDocumentationFile>true</GenerateDocumentationFile>
    <!-- Include symbol files (*.pdb) in the built .nupkg -->
    <AllowedOutputExtensionsInPackageBuildOutputFolder>$(AllowedOutputExtensionsInPackageBuildOutputFolder);.pdb</AllowedOutputExtensionsInPackageBuildOutputFolder>
  </PropertyGroup>
  <ItemGroup>
    <PackageReference Include="Microsoft.SourceLink.GitHub" Version="1.1.1">
      <PrivateAssets>all</PrivateAssets>
      <IncludeAssets>runtime; build; native; contentfiles; analyzers</IncludeAssets>
    </PackageReference>
  </ItemGroup>
  <ItemGroup>
    <EmbeddedResource Include="*.abppkg.analyze.json" />
    <Content Remove="*.abppkg.analyze.json" />
    <EmbeddedResource Include="*.abppkg.json" />
    <Content Remove="*.abppkg.json" />
  </ItemGroup>
  <ItemGroup Condition="$(AssemblyName.EndsWith('HttpApi.Client'))">
    <EmbeddedResource Include="**\*generate-proxy.json" />
    <Content Remove="**\*generate-proxy.json" />
  </ItemGroup>
</Project><|MERGE_RESOLUTION|>--- conflicted
+++ resolved
@@ -1,11 +1,7 @@
 <Project>
   <PropertyGroup>
     <LangVersion>latest</LangVersion>
-<<<<<<< HEAD
-    <Version>7.0.2</Version>
-=======
     <Version>7.1.0-rc.1</Version>
->>>>>>> 9800a3f3
     <NoWarn>$(NoWarn);CS1591;CS0436</NoWarn>
     <PackageIconUrl>https://abp.io/assets/abp_nupkg.png</PackageIconUrl>
     <PackageProjectUrl>https://abp.io/</PackageProjectUrl>
