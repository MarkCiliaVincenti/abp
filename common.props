--- conflicted
+++ resolved
@@ -1,11 +1,7 @@
 <Project>
   <PropertyGroup>
     <LangVersion>latest</LangVersion>
-<<<<<<< HEAD
-    <Version>5.1.1</Version>
-=======
     <Version>5.2.0</Version>
->>>>>>> 53d5b331
     <NoWarn>$(NoWarn);CS1591;CS0436</NoWarn>
     <PackageIconUrl>https://abp.io/assets/abp_nupkg.png</PackageIconUrl>
     <PackageProjectUrl>https://abp.io/</PackageProjectUrl>
