<Project>
  <PropertyGroup>
    <LangVersion>latest</LangVersion>
<<<<<<< HEAD
    <Version>4.4.4</Version>
=======
    <Version>5.0.0-beta.3</Version>
>>>>>>> 6051fd4e
    <NoWarn>$(NoWarn);CS1591;CS0436</NoWarn>
    <PackageIconUrl>https://abp.io/assets/abp_nupkg.png</PackageIconUrl>
    <PackageProjectUrl>https://abp.io/</PackageProjectUrl>
    <PackageLicenseExpression>LGPL-3.0-only</PackageLicenseExpression>
    <RepositoryType>git</RepositoryType>
    <RepositoryUrl>https://github.com/abpframework/abp/</RepositoryUrl>
    <GenerateDocumentationFile>true</GenerateDocumentationFile>

    <!-- Include symbol files (*.pdb) in the built .nupkg -->
    <AllowedOutputExtensionsInPackageBuildOutputFolder>$(AllowedOutputExtensionsInPackageBuildOutputFolder);.pdb</AllowedOutputExtensionsInPackageBuildOutputFolder>
  </PropertyGroup>
  <ItemGroup>
    <PackageReference Include="Microsoft.SourceLink.GitHub" Version="1.1.0-beta-20204-02">
        <PrivateAssets>all</PrivateAssets>
        <IncludeAssets>runtime; build; native; contentfiles; analyzers</IncludeAssets>
    </PackageReference>
  </ItemGroup>

  <ItemGroup>
    <Content Remove="*.abppkg.json"/>
    <None Include="*.abppkg.json">
      <ExcludeFromSingleFile>true</ExcludeFromSingleFile>
      <CopyToPublishDirectory>Never</CopyToPublishDirectory>
    </None>
  </ItemGroup>
  
  <ItemGroup Condition="$(AssemblyName.EndsWith('HttpApi.Client'))">
    <EmbeddedResource Include="**\*generate-proxy.json" />
    <Content Remove="**\*generate-proxy.json" />
  </ItemGroup>

</Project><|MERGE_RESOLUTION|>--- conflicted
+++ resolved
@@ -1,11 +1,7 @@
 <Project>
   <PropertyGroup>
     <LangVersion>latest</LangVersion>
-<<<<<<< HEAD
-    <Version>4.4.4</Version>
-=======
     <Version>5.0.0-beta.3</Version>
->>>>>>> 6051fd4e
     <NoWarn>$(NoWarn);CS1591;CS0436</NoWarn>
     <PackageIconUrl>https://abp.io/assets/abp_nupkg.png</PackageIconUrl>
     <PackageProjectUrl>https://abp.io/</PackageProjectUrl>
