--- conflicted
+++ resolved
@@ -1,11 +1,7 @@
 <Project>
   <PropertyGroup>
     <LangVersion>latest</LangVersion>
-<<<<<<< HEAD
-    <Version>7.1.0</Version>
-=======
     <Version>7.2.0</Version>
->>>>>>> 7abed90c
     <NoWarn>$(NoWarn);CS1591;CS0436</NoWarn>
     <PackageIconUrl>https://abp.io/assets/abp_nupkg.png</PackageIconUrl>
     <PackageProjectUrl>https://abp.io/</PackageProjectUrl>
