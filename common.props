--- conflicted
+++ resolved
@@ -1,12 +1,7 @@
 <Project>
   <PropertyGroup>
-<<<<<<< HEAD
-    <LangVersion>latest</LangVersion>
-    <Version>4.2.1</Version>
-=======
     <LangVersion>latest</LangVersion> 
     <Version>4.3.0</Version>   
->>>>>>> afd427f0
     <NoWarn>$(NoWarn);CS1591;CS0436</NoWarn>
     <PackageIconUrl>https://abp.io/assets/abp_nupkg.png</PackageIconUrl>
     <PackageProjectUrl>https://abp.io/</PackageProjectUrl>
