--- conflicted
+++ resolved
@@ -1,11 +1,7 @@
 <Project>
   <PropertyGroup> 
     <LangVersion>latest</LangVersion> 
-<<<<<<< HEAD
-    <Version>3.1.0</Version>
-=======
-    <Version>3.1.0-rc.4</Version>
->>>>>>> cf3faf74
+    <Version>3.2.0</Version>
     <NoWarn>$(NoWarn);CS1591</NoWarn>
     <PackageIconUrl>https://abp.io/assets/abp_nupkg.png</PackageIconUrl>
     <PackageProjectUrl>https://abp.io/</PackageProjectUrl>
