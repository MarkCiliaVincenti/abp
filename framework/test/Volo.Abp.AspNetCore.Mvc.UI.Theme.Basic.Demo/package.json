--- conflicted
+++ resolved
@@ -3,13 +3,8 @@
   "name": "asp.net",
   "private": true,
   "dependencies": {
-<<<<<<< HEAD
-    "@abp/aspnetcore.mvc.ui.theme.basic": "^3.3.2",
-	"@abp/prismjs": "^3.3.2"
-=======
     "@abp/aspnetcore.mvc.ui.theme.basic": "^4.0.1",
 	"@abp/prismjs": "^4.0.1"
->>>>>>> e19c225d
   },
   "devDependencies": {}
 }