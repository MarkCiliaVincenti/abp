--- conflicted
+++ resolved
@@ -147,57 +147,9 @@
         extensibleObject.GetProperty("One").ShouldBe("123");
         extensibleObject.GetProperty("Two").ShouldBe(456);
 
-<<<<<<< HEAD
-        [Fact]
-        public void Serialize_Deserialize_ExtensibleObject_Without_String()
-        {
-            var json = "{\"name\":\"test\"}";
-            var extensibleObject = JsonSerializer.Deserialize<TestExtensibleObjectClass>(json);
-            extensibleObject.ExtraProperties.ShouldNotBeNull();
-            extensibleObject.ExtraProperties.ShouldBeEmpty();
-        }
-
-        [Fact]
-        public void Serialize_Deserialize_ExtensibleObject_Without_Empty()
-        {
-            var json = "{\"name\":\"test\",\"extraProperties\":{}}";
-            var extensibleObject = JsonSerializer.Deserialize<TestExtensibleObjectClass>(json);
-            extensibleObject.ExtraProperties.ShouldNotBeNull();
-            extensibleObject.ExtraProperties.ShouldBeEmpty();
-        }
-
-        [Fact]
-        public void Serialize_Deserialize_ExtensibleObject_Without_Null()
-        {
-            var json = "{\"name\":\"test\",\"extraProperties\":null}";
-            var extensibleObject = JsonSerializer.Deserialize<TestExtensibleObjectClass>(json);
-            extensibleObject.ExtraProperties.ShouldBeNull();
-        }
-
-        [Fact]
-        public void Serialize_Deserialize_With_Datetime()
-        {
-            var json = "{\"name\":\"abp\",\"creationTime\":\"2020-11-20T00:00:00\"}";
-            var file = JsonSerializer.Deserialize<FileWithDatetime>(json);
-            file.CreationTime.Year.ShouldBe(2020);
-            file.CreationTime.Month.ShouldBe(11);
-            file.CreationTime.Day.ShouldBe(20);
-
-            var newJson = JsonSerializer.Serialize(file);
-            newJson.ShouldBe(json);
-        }
-
-        [Fact]
-        public void Serialize_Deserialize_With_Nullable_Datetime()
-        {
-            var json = "{\"name\":\"abp\",\"creationTime\":null}";
-            var file = JsonSerializer.Deserialize<FileWithNullableDatetime>(json);
-            file.CreationTime.ShouldBeNull();
-=======
         var newJson = JsonSerializer.Serialize(extensibleObject);
         newJson.ShouldBe(json);
     }
->>>>>>> e97d98af
 
     [Fact]
     public void Serialize_Deserialize_ExtensibleObject_Without_String()
@@ -222,8 +174,7 @@
     {
         var json = "{\"name\":\"test\",\"extraProperties\":null}";
         var extensibleObject = JsonSerializer.Deserialize<TestExtensibleObjectClass>(json);
-        extensibleObject.ExtraProperties.ShouldNotBeNull();
-        extensibleObject.ExtraProperties.ShouldBeEmpty();
+        extensibleObject.ExtraProperties.ShouldBeNull();
     }
 
     [Fact]
