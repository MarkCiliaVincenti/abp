--- conflicted
+++ resolved
@@ -74,14 +74,7 @@
             await memoryStream.WriteAsync(Encoding.UTF8.GetBytes("DownloadAsync"));
             memoryStream.Position = 0;
 
-<<<<<<< HEAD
-            return new RemoteStreamContent(memoryStream, "application/rtf");
-=======
-            return new RemoteStreamContent(memoryStream, "download.rtf")
-            {
-                ContentType = "application/rtf"
-            };
->>>>>>> c15c2210
+            return new RemoteStreamContent(memoryStream, "download.rtf", "application/rtf");
         }
 
         public async Task<string> UploadAsync(IRemoteStreamContent streamContent)
