--- conflicted
+++ resolved
@@ -7,11 +7,7 @@
 {
     public string Name { get; set; }
 
-<<<<<<< HEAD
-        public IEnumerable<RemoteStreamContent> Contents { get; set; }
-=======
-    public IEnumerable<IRemoteStreamContent> Contents { get; set; }
->>>>>>> d2004861
+    public IEnumerable<RemoteStreamContent> Contents { get; set; }
 
     public CreateFileInput Inner { get; set; }
 }