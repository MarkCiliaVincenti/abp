--- conflicted
+++ resolved
@@ -3,11 +3,7 @@
   "name": "asp.net",
   "private": true,
   "dependencies": {
-<<<<<<< HEAD
-    "@abp/aspnetcore.mvc.ui.theme.shared": "^3.3.2",
-=======
     "@abp/aspnetcore.mvc.ui.theme.shared": "^4.0.1",
->>>>>>> e19c225d
     "highlight.js": "^9.13.1"
   },
   "devDependencies": {}
