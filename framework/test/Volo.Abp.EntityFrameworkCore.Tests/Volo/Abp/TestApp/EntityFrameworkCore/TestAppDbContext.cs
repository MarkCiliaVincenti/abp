--- conflicted
+++ resolved
@@ -1,11 +1,8 @@
 ﻿using Microsoft.EntityFrameworkCore;
 using Volo.Abp.DependencyInjection;
 using Volo.Abp.EntityFrameworkCore;
-<<<<<<< HEAD
 using Volo.Abp.EntityFrameworkCore.Modeling;
-=======
 using Volo.Abp.EntityFrameworkCore.TestApp.FourthContext;
->>>>>>> 1d12b2af
 using Volo.Abp.EntityFrameworkCore.TestApp.ThirdDbContext;
 using Volo.Abp.TestApp.Domain;
 
@@ -28,11 +25,8 @@
 
         public DbSet<Author> Author { get; set; }
 
-<<<<<<< HEAD
-=======
         public DbSet<FourthDbContextDummyEntity> FourthDummyEntities { get; set; }
 
->>>>>>> 1d12b2af
         public TestAppDbContext(DbContextOptions<TestAppDbContext> options)
             : base(options)
         {
