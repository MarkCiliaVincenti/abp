﻿using System;
using System.Text.Json;
using System.Text.Json.Serialization;
using Volo.Abp.Domain.Entities;

namespace Volo.Abp.MemoryDb.JsonConverters;

public class EntityJsonConverter<TEntity, TKey> : JsonConverter<TEntity>
    where TEntity : Entity<TKey>
{
    public override TEntity Read(ref Utf8JsonReader reader, Type typeToConvert, JsonSerializerOptions options)
    {
<<<<<<< HEAD
        private JsonSerializerOptions _writeJsonSerializerOptions;

        public override TEntity Read(ref Utf8JsonReader reader, Type typeToConvert, JsonSerializerOptions options)
=======
        var jsonDocument = JsonDocument.ParseValue(ref reader);
        if (jsonDocument.RootElement.ValueKind == JsonValueKind.Object)
>>>>>>> e97d98af
        {
            var entity = (TEntity)jsonDocument.RootElement.Deserialize(typeToConvert);

            var idJsonElement = jsonDocument.RootElement.GetProperty(nameof(Entity<object>.Id));
            if (idJsonElement.ValueKind != JsonValueKind.Undefined)
            {
                var id = idJsonElement.Deserialize<TKey>();
                if (id != null)
                {
                    EntityHelper.TrySetId(entity, () => id);
                }
            }
            return entity;
        }

<<<<<<< HEAD
        public override void Write(Utf8JsonWriter writer, TEntity value, JsonSerializerOptions options)
        {
            _writeJsonSerializerOptions ??= JsonSerializerOptionsHelper.Create(options, this);
            JsonSerializer.Serialize(writer, value, _writeJsonSerializerOptions);
        }
=======
        throw new JsonException("RootElement's ValueKind is not Object!");
    }

    public override void Write(Utf8JsonWriter writer, TEntity value, JsonSerializerOptions options)
    {
        var newOptions = JsonSerializerOptionsHelper.Create(options, this);
        JsonSerializer.Serialize(writer, value, newOptions);
>>>>>>> e97d98af
    }
}<|MERGE_RESOLUTION|>--- conflicted
+++ resolved
@@ -8,16 +8,12 @@
 public class EntityJsonConverter<TEntity, TKey> : JsonConverter<TEntity>
     where TEntity : Entity<TKey>
 {
+    private JsonSerializerOptions _writeJsonSerializerOptions;
+
     public override TEntity Read(ref Utf8JsonReader reader, Type typeToConvert, JsonSerializerOptions options)
     {
-<<<<<<< HEAD
-        private JsonSerializerOptions _writeJsonSerializerOptions;
-
-        public override TEntity Read(ref Utf8JsonReader reader, Type typeToConvert, JsonSerializerOptions options)
-=======
         var jsonDocument = JsonDocument.ParseValue(ref reader);
         if (jsonDocument.RootElement.ValueKind == JsonValueKind.Object)
->>>>>>> e97d98af
         {
             var entity = (TEntity)jsonDocument.RootElement.Deserialize(typeToConvert);
 
@@ -33,20 +29,12 @@
             return entity;
         }
 
-<<<<<<< HEAD
-        public override void Write(Utf8JsonWriter writer, TEntity value, JsonSerializerOptions options)
-        {
-            _writeJsonSerializerOptions ??= JsonSerializerOptionsHelper.Create(options, this);
-            JsonSerializer.Serialize(writer, value, _writeJsonSerializerOptions);
-        }
-=======
         throw new JsonException("RootElement's ValueKind is not Object!");
     }
 
     public override void Write(Utf8JsonWriter writer, TEntity value, JsonSerializerOptions options)
     {
-        var newOptions = JsonSerializerOptionsHelper.Create(options, this);
-        JsonSerializer.Serialize(writer, value, newOptions);
->>>>>>> e97d98af
+        _writeJsonSerializerOptions ??= JsonSerializerOptionsHelper.Create(options, this);
+        JsonSerializer.Serialize(writer, value, _writeJsonSerializerOptions);
     }
 }