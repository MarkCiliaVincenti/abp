--- conflicted
+++ resolved
@@ -44,17 +44,6 @@
 
         await DistributedEventBus.PublishAsync(new MySimpleEventData(3, tenantId));
 
-<<<<<<< HEAD
-            Assert.Equal(tenantId, MySimpleDistributedSingleInstanceEventHandler.TenantId);
-        }
-
-        [Fact]
-        public async Task Should_Get_TenantId_From_EventEto_Extra_Property()
-        {
-            var tenantId = Guid.NewGuid();
-
-            DistributedEventBus.Subscribe<MySimpleEto>(GetRequiredService<MySimpleDistributedSingleInstanceEventHandler>());
-=======
         Assert.Equal(tenantId, MySimpleDistributedSingleInstanceEventHandler.TenantId);
     }
 
@@ -62,89 +51,81 @@
     public async Task Should_Get_TenantId_From_EventEto_Extra_Property()
     {
         var tenantId = Guid.NewGuid();
->>>>>>> c0418008
 
         DistributedEventBus.Subscribe<MySimpleEto>(GetRequiredService<MySimpleDistributedSingleInstanceEventHandler>());
 
         await DistributedEventBus.PublishAsync(new MySimpleEto
         {
             Properties =
-                {
-                    {"TenantId", tenantId.ToString()}
-                }
-<<<<<<< HEAD
-            });
-
-            Assert.Equal(tenantId, MySimpleDistributedSingleInstanceEventHandler.TenantId);
-        }
-
-        [Fact]
-        public async Task Event_Should_Published_On_UnitOfWorkComplete()
-        {
-            var id = 0;
-            DistributedEventBus.Subscribe<MySimpleEventData>(data =>
             {
-                id = data.Value;
-                return Task.CompletedTask;
-            });
-
-            var unitOfWorkManager = GetRequiredService<IUnitOfWorkManager>();
-            using (var uow = unitOfWorkManager.Begin())
-            {
-                await DistributedEventBus.PublishAsync(new MySimpleEventData(3), onUnitOfWorkComplete: true, useOutbox: false);
+                {"TenantId", tenantId.ToString()}
             }
-            id.ShouldBe(0);
-
-            using (var uow = unitOfWorkManager.Begin())
-            {
-                await DistributedEventBus.PublishAsync(new MySimpleEventData(3), onUnitOfWorkComplete: true, useOutbox: false);
-                await uow.CompleteAsync();
-            }
-            id.ShouldBe(3);
-
-            id = 0;
-            using (var uow = unitOfWorkManager.Begin())
-            {
-                await DistributedEventBus.PublishAsync(new MySimpleEventData(3), onUnitOfWorkComplete: false, useOutbox: false);
-            }
-            id.ShouldBe(3);
-        }
-
-        [Fact]
-        public async Task Event_Should_Published_On_UnitOfWorkComplete_UseOutbox()
-        {
-            var id = 0;
-            DistributedEventBus.Subscribe<MySimpleEventData>(data =>
-            {
-                id = data.Value;
-                return Task.CompletedTask;
-            });
-
-            var unitOfWorkManager = GetRequiredService<IUnitOfWorkManager>();
-            using (var uow = unitOfWorkManager.Begin())
-            {
-                await DistributedEventBus.PublishAsync(new MySimpleEventData(3), onUnitOfWorkComplete: false, useOutbox: true);
-            }
-            id.ShouldBe(0);
-
-            using (var uow = unitOfWorkManager.Begin())
-            {
-                await DistributedEventBus.PublishAsync(new MySimpleEventData(3), onUnitOfWorkComplete: false, useOutbox: true);
-                await uow.CompleteAsync();
-            }
-            id.ShouldBe(3);
-
-            id = 0;
-            using (var uow = unitOfWorkManager.Begin())
-            {
-                await DistributedEventBus.PublishAsync(new MySimpleEventData(3), onUnitOfWorkComplete: false, useOutbox: false);
-            }
-            id.ShouldBe(3);
-        }
-=======
         });
 
         Assert.Equal(tenantId, MySimpleDistributedSingleInstanceEventHandler.TenantId);
->>>>>>> c0418008
+    }
+
+    [Fact]
+    public async Task Event_Should_Published_On_UnitOfWorkComplete()
+    {
+        var id = 0;
+        DistributedEventBus.Subscribe<MySimpleEventData>(data =>
+        {
+            id = data.Value;
+            return Task.CompletedTask;
+        });
+
+        var unitOfWorkManager = GetRequiredService<IUnitOfWorkManager>();
+        using (var uow = unitOfWorkManager.Begin())
+        {
+            await DistributedEventBus.PublishAsync(new MySimpleEventData(3), onUnitOfWorkComplete: true, useOutbox: false);
+        }
+        id.ShouldBe(0);
+
+        using (var uow = unitOfWorkManager.Begin())
+        {
+            await DistributedEventBus.PublishAsync(new MySimpleEventData(3), onUnitOfWorkComplete: true, useOutbox: false);
+            await uow.CompleteAsync();
+        }
+        id.ShouldBe(3);
+
+        id = 0;
+        using (var uow = unitOfWorkManager.Begin())
+        {
+            await DistributedEventBus.PublishAsync(new MySimpleEventData(3), onUnitOfWorkComplete: false, useOutbox: false);
+        }
+        id.ShouldBe(3);
+    }
+
+    [Fact]
+    public async Task Event_Should_Published_On_UnitOfWorkComplete_UseOutbox()
+    {
+        var id = 0;
+        DistributedEventBus.Subscribe<MySimpleEventData>(data =>
+        {
+            id = data.Value;
+            return Task.CompletedTask;
+        });
+
+        var unitOfWorkManager = GetRequiredService<IUnitOfWorkManager>();
+        using (var uow = unitOfWorkManager.Begin())
+        {
+            await DistributedEventBus.PublishAsync(new MySimpleEventData(3), onUnitOfWorkComplete: false, useOutbox: true);
+        }
+        id.ShouldBe(0);
+
+        using (var uow = unitOfWorkManager.Begin())
+        {
+            await DistributedEventBus.PublishAsync(new MySimpleEventData(3), onUnitOfWorkComplete: false, useOutbox: true);
+            await uow.CompleteAsync();
+        }
+        id.ShouldBe(3);
+
+        id = 0;
+        using (var uow = unitOfWorkManager.Begin())
+        {
+            await DistributedEventBus.PublishAsync(new MySimpleEventData(3), onUnitOfWorkComplete: false, useOutbox: false);
+        }
+        id.ShouldBe(3);
     }
 }