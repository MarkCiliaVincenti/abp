﻿using System;
using System.Collections.Generic;
using System.IO;
using System.Linq;
using System.Text;
using System.Threading.Tasks;
using Microsoft.AspNetCore.Mvc.ApiExplorer;
using Microsoft.Extensions.DependencyInjection;
using Microsoft.Extensions.Hosting;
using NSubstitute.Extensions;
using Shouldly;
using Volo.Abp.Application.Dtos;
using Volo.Abp.AspNetCore.Mvc.Conventions;
using Volo.Abp.Content;
using Volo.Abp.Domain.Repositories;
using Volo.Abp.Http.Client;
using Volo.Abp.TestApp.Application;
using Volo.Abp.TestApp.Application.Dto;
using Volo.Abp.TestApp.Domain;
using Volo.Abp.Validation;
using Xunit;

namespace Volo.Abp.Http.DynamicProxying
{
    public class PersonAppServiceClientProxy_Tests : AbpHttpClientTestBase
    {
        private readonly IPeopleAppService _peopleAppService;
        private readonly IRepository<Person, Guid> _personRepository;

        public PersonAppServiceClientProxy_Tests()
        {
            _peopleAppService = ServiceProvider.GetRequiredService<IPeopleAppService>();
            _personRepository = ServiceProvider.GetRequiredService<IRepository<Person, Guid>>();
        }

        [Fact]
        public async Task Get()
        {
            var firstPerson = (await _personRepository.GetListAsync()).First();

            var person = await _peopleAppService.GetAsync(firstPerson.Id);
            person.ShouldNotBeNull();
            person.Id.ShouldBe(firstPerson.Id);
            person.Name.ShouldBe(firstPerson.Name);
        }

        [Fact]
        public async Task GetList()
        {
            var people = await _peopleAppService.GetListAsync(new PagedAndSortedResultRequestDto());
            people.TotalCount.ShouldBeGreaterThan(0);
            people.Items.Count.ShouldBe((int)people.TotalCount);
        }

        [Fact]
        public async Task GetParams()
        {
            var id1 = Guid.NewGuid();
            var id2 = Guid.NewGuid();

            var @params = await _peopleAppService.GetParams(new List<Guid>
            {
                id1,
                id2
            }, new[] { "name1", "name2" });

            @params.ShouldContain(id1.ToString("N"));
            @params.ShouldContain(id2.ToString("N"));
            @params.ShouldContain("name1");
            @params.ShouldContain("name2");
        }

        [Fact]
        public async Task Delete()
        {
            var firstPerson = (await _personRepository.GetListAsync()).First();

            await _peopleAppService.DeleteAsync(firstPerson.Id);

            firstPerson = (await _personRepository.GetListAsync()).FirstOrDefault(p => p.Id == firstPerson.Id);
            firstPerson.ShouldBeNull();
        }

        [Fact]
        public async Task Create()
        {
            var uniquePersonName = Guid.NewGuid().ToString();

<<<<<<< HEAD
            var person = await _peopleAppService.CreateAsync(new PersonDto
            {
                Name = uniquePersonName,
                Age = 42
=======
            var person = await _peopleAppService.CreateAsync(new PersonDto
            {
                Name = uniquePersonName,
                Age = 42
>>>>>>> c15c2210
            }
            );

            person.ShouldNotBeNull();
            person.Id.ShouldNotBe(Guid.Empty);
            person.Name.ShouldBe(uniquePersonName);

            var personInDb = (await _personRepository.GetListAsync()).FirstOrDefault(p => p.Name == uniquePersonName);
            personInDb.ShouldNotBeNull();
            personInDb.Id.ShouldBe(person.Id);
        }

        [Fact]
        public async Task Create_Validate_Exception()
        {
            await Assert.ThrowsAsync<AbpValidationException>(async () =>
            {
<<<<<<< HEAD
                var person = await _peopleAppService.CreateAsync(new PersonDto
                {
                    Age = 42
=======
                var person = await _peopleAppService.CreateAsync(new PersonDto
                {
                    Age = 42
>>>>>>> c15c2210
                }
                );
            });
        }

        [Fact]
        public async Task Update()
        {
            var firstPerson = (await _personRepository.GetListAsync()).First();
            var uniquePersonName = Guid.NewGuid().ToString();

            var person = await _peopleAppService.UpdateAsync(
                firstPerson.Id,
                new PersonDto
                {
                    Id = firstPerson.Id,
                    Name = uniquePersonName,
                    Age = firstPerson.Age
                }
            );

            person.ShouldNotBeNull();
            person.Id.ShouldBe(firstPerson.Id);
            person.Name.ShouldBe(uniquePersonName);
            person.Age.ShouldBe(firstPerson.Age);

            var personInDb = (await _personRepository.GetListAsync()).FirstOrDefault(p => p.Id == firstPerson.Id);
            personInDb.ShouldNotBeNull();
            personInDb.Id.ShouldBe(person.Id);
            personInDb.Name.ShouldBe(person.Name);
            personInDb.Age.ShouldBe(person.Age);
        }

        [Fact]
        public async Task GetWithAuthorized()
        {
            await Assert.ThrowsAnyAsync<Exception>(async () =>
            {
                await _peopleAppService.GetWithAuthorized();
            });
        }

        [Fact]
        public async Task GetWithComplexType()
        {
            var result = await _peopleAppService.GetWithComplexType(
                new GetWithComplexTypeInput
                {
                    Value1 = "value one",
                    Inner1 = new GetWithComplexTypeInput.GetWithComplexTypeInner
                    {
                        Value2 = "value two",
                        Inner2 = new GetWithComplexTypeInput.GetWithComplexTypeInnerInner
                        {
                            Value3 = "value three"
                        }
                    }
                }
            );

            result.Value1.ShouldBe("value one");
            result.Inner1.Value2.ShouldBe("value two");
            result.Inner1.Inner2.Value3.ShouldBe("value three");
        }

        [Fact]
        public async Task DownloadAsync()
        {
            var result = await _peopleAppService.DownloadAsync();

            result.FileName.ShouldBe("download.rtf");
            result.ContentType.ShouldBe("application/rtf");
            using (var reader = new StreamReader(result.GetStream()))
            {
                var str = await reader.ReadToEndAsync();
                str.ShouldBe("DownloadAsync");
            }
        }

        [Fact]
        public async Task UploadAsync()
        {
            var memoryStream = new MemoryStream();
            await memoryStream.WriteAsync(Encoding.UTF8.GetBytes("UploadAsync"));
            memoryStream.Position = 0;
<<<<<<< HEAD
            var result = await _peopleAppService.UploadAsync(new RemoteStreamContent(memoryStream, "application/rtf"));
            result.ShouldBe("UploadAsync:application/rtf");
        }

        [Fact]
        public async Task UploadPartialAsync()
        {
            var memoryStream = new MemoryStream();
            var rawData = new byte[16];
            var text = Encoding.UTF8.GetBytes("UploadAsync");
            await memoryStream.WriteAsync(rawData);
            await memoryStream.WriteAsync(text);
            memoryStream.Position = rawData.Length;
            var result = await _peopleAppService.UploadAsync(new RemoteStreamContent(memoryStream, "application/rtf"));
            result.ShouldBe("UploadAsync:application/rtf");
=======
            var result = await _peopleAppService.UploadAsync(new RemoteStreamContent(memoryStream, "upload.rtf")
            {
                ContentType = "application/rtf"
            });
            result.ShouldBe("UploadAsync:application/rtf:upload.rtf");
>>>>>>> c15c2210
        }

        [Fact]
        public async Task UploadMultipleAsync()
        {
            var memoryStream = new MemoryStream();
            await memoryStream.WriteAsync(Encoding.UTF8.GetBytes("File1"));
            memoryStream.Position = 0;

            var memoryStream2 = new MemoryStream();
            await memoryStream2.WriteAsync(Encoding.UTF8.GetBytes("File2"));
            memoryStream2.Position = 0;

            var result = await _peopleAppService.UploadMultipleAsync(new List<IRemoteStreamContent>()
            {
<<<<<<< HEAD
                new RemoteStreamContent(memoryStream, "application/rtf"),
                new RemoteStreamContent(memoryStream2, "application/rtf2")
=======
                new RemoteStreamContent(memoryStream, "File1.rtf")
                {
                    ContentType = "application/rtf"
                },

                new RemoteStreamContent(memoryStream2, "File2.rtf")
                {
                    ContentType = "application/rtf2"
                }
>>>>>>> c15c2210
            });
            result.ShouldBe("File1:application/rtf:File1.rtfFile2:application/rtf2:File2.rtf");
        }

        [Fact]
        public async Task CreateFileAsync()
        {
            var memoryStream = new MemoryStream();
            await memoryStream.WriteAsync(Encoding.UTF8.GetBytes("CreateFileAsync"));
            memoryStream.Position = 0;
            var result = await _peopleAppService.CreateFileAsync(new CreateFileInput()
            {
                Name = "123.rtf",
<<<<<<< HEAD
                Content = new RemoteStreamContent(memoryStream, "application/rtf")
=======
                Content = new RemoteStreamContent(memoryStream, "create.rtf")
                {
                    ContentType = "application/rtf"
                }
>>>>>>> c15c2210
            });
            result.ShouldBe("123.rtf:CreateFileAsync:application/rtf:create.rtf");
        }

        [Fact]
        public async Task CreateMultipleFileAsync()
        {
            var memoryStream = new MemoryStream();
            await memoryStream.WriteAsync(Encoding.UTF8.GetBytes("File1"));
            memoryStream.Position = 0;

            var memoryStream2 = new MemoryStream();
            await memoryStream2.WriteAsync(Encoding.UTF8.GetBytes("File2"));
            memoryStream2.Position = 0;

            var memoryStream3 = new MemoryStream();
            await memoryStream3.WriteAsync(Encoding.UTF8.GetBytes("File3"));
            memoryStream3.Position = 0;

            var result = await _peopleAppService.CreateMultipleFileAsync(new CreateMultipleFileInput()
            {
                Name = "123.rtf",
                Contents = new List<IRemoteStreamContent>()
                {
<<<<<<< HEAD
                    new RemoteStreamContent(memoryStream, "application/rtf"),
                    new RemoteStreamContent(memoryStream2, "application/rtf2"),
=======
                    new RemoteStreamContent(memoryStream, "1-1.rtf")
                    {
                        ContentType = "application/rtf"
                    },

                    new RemoteStreamContent(memoryStream2, "1-2.rtf")
                    {
                        ContentType = "application/rtf2"
                    }
>>>>>>> c15c2210
                },
                Inner = new CreateFileInput()
                {
                    Name = "789.rtf",
<<<<<<< HEAD
                    Content = new RemoteStreamContent(memoryStream3, "application/rtf3")
=======
                    Content = new RemoteStreamContent(memoryStream3, "i-789.rtf")
                    {
                        ContentType = "application/rtf3"
                    }
>>>>>>> c15c2210
                }
            });
            result.ShouldBe("123.rtf:File1:application/rtf:1-1.rtf123.rtf:File2:application/rtf2:1-2.rtf789.rtf:File3:application/rtf3:i-789.rtf");
        }
    }
}<|MERGE_RESOLUTION|>--- conflicted
+++ resolved
@@ -86,19 +86,11 @@
         {
             var uniquePersonName = Guid.NewGuid().ToString();
 
-<<<<<<< HEAD
             var person = await _peopleAppService.CreateAsync(new PersonDto
             {
                 Name = uniquePersonName,
                 Age = 42
-=======
-            var person = await _peopleAppService.CreateAsync(new PersonDto
-            {
-                Name = uniquePersonName,
-                Age = 42
->>>>>>> c15c2210
-            }
-            );
+            });
 
             person.ShouldNotBeNull();
             person.Id.ShouldNotBe(Guid.Empty);
@@ -114,17 +106,10 @@
         {
             await Assert.ThrowsAsync<AbpValidationException>(async () =>
             {
-<<<<<<< HEAD
                 var person = await _peopleAppService.CreateAsync(new PersonDto
                 {
                     Age = 42
-=======
-                var person = await _peopleAppService.CreateAsync(new PersonDto
-                {
-                    Age = 42
->>>>>>> c15c2210
-                }
-                );
+                });
             });
         }
 
@@ -208,9 +193,9 @@
             var memoryStream = new MemoryStream();
             await memoryStream.WriteAsync(Encoding.UTF8.GetBytes("UploadAsync"));
             memoryStream.Position = 0;
-<<<<<<< HEAD
-            var result = await _peopleAppService.UploadAsync(new RemoteStreamContent(memoryStream, "application/rtf"));
-            result.ShouldBe("UploadAsync:application/rtf");
+
+            var result = await _peopleAppService.UploadAsync(new RemoteStreamContent(memoryStream, "upload.rtf", "application/rtf"));
+            result.ShouldBe("UploadAsync:application/rtf:upload.rtf");
         }
 
         [Fact]
@@ -222,15 +207,9 @@
             await memoryStream.WriteAsync(rawData);
             await memoryStream.WriteAsync(text);
             memoryStream.Position = rawData.Length;
-            var result = await _peopleAppService.UploadAsync(new RemoteStreamContent(memoryStream, "application/rtf"));
-            result.ShouldBe("UploadAsync:application/rtf");
-=======
-            var result = await _peopleAppService.UploadAsync(new RemoteStreamContent(memoryStream, "upload.rtf")
-            {
-                ContentType = "application/rtf"
-            });
+
+            var result = await _peopleAppService.UploadAsync(new RemoteStreamContent(memoryStream, "upload.rtf", "application/rtf"));
             result.ShouldBe("UploadAsync:application/rtf:upload.rtf");
->>>>>>> c15c2210
         }
 
         [Fact]
@@ -246,20 +225,8 @@
 
             var result = await _peopleAppService.UploadMultipleAsync(new List<IRemoteStreamContent>()
             {
-<<<<<<< HEAD
-                new RemoteStreamContent(memoryStream, "application/rtf"),
-                new RemoteStreamContent(memoryStream2, "application/rtf2")
-=======
-                new RemoteStreamContent(memoryStream, "File1.rtf")
-                {
-                    ContentType = "application/rtf"
-                },
-
-                new RemoteStreamContent(memoryStream2, "File2.rtf")
-                {
-                    ContentType = "application/rtf2"
-                }
->>>>>>> c15c2210
+                new RemoteStreamContent(memoryStream, "File1.rtf", "application/rtf"),
+                new RemoteStreamContent(memoryStream2, "File2.rtf", "application/rtf2")
             });
             result.ShouldBe("File1:application/rtf:File1.rtfFile2:application/rtf2:File2.rtf");
         }
@@ -273,14 +240,7 @@
             var result = await _peopleAppService.CreateFileAsync(new CreateFileInput()
             {
                 Name = "123.rtf",
-<<<<<<< HEAD
-                Content = new RemoteStreamContent(memoryStream, "application/rtf")
-=======
-                Content = new RemoteStreamContent(memoryStream, "create.rtf")
-                {
-                    ContentType = "application/rtf"
-                }
->>>>>>> c15c2210
+                Content = new RemoteStreamContent(memoryStream, "create.rtf", "application/rtf")
             });
             result.ShouldBe("123.rtf:CreateFileAsync:application/rtf:create.rtf");
         }
@@ -305,32 +265,13 @@
                 Name = "123.rtf",
                 Contents = new List<IRemoteStreamContent>()
                 {
-<<<<<<< HEAD
-                    new RemoteStreamContent(memoryStream, "application/rtf"),
-                    new RemoteStreamContent(memoryStream2, "application/rtf2"),
-=======
-                    new RemoteStreamContent(memoryStream, "1-1.rtf")
-                    {
-                        ContentType = "application/rtf"
-                    },
-
-                    new RemoteStreamContent(memoryStream2, "1-2.rtf")
-                    {
-                        ContentType = "application/rtf2"
-                    }
->>>>>>> c15c2210
+                    new RemoteStreamContent(memoryStream, "1-1.rtf", "application/rtf"),
+                    new RemoteStreamContent(memoryStream2, "1-2.rtf", "application/rtf2")
                 },
                 Inner = new CreateFileInput()
                 {
                     Name = "789.rtf",
-<<<<<<< HEAD
-                    Content = new RemoteStreamContent(memoryStream3, "application/rtf3")
-=======
-                    Content = new RemoteStreamContent(memoryStream3, "i-789.rtf")
-                    {
-                        ContentType = "application/rtf3"
-                    }
->>>>>>> c15c2210
+                    Content = new RemoteStreamContent(memoryStream3, "i-789.rtf", "application/rtf3")
                 }
             });
             result.ShouldBe("123.rtf:File1:application/rtf:1-1.rtf123.rtf:File2:application/rtf2:1-2.rtf789.rtf:File3:application/rtf3:i-789.rtf");
