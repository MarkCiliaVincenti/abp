﻿using System;
using System.Collections.Generic;
using System.Globalization;
using System.Threading;
using System.Threading.Tasks;
using Microsoft.AspNetCore.Mvc;
using Volo.Abp.AspNetCore.Mvc;

namespace Volo.Abp.Http.DynamicProxying;

[Route("api/regular-test-controller")]
[RemoteService] //Automatically enables API explorer and apply ABP conventions.
                //[ApiExplorerSettings(IgnoreApi = false)] //alternative
public class RegularTestController : AbpController, IRegularTestController
{
    [HttpGet]
    [Route("increment")]
    public Task<int> IncrementValueAsync(int value)
    {
        return Task.FromResult(value + 1);
    }

    [HttpGet]
    [Route("get-exception1")]
    public Task GetException1Async()
    {
        throw new UserFriendlyException("This is an error message!");
    }

    [HttpGet]
    [Route("get-exception2")]
    public Task GetException2Async()
    {
        throw new BusinessException("Volo.Abp.Http.DynamicProxying:10001")
            .WithData("0", "TEST");
    }

    [HttpGet]
    [Route("get-with-datetime-parameter")]
    public Task<DateTime> GetWithDateTimeParameterAsync(DateTime dateTime1)
    {
        var culture = CultureInfo.CurrentCulture;
        return Task.FromResult(dateTime1);
    }

    [HttpPost]
    [Route("post-with-header-and-qs")]
    public Task<string> PostValueWithHeaderAndQueryStringAsync([FromHeader] string headerValue, [FromQuery] string qsValue)
    {
        return Task.FromResult(headerValue + "#" + qsValue);
    }

    [HttpPost]
    [Route("post-with-body")]
    public Task<string> PostValueWithBodyAsync([FromBody] string bodyValue)
    {
        return Task.FromResult(bodyValue);
    }

    [HttpPost]
    [Route("post-object-with-body")]
    public Task<Car> PostObjectWithBodyAsync([FromBody] Car bodyValue)
    {
        return Task.FromResult(bodyValue);
    }

    [HttpPost]
    [Route("post-object-with-query")]
    public Task<Car> PostObjectWithQueryAsync(Car bodyValue)
    {
        return Task.FromResult(bodyValue);
    }

    [HttpGet]
    [Route("post-object-with-url/bodyValue")]
    public Task<Car> GetObjectWithUrlAsync(Car bodyValue)
    {
        return Task.FromResult(bodyValue);
    }

    [HttpGet]
    [Route("post-object-and-id-with-url/{id}")]
    public Task<Car> GetObjectandIdAsync(int id, [FromBody] Car bodyValue)
    {
        bodyValue.Year = id;
        return Task.FromResult(bodyValue);
    }

    [HttpGet]
    [Route("post-object-and-id-with-url-and-query/{id}")]
    public Task<Car> GetObjectAndIdWithQueryAsync(int id, Car bodyValue)
    {
        bodyValue.Year = id;
        return Task.FromResult(bodyValue);
    }

    [HttpPut]
    [Route("put-with-body")]
    public Task<string> PutValueWithBodyAsync([FromBody] string bodyValue)
    {
        return Task.FromResult(bodyValue);
    }

    [HttpPut]
    [Route("put-with-header-and-qs")]
    public Task<string> PutValueWithHeaderAndQueryStringAsync([FromHeader] string headerValue, [FromQuery] string qsValue)
    {
        return Task.FromResult(headerValue + "#" + qsValue);
    }

    [HttpPatch]
    [Route("patch-with-header-and-qs")]
    public Task<string> PatchValueWithHeaderAndQueryStringAsync([FromHeader] string headerValue, [FromQuery] string qsValue)
    {
        return Task.FromResult(headerValue + "#" + qsValue);
    }

    [HttpPatch]
    [Route("patch-with-body")]
    public Task<string> PatchValueWithBodyAsync([FromBody] string bodyValue)
    {
        return Task.FromResult(bodyValue);
    }

    [HttpDelete]
    [Route("delete-by-id")]
    public Task<int> DeleteByIdAsync(int id)
    {
        return Task.FromResult(id + 1);
    }

    [HttpGet]
    [Route("abort-request")]
    public async Task<string> AbortRequestAsync(CancellationToken cancellationToken = default)
    {
        await Task.Delay(100, cancellationToken);
        return "AbortRequestAsync";
    }
}

public class Car
{
<<<<<<< HEAD
    [Route("api/regular-test-controller")]
    [RemoteService] //Automatically enables API explorer and apply ABP conventions.
    //[ApiExplorerSettings(IgnoreApi = false)] //alternative
    public class RegularTestController : AbpController, IRegularTestController
    {
        [HttpGet]
        [Route("increment")]
        public Task<int> IncrementValueAsync(int value)
        {
            return Task.FromResult(value + 1);
        }

        [HttpGet]
        [Route("get-exception1")]
        public Task GetException1Async()
        {
            throw new UserFriendlyException("This is an error message!");
        }

        [HttpGet]
        [Route("get-exception2")]
        public Task GetException2Async()
        {
            throw new BusinessException("Volo.Abp.Http.DynamicProxying:10001")
                .WithData("0","TEST");
        }

        [HttpGet]
        [Route("get-with-datetime-parameter")]
        public Task<DateTime> GetWithDateTimeParameterAsync(DateTime dateTime1)
        {
            var culture = CultureInfo.CurrentCulture;
            return Task.FromResult(dateTime1);
        }

        [HttpPost]
        [Route("post-with-header-and-qs")]
        public Task<string> PostValueWithHeaderAndQueryStringAsync([FromHeader] string headerValue, [FromQuery] string qsValue)
        {
            return Task.FromResult(headerValue + "#" + qsValue);
        }

        [HttpPost]
        [Route("post-with-body")]
        public Task<string> PostValueWithBodyAsync([FromBody] string bodyValue)
        {
            return Task.FromResult(bodyValue);
        }

        [HttpPost]
        [Route("post-object-with-body")]
        public Task<Car> PostObjectWithBodyAsync([FromBody] Car bodyValue)
        {
            return Task.FromResult(bodyValue);
        }

        [HttpPost]
        [Route("post-object-with-query")]
        public Task<Car> PostObjectWithQueryAsync(Car bodyValue)
        {
            return Task.FromResult(bodyValue);
        }

        [HttpGet]
        [Route("post-object-with-url/bodyValue")]
        public Task<Car> GetObjectWithUrlAsync(Car bodyValue)
        {
            return Task.FromResult(bodyValue);
        }

        [HttpGet]
        [Route("post-object-and-id-with-url/{id}")]
        public Task<Car> GetObjectandIdAsync(int id, [FromBody] Car bodyValue)
        {
            bodyValue.Year = id;
            return Task.FromResult(bodyValue);
        }

        [HttpGet]
        [Route("post-object-and-first-release-date-with-url/{time:datetime}")]
        public Task<Car> GetObjectandFirstReleaseDateAsync(DateTime time, Car bodyValue)
        {
            bodyValue.FirstReleaseDate = time;
            return Task.FromResult(bodyValue);
        }

        [HttpGet]
        [Route("post-object-and-count-with-url/{count}")]
        public Task<Car> GetObjectandCountAsync(int count, Car bodyValue)
        {
            bodyValue.Year = count;
            return Task.FromResult(bodyValue);
        }

        [HttpGet]
        [Route("post-object-and-id-with-url-and-query/{id}")]
        public Task<Car> GetObjectAndIdWithQueryAsync(int id, Car bodyValue)
        {
            bodyValue.Year = id;
            return Task.FromResult(bodyValue);
        }

        [HttpPut]
        [Route("put-with-body")]
        public Task<string> PutValueWithBodyAsync([FromBody] string bodyValue)
        {
            return Task.FromResult(bodyValue);
        }

        [HttpPut]
        [Route("put-with-header-and-qs")]
        public Task<string> PutValueWithHeaderAndQueryStringAsync([FromHeader] string headerValue, [FromQuery] string qsValue)
        {
            return Task.FromResult(headerValue + "#" + qsValue);
        }

        [HttpPatch]
        [Route("patch-with-header-and-qs")]
        public Task<string> PatchValueWithHeaderAndQueryStringAsync([FromHeader] string headerValue, [FromQuery] string qsValue)
        {
            return Task.FromResult(headerValue + "#" + qsValue);
        }

        [HttpPatch]
        [Route("patch-with-body")]
        public Task<string> PatchValueWithBodyAsync([FromBody] string bodyValue)
        {
            return Task.FromResult(bodyValue);
        }

        [HttpDelete]
        [Route("delete-by-id")]
        public Task<int> DeleteByIdAsync(int id)
        {
            return Task.FromResult(id + 1);
        }

        [HttpGet]
        [Route("abort-request")]
        public async Task<string> AbortRequestAsync(CancellationToken cancellationToken = default)
        {
            await Task.Delay(100, cancellationToken);
            return "AbortRequestAsync";
        }
    }

    public class Car
    {
        [FromQuery]
        public int Year { get; set; }

        [FromQuery]
        public string Model { get; set; }

        [FromQuery]
        public DateTime FirstReleaseDate { get; set; }

        [FromQuery]
        public List<string> Colors { get; set; }

        public Car()
        {
            Colors = new List<string>();
        }
=======
    [FromQuery]
    public int Year { get; set; }

    [FromQuery]
    public string Model { get; set; }

    [FromQuery]
    public DateTime FirstReleaseDate { get; set; }

    [FromQuery]
    public List<string> Colors { get; set; }

    public Car()
    {
        Colors = new List<string>();
>>>>>>> abf6d034
    }
}<|MERGE_RESOLUTION|>--- conflicted
+++ resolved
@@ -10,7 +10,7 @@
 
 [Route("api/regular-test-controller")]
 [RemoteService] //Automatically enables API explorer and apply ABP conventions.
-                //[ApiExplorerSettings(IgnoreApi = false)] //alternative
+//[ApiExplorerSettings(IgnoreApi = false)] //alternative
 public class RegularTestController : AbpController, IRegularTestController
 {
     [HttpGet]
@@ -32,7 +32,7 @@
     public Task GetException2Async()
     {
         throw new BusinessException("Volo.Abp.Http.DynamicProxying:10001")
-            .WithData("0", "TEST");
+            .WithData("0","TEST");
     }
 
     [HttpGet]
@@ -83,6 +83,22 @@
     public Task<Car> GetObjectandIdAsync(int id, [FromBody] Car bodyValue)
     {
         bodyValue.Year = id;
+        return Task.FromResult(bodyValue);
+    }
+
+    [HttpGet]
+    [Route("post-object-and-first-release-date-with-url/{time:datetime}")]
+    public Task<Car> GetObjectandFirstReleaseDateAsync(DateTime time, Car bodyValue)
+    {
+        bodyValue.FirstReleaseDate = time;
+        return Task.FromResult(bodyValue);
+    }
+
+    [HttpGet]
+    [Route("post-object-and-count-with-url/{count}")]
+    public Task<Car> GetObjectandCountAsync(int count, Car bodyValue)
+    {
+        bodyValue.Year = count;
         return Task.FromResult(bodyValue);
     }
 
@@ -140,172 +156,6 @@
 
 public class Car
 {
-<<<<<<< HEAD
-    [Route("api/regular-test-controller")]
-    [RemoteService] //Automatically enables API explorer and apply ABP conventions.
-    //[ApiExplorerSettings(IgnoreApi = false)] //alternative
-    public class RegularTestController : AbpController, IRegularTestController
-    {
-        [HttpGet]
-        [Route("increment")]
-        public Task<int> IncrementValueAsync(int value)
-        {
-            return Task.FromResult(value + 1);
-        }
-
-        [HttpGet]
-        [Route("get-exception1")]
-        public Task GetException1Async()
-        {
-            throw new UserFriendlyException("This is an error message!");
-        }
-
-        [HttpGet]
-        [Route("get-exception2")]
-        public Task GetException2Async()
-        {
-            throw new BusinessException("Volo.Abp.Http.DynamicProxying:10001")
-                .WithData("0","TEST");
-        }
-
-        [HttpGet]
-        [Route("get-with-datetime-parameter")]
-        public Task<DateTime> GetWithDateTimeParameterAsync(DateTime dateTime1)
-        {
-            var culture = CultureInfo.CurrentCulture;
-            return Task.FromResult(dateTime1);
-        }
-
-        [HttpPost]
-        [Route("post-with-header-and-qs")]
-        public Task<string> PostValueWithHeaderAndQueryStringAsync([FromHeader] string headerValue, [FromQuery] string qsValue)
-        {
-            return Task.FromResult(headerValue + "#" + qsValue);
-        }
-
-        [HttpPost]
-        [Route("post-with-body")]
-        public Task<string> PostValueWithBodyAsync([FromBody] string bodyValue)
-        {
-            return Task.FromResult(bodyValue);
-        }
-
-        [HttpPost]
-        [Route("post-object-with-body")]
-        public Task<Car> PostObjectWithBodyAsync([FromBody] Car bodyValue)
-        {
-            return Task.FromResult(bodyValue);
-        }
-
-        [HttpPost]
-        [Route("post-object-with-query")]
-        public Task<Car> PostObjectWithQueryAsync(Car bodyValue)
-        {
-            return Task.FromResult(bodyValue);
-        }
-
-        [HttpGet]
-        [Route("post-object-with-url/bodyValue")]
-        public Task<Car> GetObjectWithUrlAsync(Car bodyValue)
-        {
-            return Task.FromResult(bodyValue);
-        }
-
-        [HttpGet]
-        [Route("post-object-and-id-with-url/{id}")]
-        public Task<Car> GetObjectandIdAsync(int id, [FromBody] Car bodyValue)
-        {
-            bodyValue.Year = id;
-            return Task.FromResult(bodyValue);
-        }
-
-        [HttpGet]
-        [Route("post-object-and-first-release-date-with-url/{time:datetime}")]
-        public Task<Car> GetObjectandFirstReleaseDateAsync(DateTime time, Car bodyValue)
-        {
-            bodyValue.FirstReleaseDate = time;
-            return Task.FromResult(bodyValue);
-        }
-
-        [HttpGet]
-        [Route("post-object-and-count-with-url/{count}")]
-        public Task<Car> GetObjectandCountAsync(int count, Car bodyValue)
-        {
-            bodyValue.Year = count;
-            return Task.FromResult(bodyValue);
-        }
-
-        [HttpGet]
-        [Route("post-object-and-id-with-url-and-query/{id}")]
-        public Task<Car> GetObjectAndIdWithQueryAsync(int id, Car bodyValue)
-        {
-            bodyValue.Year = id;
-            return Task.FromResult(bodyValue);
-        }
-
-        [HttpPut]
-        [Route("put-with-body")]
-        public Task<string> PutValueWithBodyAsync([FromBody] string bodyValue)
-        {
-            return Task.FromResult(bodyValue);
-        }
-
-        [HttpPut]
-        [Route("put-with-header-and-qs")]
-        public Task<string> PutValueWithHeaderAndQueryStringAsync([FromHeader] string headerValue, [FromQuery] string qsValue)
-        {
-            return Task.FromResult(headerValue + "#" + qsValue);
-        }
-
-        [HttpPatch]
-        [Route("patch-with-header-and-qs")]
-        public Task<string> PatchValueWithHeaderAndQueryStringAsync([FromHeader] string headerValue, [FromQuery] string qsValue)
-        {
-            return Task.FromResult(headerValue + "#" + qsValue);
-        }
-
-        [HttpPatch]
-        [Route("patch-with-body")]
-        public Task<string> PatchValueWithBodyAsync([FromBody] string bodyValue)
-        {
-            return Task.FromResult(bodyValue);
-        }
-
-        [HttpDelete]
-        [Route("delete-by-id")]
-        public Task<int> DeleteByIdAsync(int id)
-        {
-            return Task.FromResult(id + 1);
-        }
-
-        [HttpGet]
-        [Route("abort-request")]
-        public async Task<string> AbortRequestAsync(CancellationToken cancellationToken = default)
-        {
-            await Task.Delay(100, cancellationToken);
-            return "AbortRequestAsync";
-        }
-    }
-
-    public class Car
-    {
-        [FromQuery]
-        public int Year { get; set; }
-
-        [FromQuery]
-        public string Model { get; set; }
-
-        [FromQuery]
-        public DateTime FirstReleaseDate { get; set; }
-
-        [FromQuery]
-        public List<string> Colors { get; set; }
-
-        public Car()
-        {
-            Colors = new List<string>();
-        }
-=======
     [FromQuery]
     public int Year { get; set; }
 
@@ -321,6 +171,5 @@
     public Car()
     {
         Colors = new List<string>();
->>>>>>> abf6d034
     }
 }