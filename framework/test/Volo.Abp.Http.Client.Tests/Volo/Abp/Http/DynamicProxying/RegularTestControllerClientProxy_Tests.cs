--- conflicted
+++ resolved
@@ -124,32 +124,23 @@
         result.Model.ShouldBe("Ford");
     }
 
-<<<<<<< HEAD
-        [Fact]
-        public async Task GetObjectandFirstReleaseDateAsync()
-        {
-            var time = DateTime.Now;
-            var result = await _controller.GetObjectandFirstReleaseDateAsync(time, new Car { Year = 1976, Model = "Ford", FirstReleaseDate = new DateTime(1976, 02, 22, 15, 0, 6, 22) });
-            result.FirstReleaseDate.ToUniversalTime().ShouldBe(time.ToUniversalTime());
-            result.Model.ShouldBe("Ford");
-        }
+    [Fact]
+    public async Task GetObjectandFirstReleaseDateAsync()
+    {
+        var time = DateTime.Now;
+        var result = await _controller.GetObjectandFirstReleaseDateAsync(time, new Car { Year = 1976, Model = "Ford", FirstReleaseDate = new DateTime(1976, 02, 22, 15, 0, 6, 22) });
+        result.FirstReleaseDate.ToUniversalTime().ShouldBe(time.ToUniversalTime());
+        result.Model.ShouldBe("Ford");
+    }
 
-        [Fact]
-        public async Task GetObjectandCountAsync()
-        {
-            var result = await _controller.GetObjectandCountAsync(-1, new Car { Year = 1976, Model = "Ford", FirstReleaseDate = new DateTime(1976, 02, 22, 15, 0, 6, 22) });
-            result.Year.ShouldBe(888);
-            result.Model.ShouldBe("Ford");
-        }
+    [Fact]
+    public async Task GetObjectandCountAsync()
+    {
+        var result = await _controller.GetObjectandCountAsync(-1, new Car { Year = 1976, Model = "Ford", FirstReleaseDate = new DateTime(1976, 02, 22, 15, 0, 6, 22) });
+        result.Year.ShouldBe(888);
+        result.Model.ShouldBe("Ford");
+    }
 
-        [Fact]
-        public async Task GetObjectAndIdWithQueryAsync()
-        {
-            var result = await _controller.GetObjectAndIdWithQueryAsync(42, new Car { Year = 1976, Model = "Ford", FirstReleaseDate = new DateTime(1976, 02, 22, 15, 0, 6, 22) });
-            result.Year.ShouldBe(42);
-            result.Model.ShouldBe("Ford");
-        }
-=======
     [Fact]
     public async Task GetObjectAndIdWithQueryAsync()
     {
@@ -157,7 +148,6 @@
         result.Year.ShouldBe(42);
         result.Model.ShouldBe("Ford");
     }
->>>>>>> abf6d034
 
     [Fact]
     public async Task PatchValueWithBodyAsync()
