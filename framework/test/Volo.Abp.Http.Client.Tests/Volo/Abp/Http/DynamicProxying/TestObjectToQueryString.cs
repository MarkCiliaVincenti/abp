﻿using System.Collections.Generic;
using System.Text;
using System.Threading.Tasks;
using Volo.Abp.DependencyInjection;
using Volo.Abp.Http.Client.ClientProxying;
using Volo.Abp.Http.Modeling;
using Volo.Abp.TestApp.Application.Dto;

namespace Volo.Abp.Http.DynamicProxying;

public class TestObjectToQueryString : IObjectToQueryString<List<GetParamsNameValue>>, ITransientDependency
{
    public Task<string> ConvertAsync(List<GetParamsNameValue> values)
    {
<<<<<<< HEAD
        public Task<string> ConvertAsync(ActionApiDescriptionModel actionApiDescription, ParameterApiDescriptionModel parameterApiDescription, List<GetParamsNameValue> values)
=======
        if (values.IsNullOrEmpty())
>>>>>>> abf6d034
        {
            return null;
        }

        var sb = new StringBuilder();

        for (var i = 0; i < values.Count; i++)
        {
            sb.Append($"NameValues[{i}].Name={values[i].Name}&NameValues[{i}].Value={values[i].Value}&");
        }

        sb.Remove(sb.Length - 1, 1);
        return Task.FromResult(sb.ToString());
    }
}<|MERGE_RESOLUTION|>--- conflicted
+++ resolved
@@ -10,13 +10,9 @@
 
 public class TestObjectToQueryString : IObjectToQueryString<List<GetParamsNameValue>>, ITransientDependency
 {
-    public Task<string> ConvertAsync(List<GetParamsNameValue> values)
+    public Task<string> ConvertAsync(ActionApiDescriptionModel actionApiDescription, ParameterApiDescriptionModel parameterApiDescription, List<GetParamsNameValue> values)
     {
-<<<<<<< HEAD
-        public Task<string> ConvertAsync(ActionApiDescriptionModel actionApiDescription, ParameterApiDescriptionModel parameterApiDescription, List<GetParamsNameValue> values)
-=======
         if (values.IsNullOrEmpty())
->>>>>>> abf6d034
         {
             return null;
         }
