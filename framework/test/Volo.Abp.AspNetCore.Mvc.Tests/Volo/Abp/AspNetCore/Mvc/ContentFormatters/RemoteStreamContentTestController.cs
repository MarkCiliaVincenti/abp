﻿using System.IO;
using System.Text;
using System.Threading.Tasks;
using Microsoft.AspNetCore.Mvc;
using Shouldly;
using Volo.Abp.Content;

namespace Volo.Abp.AspNetCore.Mvc.ContentFormatters
{
    [Route("api/remote-stream-content-test")]
    public class RemoteStreamContentTestController : AbpController
    {
        [HttpGet]
        [Route("Download")]
        public async Task<IRemoteStreamContent> DownloadAsync()
        {
            var memoryStream = new MemoryStream();
            await memoryStream.WriteAsync(Encoding.UTF8.GetBytes("DownloadAsync"));
<<<<<<< HEAD
            memoryStream.Position = 0;
            return new RemoteStreamContent(memoryStream, "application/rtf");
=======

            return new RemoteStreamContent(memoryStream, "download.rtf")
            {
                ContentType = "application/rtf"
            };
>>>>>>> c15c2210
        }

        [HttpPost]
        [Route("Upload")]
        public async Task<string> UploadAsync(IRemoteStreamContent file)
        {
            using (var reader = new StreamReader(file.GetStream()))
            {
                return await reader.ReadToEndAsync() + ":" + file.ContentType + ":" + file.FileName;
            }
        }

        [HttpPost]
        [Route("Upload-Raw")]
        public async Task<string> UploadRawAsync(IRemoteStreamContent file)
        {
            using (var reader = new StreamReader(file.GetStream()))
            {
                return await reader.ReadToEndAsync() + ":" + file.ContentType;
            }
        }
    }
}<|MERGE_RESOLUTION|>--- conflicted
+++ resolved
@@ -16,16 +16,8 @@
         {
             var memoryStream = new MemoryStream();
             await memoryStream.WriteAsync(Encoding.UTF8.GetBytes("DownloadAsync"));
-<<<<<<< HEAD
             memoryStream.Position = 0;
-            return new RemoteStreamContent(memoryStream, "application/rtf");
-=======
-
-            return new RemoteStreamContent(memoryStream, "download.rtf")
-            {
-                ContentType = "application/rtf"
-            };
->>>>>>> c15c2210
+            return new RemoteStreamContent(memoryStream, "download.rtf", "application/rtf");
         }
 
         [HttpPost]
