<Project Sdk="Microsoft.NET.Sdk">

    <Import Project="..\..\..\configureawait.props" />
    <Import Project="..\..\..\common.props" />

    <PropertyGroup>
<<<<<<< HEAD
        <TargetFrameworks>netstandard2.0;netstandard2.1;net7.0</TargetFrameworks>
=======
        <TargetFrameworks>netstandard2.0;netstandard2.1;net8.0</TargetFrameworks>
        <Nullable>enable</Nullable>
        <WarningsAsErrors>Nullable</WarningsAsErrors>
>>>>>>> 17e8a847
        <PackageId>Volo.Abp.Imaging.MagickNet</PackageId>
        <AssetTargetFallback>$(AssetTargetFallback);portable-net45+win8+wp8+wpa81;</AssetTargetFallback>
        <GenerateAssemblyConfigurationAttribute>false</GenerateAssemblyConfigurationAttribute>
        <GenerateAssemblyCompanyAttribute>false</GenerateAssemblyCompanyAttribute>
        <GenerateAssemblyProductAttribute>false</GenerateAssemblyProductAttribute>
        <RootNamespace />
    </PropertyGroup>

    <ItemGroup>
        <ProjectReference Include="..\Volo.Abp.Imaging.Abstractions\Volo.Abp.Imaging.Abstractions.csproj" />
    </ItemGroup>

    <ItemGroup>
        <PackageReference Include="Magick.NET-Q16-AnyCPU" />
    </ItemGroup>

</Project><|MERGE_RESOLUTION|>--- conflicted
+++ resolved
@@ -4,13 +4,9 @@
     <Import Project="..\..\..\common.props" />
 
     <PropertyGroup>
-<<<<<<< HEAD
-        <TargetFrameworks>netstandard2.0;netstandard2.1;net7.0</TargetFrameworks>
-=======
         <TargetFrameworks>netstandard2.0;netstandard2.1;net8.0</TargetFrameworks>
         <Nullable>enable</Nullable>
         <WarningsAsErrors>Nullable</WarningsAsErrors>
->>>>>>> 17e8a847
         <PackageId>Volo.Abp.Imaging.MagickNet</PackageId>
         <AssetTargetFallback>$(AssetTargetFallback);portable-net45+win8+wp8+wpa81;</AssetTargetFallback>
         <GenerateAssemblyConfigurationAttribute>false</GenerateAssemblyConfigurationAttribute>
