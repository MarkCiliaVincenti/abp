﻿using System;
using System.Collections.Generic;
using System.Linq;
using System.Reflection;
using System.Text.Encodings.Web;
using System.Threading.Tasks;
using JetBrains.Annotations;
using Microsoft.Extensions.DependencyInjection;
using Microsoft.Extensions.Localization;
using Volo.Abp.DependencyInjection;
using Volo.Abp.Localization;

namespace Volo.Abp.TextTemplating.Razor;

public class RazorTemplateRenderingEngine : TemplateRenderingEngineBase, ITransientDependency
{
    public const string EngineName = "Razor";
    public override string Name => EngineName;

    protected readonly IServiceScopeFactory ServiceScopeFactory;

    public RazorTemplateRenderingEngine(
        IServiceScopeFactory serviceScopeFactory,
        ITemplateDefinitionManager templateDefinitionManager,
        ITemplateContentProvider templateContentProvider,
        IStringLocalizerFactory stringLocalizerFactory)
        : base(templateDefinitionManager, templateContentProvider, stringLocalizerFactory)
    {
        ServiceScopeFactory = serviceScopeFactory;
    }

    public override async Task<string> RenderAsync(
        [NotNull] string templateName,
        object? model = null,
        string? cultureName = null,
        Dictionary<string, object>? globalContext = null)
    {
        Check.NotNullOrWhiteSpace(templateName, nameof(templateName));

        if (globalContext == null)
        {
            globalContext = new Dictionary<string, object>();
        }

        if (cultureName == null)
        {
            return await RenderInternalAsync(
                templateName,
                null,
                globalContext,
                model
            );
        }
        else
        {
            using (CultureHelper.Use(cultureName))
            {
                return await RenderInternalAsync(
                    templateName,
                    null,
                    globalContext,
                    model
                );
            }
        }
    }

    protected virtual async Task<string> RenderInternalAsync(
        string templateName,
        string? body,
        Dictionary<string, object> globalContext,
        object? model = null)
    {
        var templateDefinition = await TemplateDefinitionManager.GetAsync(templateName);

        var renderedContent = await RenderSingleTemplateAsync(
            templateDefinition,
            body,
            globalContext,
            model
        );

        if (templateDefinition.Layout != null)
        {
            renderedContent = await RenderInternalAsync(
                templateDefinition.Layout,
                renderedContent,
                globalContext
            );
        }

        return renderedContent;
    }

    protected virtual async Task<string> RenderSingleTemplateAsync(
        TemplateDefinition templateDefinition,
        string? body,
        Dictionary<string, object> globalContext,
        object? model = null)
    {
        return await RenderTemplateContentWithRazorAsync(
            templateDefinition,
            body,
            globalContext,
            model
        );
    }

    protected virtual async Task<string> RenderTemplateContentWithRazorAsync(
        TemplateDefinition templateDefinition,
        string? body,
        Dictionary<string, object> globalContext,
        object? model = null)
    {
<<<<<<< HEAD
=======
        var assembly = await AbpCompiledViewProvider.GetAssemblyAsync(templateDefinition);
        var templateType = assembly.GetType(AbpRazorTemplateConsts.TypeName)!;
        var template = (IRazorTemplatePage)Activator.CreateInstance(templateType)!;

>>>>>>> 1f16df3f
        using (var scope = ServiceScopeFactory.CreateScope())
        {
            var compiledViewProvider = scope.ServiceProvider.GetRequiredService<IAbpCompiledViewProvider>();
            var assembly = await compiledViewProvider.GetAssemblyAsync(templateDefinition);
            var templateType = assembly.GetType(AbpRazorTemplateConsts.TypeName);
            var template = (IRazorTemplatePage)Activator.CreateInstance(templateType);

            var modelType = templateType
                .GetInterfaces()
                .Where(x => x.IsGenericType && x.GetGenericTypeDefinition() == typeof(IRazorTemplatePage<>))
                .Select(x => x.GenericTypeArguments.FirstOrDefault())
                .FirstOrDefault();

            if (modelType != null)
            {
                GetType().GetMethod(nameof(SetModel), BindingFlags.Instance | BindingFlags.NonPublic)
                    ?.MakeGenericMethod(modelType).Invoke(this, new[] { template, model });
            }

            template.ServiceProvider = scope.ServiceProvider;
            template.Localizer = GetLocalizerOrNull(templateDefinition);
            template.HtmlEncoder = scope.ServiceProvider.GetService<HtmlEncoder>();
            template.JavaScriptEncoder = scope.ServiceProvider.GetService<JavaScriptEncoder>();
            template.UrlEncoder = scope.ServiceProvider.GetService<UrlEncoder>();
            template.Body = body;
            template.GlobalContext = globalContext;

            await template.ExecuteAsync();

            return await template.GetOutputAsync();
        }
    }

    private void SetModel<TModel>(IRazorTemplatePage razorTemplatePage, object? model = null)
    {
        if (razorTemplatePage is IRazorTemplatePage<TModel> razorTemplatePageWithModel)
        {
            razorTemplatePageWithModel.Model = (TModel?)model;
        }
    }
}<|MERGE_RESOLUTION|>--- conflicted
+++ resolved
@@ -112,13 +112,6 @@
         Dictionary<string, object> globalContext,
         object? model = null)
     {
-<<<<<<< HEAD
-=======
-        var assembly = await AbpCompiledViewProvider.GetAssemblyAsync(templateDefinition);
-        var templateType = assembly.GetType(AbpRazorTemplateConsts.TypeName)!;
-        var template = (IRazorTemplatePage)Activator.CreateInstance(templateType)!;
-
->>>>>>> 1f16df3f
         using (var scope = ServiceScopeFactory.CreateScope())
         {
             var compiledViewProvider = scope.ServiceProvider.GetRequiredService<IAbpCompiledViewProvider>();
