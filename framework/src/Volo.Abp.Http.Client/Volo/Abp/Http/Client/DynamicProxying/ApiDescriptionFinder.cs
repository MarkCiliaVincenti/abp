﻿using System;
using System.Linq;
using System.Reflection;
using System.Threading.Tasks;
using Newtonsoft.Json;
using Newtonsoft.Json.Serialization;
using Volo.Abp.DependencyInjection;
using Volo.Abp.Http.Modeling;
using Volo.Abp.Threading;

namespace Volo.Abp.Http.Client.DynamicProxying
{
    public class ApiDescriptionFinder : IApiDescriptionFinder, ITransientDependency
    {
        public ICancellationTokenProvider CancellationTokenProvider { get; set; }

        protected IDynamicProxyHttpClientFactory HttpClientFactory { get; }

        protected IApiDescriptionCache Cache { get; }

        private static readonly JsonSerializerSettings SharedJsonSerializerSettings = new JsonSerializerSettings
        {
            ContractResolver = new CamelCasePropertyNamesContractResolver()
        };

        public ApiDescriptionFinder(
            IApiDescriptionCache cache,
            IDynamicProxyHttpClientFactory httpClientFactory)
        {
            Cache = cache;
            HttpClientFactory = httpClientFactory;
            CancellationTokenProvider = NullCancellationTokenProvider.Instance;
        }

        public async Task<ActionApiDescriptionModel> FindActionAsync(string baseUrl, Type serviceType, MethodInfo method)
        {
            var apiDescription = await GetApiDescriptionAsync(baseUrl);

            //TODO: Cache finding?

            var methodParameters = method.GetParameters().ToArray();

            foreach (var module in apiDescription.Modules.Values)
            {
                foreach (var controller in module.Controllers.Values)
                {
                    if (!controller.Implements(serviceType))
                    {
                        continue;
                    }

                    foreach (var action in controller.Actions.Values)
                    {
                        if (action.Name == method.Name && action.ParametersOnMethod.Count == methodParameters.Length)
                        {
                            var found = true;

                            for (int i = 0; i < methodParameters.Length; i++)
                            {
<<<<<<< HEAD
                                if (action.ParametersOnMethod[i].Type != ModelingTypeHelper.GetFullNameHandlingNullableAndGenerics(methodParameters[i].ParameterType))
=======
                                if (!TypeMatches(action.ParametersOnMethod[i], methodParameters[i]))
>>>>>>> c3539334
                                {
                                    found = false;
                                    break;
                                }
                            }

                            if (found)
                            {
                                return action;
                            }
                        }
                    }
                }
            }

            throw new AbpException($"Could not found remote action for method: {method} on the URL: {baseUrl}");
        }

        public virtual async Task<ApplicationApiDescriptionModel> GetApiDescriptionAsync(string baseUrl)
        {
            return await Cache.GetAsync(baseUrl, () => GetApiDescriptionFromServerAsync(baseUrl));
        }

        protected virtual async Task<ApplicationApiDescriptionModel> GetApiDescriptionFromServerAsync(string baseUrl)
        {
            using (var client = HttpClientFactory.Create())
            {
                var response = await client.GetAsync(
                    baseUrl.EnsureEndsWith('/') + "api/abp/api-definition",
                    CancellationTokenProvider.Token
                );

                if (!response.IsSuccessStatusCode)
                {
                    throw new AbpException("Remote service returns error! StatusCode = " + response.StatusCode);
                }

                var content = await response.Content.ReadAsStringAsync();

                var result = JsonConvert.DeserializeObject(
                    content,
                    typeof(ApplicationApiDescriptionModel), SharedJsonSerializerSettings);

                return (ApplicationApiDescriptionModel)result;
            }
        }

        protected virtual bool TypeMatches(MethodParameterApiDescriptionModel actionParameter, ParameterInfo methodParameter)
        {
            return NormalizeTypeName(actionParameter.TypeAsString) ==
                   NormalizeTypeName(methodParameter.ParameterType.GetFullNameWithAssemblyName());
        }

        protected virtual string NormalizeTypeName(string typeName)
        {
            const string placeholder = "%COREFX%";
            const string netCoreLib = "System.Private.CoreLib";
            const string netFxLib = "mscorlib";

            return typeName.Replace(netCoreLib, placeholder).Replace(netFxLib, placeholder);
        }
    }
}<|MERGE_RESOLUTION|>--- conflicted
+++ resolved
@@ -56,12 +56,8 @@
                             var found = true;
 
                             for (int i = 0; i < methodParameters.Length; i++)
-                            {
-<<<<<<< HEAD
-                                if (action.ParametersOnMethod[i].Type != ModelingTypeHelper.GetFullNameHandlingNullableAndGenerics(methodParameters[i].ParameterType))
-=======
-                                if (!TypeMatches(action.ParametersOnMethod[i], methodParameters[i]))
->>>>>>> c3539334
+                            { 
+                                if (!TypeMatches(action.ParametersOnMethod[i], methodParameters[i])) 
                                 {
                                     found = false;
                                     break;
