﻿using System;
using System.Globalization;
using System.Linq;
using System.Net.Http;
using System.Net.Http.Headers;
using System.Reflection;
using System.Text.Json;
using System.Threading.Tasks;
using Microsoft.Extensions.Options;
using Volo.Abp.DependencyInjection;
using Volo.Abp.Http.Modeling;
using Volo.Abp.MultiTenancy;
using Volo.Abp.Reflection;
using Volo.Abp.Threading;
using Volo.Abp.Tracing;

namespace Volo.Abp.Http.Client.DynamicProxying;

public class ApiDescriptionFinder : IApiDescriptionFinder, ITransientDependency
{
    public ICancellationTokenProvider CancellationTokenProvider { get; set; }
    protected IApiDescriptionCache Cache { get; }
    protected AbpCorrelationIdOptions AbpCorrelationIdOptions { get; }
    protected ICorrelationIdProvider CorrelationIdProvider { get; }
    protected ICurrentTenant CurrentTenant { get; }

    public ApiDescriptionFinder(
        IApiDescriptionCache cache,
        IOptions<AbpCorrelationIdOptions> abpCorrelationIdOptions,
        ICorrelationIdProvider correlationIdProvider,
        ICurrentTenant currentTenant)
    {
        Cache = cache;
        AbpCorrelationIdOptions = abpCorrelationIdOptions.Value;
        CorrelationIdProvider = correlationIdProvider;
        CurrentTenant = currentTenant;
        CancellationTokenProvider = NullCancellationTokenProvider.Instance;
    }

    public async Task<ActionApiDescriptionModel> FindActionAsync(
        HttpClient client,
        string baseUrl,
        Type serviceType,
        MethodInfo method)
    {
        var apiDescription = await GetApiDescriptionAsync(client, baseUrl);

        //TODO: Cache finding?

        var methodParameters = method.GetParameters().ToArray();

        foreach (var module in apiDescription.Modules.Values)
        {
            foreach (var controller in module.Controllers.Values)
            {
                if (!controller.Implements(serviceType))
                {
                    continue;
                }

                foreach (var action in controller.Actions.Values)
                {
                    if (action.Name == method.Name && action.ParametersOnMethod.Count == methodParameters.Length)
                    {
                        var found = true;

                        for (int i = 0; i < methodParameters.Length; i++)
                        {
                            if (!TypeMatches(action.ParametersOnMethod[i], methodParameters[i]))
                            {
                                found = false;
                                break;
                            }
                        }

                        if (found)
                        {
                            return action;
                        }
                    }
                }
            }
        }

<<<<<<< HEAD
        public virtual async Task<ApplicationApiDescriptionModel> GetApiDescriptionAsync(HttpClient client, string baseUrl)
        {
            return await Cache.GetAsync(baseUrl, () => GetApiDescriptionFromServerAsync(client, baseUrl));
        }

        public static JsonSerializerOptions DeserializeOptions = new JsonSerializerOptions
        {
            PropertyNamingPolicy = JsonNamingPolicy.CamelCase
        };

        protected virtual async Task<ApplicationApiDescriptionModel> GetApiDescriptionFromServerAsync(
            HttpClient client,
            string baseUrl)
        {
            var requestMessage = new HttpRequestMessage(
                HttpMethod.Get,
                baseUrl.EnsureEndsWith('/') + "api/abp/api-definition"
            );
=======
        throw new AbpException($"Could not found remote action for method: {method} on the URL: {baseUrl}");
    }
>>>>>>> dd1c33e2

    public virtual async Task<ApplicationApiDescriptionModel> GetApiDescriptionAsync(HttpClient client, string baseUrl)
    {
        return await Cache.GetAsync(baseUrl, () => GetApiDescriptionFromServerAsync(client, baseUrl));
    }

    private static readonly JsonSerializerOptions DeserializeOptions = new JsonSerializerOptions
    {
        PropertyNamingPolicy = JsonNamingPolicy.CamelCase
    };

    protected virtual async Task<ApplicationApiDescriptionModel> GetApiDescriptionFromServerAsync(
        HttpClient client,
        string baseUrl)
    {
        var requestMessage = new HttpRequestMessage(
            HttpMethod.Get,
            baseUrl.EnsureEndsWith('/') + "api/abp/api-definition"
        );

        AddHeaders(requestMessage);

        var response = await client.SendAsync(
            requestMessage,
            CancellationTokenProvider.Token
        );

        if (!response.IsSuccessStatusCode)
        {
            throw new AbpException("Remote service returns error! StatusCode = " + response.StatusCode);
        }

        var content = await response.Content.ReadAsStringAsync();

        var result = JsonSerializer.Deserialize<ApplicationApiDescriptionModel>(content, DeserializeOptions);

        return result;
    }

    protected virtual void AddHeaders(HttpRequestMessage requestMessage)
    {
        //CorrelationId
        requestMessage.Headers.Add(AbpCorrelationIdOptions.HttpHeaderName, CorrelationIdProvider.Get());

        //TenantId
        if (CurrentTenant.Id.HasValue)
        {
            //TODO: Use AbpAspNetCoreMultiTenancyOptions to get the key
            requestMessage.Headers.Add(TenantResolverConsts.DefaultTenantKey, CurrentTenant.Id.Value.ToString());
        }

        //Culture
        //TODO: Is that the way we want? Couldn't send the culture (not ui culture)
        var currentCulture = CultureInfo.CurrentUICulture.Name ?? CultureInfo.CurrentCulture.Name;
        if (!currentCulture.IsNullOrEmpty())
        {
            requestMessage.Headers.AcceptLanguage.Add(new StringWithQualityHeaderValue(currentCulture));
        }

        //X-Requested-With
        requestMessage.Headers.Add("X-Requested-With", "XMLHttpRequest");
    }

    protected virtual bool TypeMatches(MethodParameterApiDescriptionModel actionParameter, ParameterInfo methodParameter)
    {
        return actionParameter.Type.ToUpper() == TypeHelper.GetFullNameHandlingNullableAndGenerics(methodParameter.ParameterType).ToUpper();
    }

}<|MERGE_RESOLUTION|>--- conflicted
+++ resolved
@@ -1,4 +1,4 @@
-﻿using System;
+using System;
 using System.Globalization;
 using System.Linq;
 using System.Net.Http;
@@ -82,36 +82,15 @@
             }
         }
 
-<<<<<<< HEAD
-        public virtual async Task<ApplicationApiDescriptionModel> GetApiDescriptionAsync(HttpClient client, string baseUrl)
-        {
-            return await Cache.GetAsync(baseUrl, () => GetApiDescriptionFromServerAsync(client, baseUrl));
-        }
-
-        public static JsonSerializerOptions DeserializeOptions = new JsonSerializerOptions
-        {
-            PropertyNamingPolicy = JsonNamingPolicy.CamelCase
-        };
-
-        protected virtual async Task<ApplicationApiDescriptionModel> GetApiDescriptionFromServerAsync(
-            HttpClient client,
-            string baseUrl)
-        {
-            var requestMessage = new HttpRequestMessage(
-                HttpMethod.Get,
-                baseUrl.EnsureEndsWith('/') + "api/abp/api-definition"
-            );
-=======
         throw new AbpException($"Could not found remote action for method: {method} on the URL: {baseUrl}");
     }
->>>>>>> dd1c33e2
 
     public virtual async Task<ApplicationApiDescriptionModel> GetApiDescriptionAsync(HttpClient client, string baseUrl)
     {
         return await Cache.GetAsync(baseUrl, () => GetApiDescriptionFromServerAsync(client, baseUrl));
     }
 
-    private static readonly JsonSerializerOptions DeserializeOptions = new JsonSerializerOptions
+    public static JsonSerializerOptions DeserializeOptions = new JsonSerializerOptions
     {
         PropertyNamingPolicy = JsonNamingPolicy.CamelCase
     };
@@ -172,5 +151,4 @@
     {
         return actionParameter.Type.ToUpper() == TypeHelper.GetFullNameHandlingNullableAndGenerics(methodParameter.ParameterType).ToUpper();
     }
-
 }