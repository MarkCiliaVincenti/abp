using System;
using System.Collections.Generic;
using System.Globalization;
using System.Linq;
using System.Net.Http;
using System.Net.Http.Headers;
using System.Reflection;
using System.Threading;
using System.Threading.Tasks;
using Microsoft.Extensions.Logging;
using Microsoft.Extensions.Logging.Abstractions;
using Microsoft.Extensions.Options;
using Microsoft.Extensions.Primitives;
using Volo.Abp.Content;
using Volo.Abp.DependencyInjection;
using Volo.Abp.DynamicProxy;
using Volo.Abp.Http.Client.Authentication;
using Volo.Abp.Http.Modeling;
using Volo.Abp.Http.ProxyScripting.Generators;
using Volo.Abp.Json;
using Volo.Abp.MultiTenancy;
using Volo.Abp.Threading;
using Volo.Abp.Tracing;

namespace Volo.Abp.Http.Client.DynamicProxying
{
    public class DynamicHttpProxyInterceptor<TService> : AbpInterceptor, ITransientDependency
    {
        // ReSharper disable once StaticMemberInGenericType
        protected static MethodInfo MakeRequestAndGetResultAsyncMethod { get; }

        protected ICancellationTokenProvider CancellationTokenProvider { get; }
        protected ICorrelationIdProvider CorrelationIdProvider { get; }
        protected ICurrentTenant CurrentTenant { get; }
        protected AbpCorrelationIdOptions AbpCorrelationIdOptions { get; }
        protected IDynamicProxyHttpClientFactory HttpClientFactory { get; }
        protected IApiDescriptionFinder ApiDescriptionFinder { get; }
        protected IRemoteServiceConfigurationProvider RemoteServiceConfigurationProvider { get; }
        protected AbpHttpClientOptions ClientOptions { get; }
        protected IJsonSerializer JsonSerializer { get; }
        protected IRemoteServiceHttpClientAuthenticator ClientAuthenticator { get; }

        public ILogger<DynamicHttpProxyInterceptor<TService>> Logger { get; set; }

        static DynamicHttpProxyInterceptor()
        {
            MakeRequestAndGetResultAsyncMethod = typeof(DynamicHttpProxyInterceptor<TService>)
                .GetMethods(BindingFlags.NonPublic | BindingFlags.Instance)
                .First(m => m.Name == nameof(MakeRequestAndGetResultAsync) && m.IsGenericMethodDefinition);
        }

        public DynamicHttpProxyInterceptor(
            IDynamicProxyHttpClientFactory httpClientFactory,
            IOptions<AbpHttpClientOptions> clientOptions,
            IApiDescriptionFinder apiDescriptionFinder,
            IJsonSerializer jsonSerializer,
            IRemoteServiceHttpClientAuthenticator clientAuthenticator,
            ICancellationTokenProvider cancellationTokenProvider,
            ICorrelationIdProvider correlationIdProvider,
            IOptions<AbpCorrelationIdOptions> correlationIdOptions,
            ICurrentTenant currentTenant,
            IRemoteServiceConfigurationProvider remoteServiceConfigurationProvider)
        {
            CancellationTokenProvider = cancellationTokenProvider;
            CorrelationIdProvider = correlationIdProvider;
            CurrentTenant = currentTenant;
            RemoteServiceConfigurationProvider = remoteServiceConfigurationProvider;
            AbpCorrelationIdOptions = correlationIdOptions.Value;
            HttpClientFactory = httpClientFactory;
            ApiDescriptionFinder = apiDescriptionFinder;
            JsonSerializer = jsonSerializer;
            ClientAuthenticator = clientAuthenticator;
            ClientOptions = clientOptions.Value;

            Logger = NullLogger<DynamicHttpProxyInterceptor<TService>>.Instance;
        }

        public override async Task InterceptAsync(IAbpMethodInvocation invocation)
        {
            if (invocation.Method.ReturnType.GenericTypeArguments.IsNullOrEmpty())
            {
                await MakeRequestAsync(invocation);
            }
            else
            {
                var result = (Task)MakeRequestAndGetResultAsyncMethod
                    .MakeGenericMethod(invocation.Method.ReturnType.GenericTypeArguments[0])
                    .Invoke(this, new object[] { invocation });

                invocation.ReturnValue = await GetResultAsync(
                    result,
                    invocation.Method.ReturnType.GetGenericArguments()[0]
                );
            }
        }

        private async Task<object> GetResultAsync(Task task, Type resultType)
        {
            await task;
            return typeof(Task<>)
                .MakeGenericType(resultType)
                .GetProperty(nameof(Task<object>.Result), BindingFlags.Instance | BindingFlags.Public)
                .GetValue(task);
        }

        private async Task<T> MakeRequestAndGetResultAsync<T>(IAbpMethodInvocation invocation)
        {
            var responseContent = await MakeRequestAsync(invocation);

            if (typeof(T) == typeof(IRemoteStreamContent) ||
                typeof(T) == typeof(RemoteStreamContent))
            {
                /* returning a class that holds a reference to response
                 * content just to be sure that GC does not dispose of
                 * it before we finish doing our work with the stream */
<<<<<<< HEAD
                return (T)(object)new RemoteStreamContent(await responseContent.ReadAsStreamAsync(), responseContent.Headers.ContentType?.ToString(), responseContent.Headers.ContentLength);
=======
                return (T)(object)new RemoteStreamContent(await responseContent.ReadAsStreamAsync())
                {
                    ContentType = responseContent.Headers.ContentType?.ToString(),
                    FileName = responseContent.Headers?.ContentDisposition?.FileNameStar ??
                               RemoveQuotes(responseContent.Headers?.ContentDisposition?.FileName).ToString()
                };
>>>>>>> c15c2210
            }

            var stringContent = await responseContent.ReadAsStringAsync();
            if (typeof(T) == typeof(string))
            {
                return (T)(object)stringContent;
            }

            if (stringContent.IsNullOrWhiteSpace())
            {
                return default;
            }

            return JsonSerializer.Deserialize<T>(stringContent);
        }

        private async Task<HttpContent> MakeRequestAsync(IAbpMethodInvocation invocation)
        {
            var clientConfig = ClientOptions.HttpClientProxies.GetOrDefault(typeof(TService)) ?? throw new AbpException($"Could not get DynamicHttpClientProxyConfig for {typeof(TService).FullName}.");
            var remoteServiceConfig = await RemoteServiceConfigurationProvider.GetConfigurationOrDefaultAsync(clientConfig.RemoteServiceName);

            var client = HttpClientFactory.Create(clientConfig.RemoteServiceName);

            var action = await ApiDescriptionFinder.FindActionAsync(
                client,
                remoteServiceConfig.BaseUrl,
                typeof(TService),
                invocation.Method
            );

            var apiVersion = await GetApiVersionInfoAsync(action);
            var url = remoteServiceConfig.BaseUrl.EnsureEndsWith('/') + UrlBuilder.GenerateUrlWithParameters(action, invocation.ArgumentsDictionary, apiVersion);

            var requestMessage = new HttpRequestMessage(action.GetHttpMethod(), url)
            {
                Content = RequestPayloadBuilder.BuildContent(action, invocation.ArgumentsDictionary, JsonSerializer, apiVersion)
            };

            AddHeaders(invocation, action, requestMessage, apiVersion);

            if (action.AllowAnonymous != true)
            {
                await ClientAuthenticator.Authenticate(
                    new RemoteServiceHttpClientAuthenticateContext(
                        client,
                        requestMessage,
                        remoteServiceConfig,
                        clientConfig.RemoteServiceName
                    )
                );
            }

            var response = await client.SendAsync(
                requestMessage,
                HttpCompletionOption.ResponseHeadersRead /*this will buffer only the headers, the content will be used as a stream*/,
                GetCancellationToken()
            );

            if (!response.IsSuccessStatusCode)
            {
                await ThrowExceptionForResponseAsync(response);
            }

            return response.Content;
        }

        private async Task<ApiVersionInfo> GetApiVersionInfoAsync(ActionApiDescriptionModel action)
        {
            var apiVersion = await FindBestApiVersionAsync(action);

            //TODO: Make names configurable?
            var versionParam = action.Parameters.FirstOrDefault(p => p.Name == "apiVersion" && p.BindingSourceId == ParameterBindingSources.Path) ??
                               action.Parameters.FirstOrDefault(p => p.Name == "api-version" && p.BindingSourceId == ParameterBindingSources.Query);

            return new ApiVersionInfo(versionParam?.BindingSourceId, apiVersion);
        }

        private async Task<string> FindBestApiVersionAsync(ActionApiDescriptionModel action)
        {
            var configuredVersion = await GetConfiguredApiVersionAsync();

            if (action.SupportedVersions.IsNullOrEmpty())
            {
                return configuredVersion ?? "1.0";
            }

            if (action.SupportedVersions.Contains(configuredVersion))
            {
                return configuredVersion;
            }

            return action.SupportedVersions.Last(); //TODO: Ensure to get the latest version!
        }

        protected virtual void AddHeaders(
            IAbpMethodInvocation invocation,
            ActionApiDescriptionModel action,
            HttpRequestMessage requestMessage,
            ApiVersionInfo apiVersion)
        {
            //API Version
            if (!apiVersion.Version.IsNullOrEmpty())
            {
                //TODO: What about other media types?
                requestMessage.Headers.Add("accept", $"{MimeTypes.Text.Plain}; v={apiVersion.Version}");
                requestMessage.Headers.Add("accept", $"{MimeTypes.Application.Json}; v={apiVersion.Version}");
                requestMessage.Headers.Add("api-version", apiVersion.Version);
            }

            //Header parameters
            var headers = action.Parameters.Where(p => p.BindingSourceId == ParameterBindingSources.Header).ToArray();
            foreach (var headerParameter in headers)
            {
                var value = HttpActionParameterHelper.FindParameterValue(invocation.ArgumentsDictionary, headerParameter);
                if (value != null)
                {
                    requestMessage.Headers.Add(headerParameter.Name, value.ToString());
                }
            }

            //CorrelationId
            requestMessage.Headers.Add(AbpCorrelationIdOptions.HttpHeaderName, CorrelationIdProvider.Get());

            //TenantId
            if (CurrentTenant.Id.HasValue)
            {
                //TODO: Use AbpAspNetCoreMultiTenancyOptions to get the key
                requestMessage.Headers.Add(TenantResolverConsts.DefaultTenantKey, CurrentTenant.Id.Value.ToString());
            }

            //Culture
            //TODO: Is that the way we want? Couldn't send the culture (not ui culture)
            var currentCulture = CultureInfo.CurrentUICulture.Name ?? CultureInfo.CurrentCulture.Name;
            if (!currentCulture.IsNullOrEmpty())
            {
                requestMessage.Headers.AcceptLanguage.Add(new StringWithQualityHeaderValue(currentCulture));
            }

            //X-Requested-With
            requestMessage.Headers.Add("X-Requested-With", "XMLHttpRequest");
        }

        private async Task<string> GetConfiguredApiVersionAsync()
        {
            var clientConfig = ClientOptions.HttpClientProxies.GetOrDefault(typeof(TService))
                               ?? throw new AbpException($"Could not get DynamicHttpClientProxyConfig for {typeof(TService).FullName}.");

            return (await RemoteServiceConfigurationProvider
                .GetConfigurationOrDefaultOrNullAsync(clientConfig.RemoteServiceName))?.Version;
        }

        private async Task ThrowExceptionForResponseAsync(HttpResponseMessage response)
        {
            if (response.Headers.Contains(AbpHttpConsts.AbpErrorFormat))
            {
                var errorResponse = JsonSerializer.Deserialize<RemoteServiceErrorResponse>(
                    await response.Content.ReadAsStringAsync()
                );

                throw new AbpRemoteCallException(errorResponse.Error)
                {
                    HttpStatusCode = (int) response.StatusCode
                };
            }

            throw new AbpRemoteCallException(
                new RemoteServiceErrorInfo
                {
                    Message = response.ReasonPhrase,
                    Code = response.StatusCode.ToString()
                }
            )
            {
                HttpStatusCode = (int) response.StatusCode
            };
        }

        protected virtual StringSegment RemoveQuotes(StringSegment input)
        {
            if (!StringSegment.IsNullOrEmpty(input) && input.Length >= 2 && input[0] == '"' && input[input.Length - 1] == '"')
            {
                input = input.Subsegment(1, input.Length - 2);
            }

            return input;
        }

        protected virtual CancellationToken GetCancellationToken()
        {
            return CancellationTokenProvider.Token;
        }
    }
}<|MERGE_RESOLUTION|>--- conflicted
+++ resolved
@@ -113,16 +113,11 @@
                 /* returning a class that holds a reference to response
                  * content just to be sure that GC does not dispose of
                  * it before we finish doing our work with the stream */
-<<<<<<< HEAD
-                return (T)(object)new RemoteStreamContent(await responseContent.ReadAsStreamAsync(), responseContent.Headers.ContentType?.ToString(), responseContent.Headers.ContentLength);
-=======
-                return (T)(object)new RemoteStreamContent(await responseContent.ReadAsStreamAsync())
-                {
-                    ContentType = responseContent.Headers.ContentType?.ToString(),
-                    FileName = responseContent.Headers?.ContentDisposition?.FileNameStar ??
-                               RemoveQuotes(responseContent.Headers?.ContentDisposition?.FileName).ToString()
-                };
->>>>>>> c15c2210
+                return (T)(object)new RemoteStreamContent(
+                    await responseContent.ReadAsStreamAsync(), 
+                    responseContent.Headers?.ContentDisposition?.FileNameStar ?? RemoveQuotes(responseContent.Headers?.ContentDisposition?.FileName).ToString(),
+                    responseContent.Headers.ContentType?.ToString(), 
+                    responseContent.Headers.ContentLength);
             }
 
             var stringContent = await responseContent.ReadAsStringAsync();
