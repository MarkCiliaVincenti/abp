﻿using System;
using Microsoft.AspNetCore.Http;
using Microsoft.Extensions.Options;
using System.Threading.Tasks;
using Volo.Abp.DependencyInjection;
using Volo.Abp.Tracing;

namespace Volo.Abp.AspNetCore.Tracing;

public class AbpCorrelationIdMiddleware : IMiddleware, ITransientDependency
{
    private readonly AbpCorrelationIdOptions _options;
    private readonly ICorrelationIdProvider _correlationIdProvider;

    public AbpCorrelationIdMiddleware(IOptions<AbpCorrelationIdOptions> options,
        ICorrelationIdProvider correlationIdProvider)
    {
        _options = options.Value;
        _correlationIdProvider = correlationIdProvider;
    }

    public async Task InvokeAsync(HttpContext context, RequestDelegate next)
    {
<<<<<<< HEAD
        var correlationId = _correlationIdProvider.Get();
        CheckAndSetCorrelationIdOnResponse(context, _options, correlationId);
        await next(context);
=======
        var correlationId = GetCorrelationIdFromRequest(context);

        using (_correlationIdProvider.Change(correlationId))
        {
            try
            {
                await next(context);
            }
            finally
            {
                CheckAndSetCorrelationIdOnResponse(context, _options, correlationId);
            }
        }
    }

    protected virtual string GetCorrelationIdFromRequest(HttpContext context)
    {
        string? correlationId = context.Request.Headers[_options.HttpHeaderName];
        if (correlationId.IsNullOrEmpty())
        {
            correlationId = Guid.NewGuid().ToString("N");
            context.Request.Headers[_options.HttpHeaderName] = correlationId;
        }

        return correlationId!;
>>>>>>> 2486ef3a
    }

    protected virtual void CheckAndSetCorrelationIdOnResponse(
        HttpContext httpContext,
        AbpCorrelationIdOptions options,
        string correlationId)
    {
        httpContext.Response.OnStarting(() =>
        {
            if (options.SetResponseHeader &&!httpContext.Response.Headers.ContainsKey(options.HttpHeaderName))
            {
                httpContext.Response.Headers[options.HttpHeaderName] = correlationId;
            }

            return Task.CompletedTask;
        });
    }
}<|MERGE_RESOLUTION|>--- conflicted
+++ resolved
@@ -21,37 +21,9 @@
 
     public async Task InvokeAsync(HttpContext context, RequestDelegate next)
     {
-<<<<<<< HEAD
         var correlationId = _correlationIdProvider.Get();
         CheckAndSetCorrelationIdOnResponse(context, _options, correlationId);
         await next(context);
-=======
-        var correlationId = GetCorrelationIdFromRequest(context);
-
-        using (_correlationIdProvider.Change(correlationId))
-        {
-            try
-            {
-                await next(context);
-            }
-            finally
-            {
-                CheckAndSetCorrelationIdOnResponse(context, _options, correlationId);
-            }
-        }
-    }
-
-    protected virtual string GetCorrelationIdFromRequest(HttpContext context)
-    {
-        string? correlationId = context.Request.Headers[_options.HttpHeaderName];
-        if (correlationId.IsNullOrEmpty())
-        {
-            correlationId = Guid.NewGuid().ToString("N");
-            context.Request.Headers[_options.HttpHeaderName] = correlationId;
-        }
-
-        return correlationId!;
->>>>>>> 2486ef3a
     }
 
     protected virtual void CheckAndSetCorrelationIdOnResponse(
@@ -61,7 +33,7 @@
     {
         httpContext.Response.OnStarting(() =>
         {
-            if (options.SetResponseHeader &&!httpContext.Response.Headers.ContainsKey(options.HttpHeaderName))
+            if (options.SetResponseHeader && !httpContext.Response.Headers.ContainsKey(options.HttpHeaderName))
             {
                 httpContext.Response.Headers[options.HttpHeaderName] = correlationId;
             }
