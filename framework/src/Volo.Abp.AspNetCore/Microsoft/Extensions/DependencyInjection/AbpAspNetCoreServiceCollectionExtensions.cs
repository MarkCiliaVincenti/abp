﻿using System.Linq;
using Microsoft.AspNetCore.Hosting;
using Microsoft.Extensions.Hosting;

namespace Microsoft.Extensions.DependencyInjection;

public static class AbpAspNetCoreServiceCollectionExtensions
{
    public static IWebHostEnvironment GetHostingEnvironment(this IServiceCollection services)
    {
<<<<<<< HEAD
        public static IWebHostEnvironment GetHostingEnvironment(this IServiceCollection services)
        {
            var hostingEnvironment = services.GetSingletonInstanceOrNull<IWebHostEnvironment>();

            if (hostingEnvironment == null)
            {
                return new EmptyHostingEnvironment()
                {
                    EnvironmentName = Environments.Development
                };
            }

            return hostingEnvironment;
        }
=======
        return services.GetSingletonInstance<IWebHostEnvironment>();
>>>>>>> ab6eedd5
    }
}<|MERGE_RESOLUTION|>--- conflicted
+++ resolved
@@ -8,23 +8,16 @@
 {
     public static IWebHostEnvironment GetHostingEnvironment(this IServiceCollection services)
     {
-<<<<<<< HEAD
-        public static IWebHostEnvironment GetHostingEnvironment(this IServiceCollection services)
+        var hostingEnvironment = services.GetSingletonInstanceOrNull<IWebHostEnvironment>();
+
+        if (hostingEnvironment == null)
         {
-            var hostingEnvironment = services.GetSingletonInstanceOrNull<IWebHostEnvironment>();
+            return new EmptyHostingEnvironment()
+            {
+                EnvironmentName = Environments.Development
+            };
+        }
 
-            if (hostingEnvironment == null)
-            {
-                return new EmptyHostingEnvironment()
-                {
-                    EnvironmentName = Environments.Development
-                };
-            }
-
-            return hostingEnvironment;
-        }
-=======
-        return services.GetSingletonInstance<IWebHostEnvironment>();
->>>>>>> ab6eedd5
+        return hostingEnvironment;
     }
 }