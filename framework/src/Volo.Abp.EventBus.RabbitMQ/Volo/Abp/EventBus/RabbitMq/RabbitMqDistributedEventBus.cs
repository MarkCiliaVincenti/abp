--- conflicted
+++ resolved
@@ -267,23 +267,9 @@
     {
         using (var channel = ConnectionPool.Get(AbpRabbitMqEventBusOptions.ConnectionName).CreateModel())
         {
-<<<<<<< HEAD
             return PublishAsync(channel, eventName, body, properties, headersArguments, eventId);
         }
     }
-=======
-            channel.ExchangeDeclare(
-                AbpRabbitMqEventBusOptions.ExchangeName,
-                AbpRabbitMqEventBusOptions.GetExchangeTypeOrDefault(),
-                durable: true
-            );
-
-            if (properties == null)
-            {
-                properties = channel.CreateBasicProperties();
-                properties.DeliveryMode = RabbitMqConsts.DeliveryModes.Persistent;
-            }
->>>>>>> c414811d
 
     protected virtual Task PublishAsync(
         IModel channel,
@@ -334,7 +320,7 @@
         {
             channel.ExchangeDeclare(
                 AbpRabbitMqEventBusOptions.ExchangeName,
-                "direct",
+                AbpRabbitMqEventBusOptions.GetExchangeTypeOrDefault(),
                 durable: true
             );
         }
