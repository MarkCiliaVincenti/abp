--- conflicted
+++ resolved
@@ -275,14 +275,10 @@
         return Serializer.Serialize(eventData);
     }
 
-<<<<<<< HEAD
-    public virtual Task PublishAsync(Type eventType, object eventData, IBasicProperties properties,
-=======
     public Task PublishAsync(
         Type eventType,
         object eventData, 
         IBasicProperties properties,
->>>>>>> 0ee0285b
         Dictionary<string, object> headersArguments = null)
     {
         var eventName = EventNameAttribute.GetNameOrDefault(eventType);
