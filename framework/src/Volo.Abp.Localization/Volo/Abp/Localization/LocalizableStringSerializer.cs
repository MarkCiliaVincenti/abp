--- conflicted
+++ resolved
@@ -61,16 +61,7 @@
                     throw new AbpException("Invalid LocalizableString value: " + value);
                 }
 
-<<<<<<< HEAD
-                var resourceType = LocalizationOptions.Resources.GetOrNull(resourceName)?.ResourceType;
-
-                return new LocalizableString(
-                    resourceType,
-                    name
-                );
-=======
                 return LocalizableString.Create(name, resourceName);
->>>>>>> 9d2902b3
             default:
                 return new FixedLocalizableString(value);
         }
