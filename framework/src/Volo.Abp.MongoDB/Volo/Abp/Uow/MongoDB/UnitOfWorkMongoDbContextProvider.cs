﻿using System;
using System.Threading;
using System.Threading.Tasks;
using Microsoft.Extensions.DependencyInjection;
using Microsoft.Extensions.Logging;
using Microsoft.Extensions.Logging.Abstractions;
using Microsoft.Extensions.Options;
using MongoDB.Bson;
using MongoDB.Driver;
using Volo.Abp.Data;
using Volo.Abp.MongoDB;
using Volo.Abp.MultiTenancy;
using Volo.Abp.Threading;

namespace Volo.Abp.Uow.MongoDB;

public class UnitOfWorkMongoDbContextProvider<TMongoDbContext> : IMongoDbContextProvider<TMongoDbContext>
    where TMongoDbContext : IAbpMongoDbContext
{
    public ILogger<UnitOfWorkMongoDbContextProvider<TMongoDbContext>> Logger { get; set; }

    private readonly IUnitOfWorkManager _unitOfWorkManager;
    private readonly IConnectionStringResolver _connectionStringResolver;
    private readonly ICancellationTokenProvider _cancellationTokenProvider;
    private readonly ICurrentTenant _currentTenant;
    private readonly AbpMongoDbContextOptions _options;

    public UnitOfWorkMongoDbContextProvider(
        IUnitOfWorkManager unitOfWorkManager,
        IConnectionStringResolver connectionStringResolver,
        ICancellationTokenProvider cancellationTokenProvider,
        ICurrentTenant currentTenant,
        IOptions<AbpMongoDbContextOptions> options)
    {
<<<<<<< HEAD
        private const string TransactionsNotSupportedErrorMessage = "Current database does not support transactions. Your database may remain in an inconsistent state in an error case.";
        public ILogger<UnitOfWorkMongoDbContextProvider<TMongoDbContext>> Logger { get; set; }

        private readonly IUnitOfWorkManager _unitOfWorkManager;
        private readonly IConnectionStringResolver _connectionStringResolver;
        private readonly ICancellationTokenProvider _cancellationTokenProvider;
        private readonly ICurrentTenant _currentTenant;
        private readonly AbpMongoDbContextOptions _options;

        public UnitOfWorkMongoDbContextProvider(
            IUnitOfWorkManager unitOfWorkManager,
            IConnectionStringResolver connectionStringResolver,
            ICancellationTokenProvider cancellationTokenProvider,
            ICurrentTenant currentTenant,
            IOptions<AbpMongoDbContextOptions> options)
        {
            _unitOfWorkManager = unitOfWorkManager;
            _connectionStringResolver = connectionStringResolver;
            _cancellationTokenProvider = cancellationTokenProvider;
            _currentTenant = currentTenant;
            _options = options.Value;
=======
        _unitOfWorkManager = unitOfWorkManager;
        _connectionStringResolver = connectionStringResolver;
        _cancellationTokenProvider = cancellationTokenProvider;
        _currentTenant = currentTenant;
        _options = options.Value;

        Logger = NullLogger<UnitOfWorkMongoDbContextProvider<TMongoDbContext>>.Instance;
    }
>>>>>>> 8f5522c5

    [Obsolete("Use CreateDbContextAsync")]
    public TMongoDbContext GetDbContext()
    {
        if (UnitOfWork.EnableObsoleteDbContextCreationWarning &&
            !UnitOfWorkManager.DisableObsoleteDbContextCreationWarning.Value)
        {
            Logger.LogWarning(
                "UnitOfWorkDbContextProvider.GetDbContext is deprecated. Use GetDbContextAsync instead! " +
                "You are probably using LINQ (LINQ extensions) directly on a repository. In this case, use repository.GetQueryableAsync() method " +
                "to obtain an IQueryable<T> instance and use LINQ (LINQ extensions) on this object. "
            );
            Logger.LogWarning(Environment.StackTrace.Truncate(2048));
        }

        var unitOfWork = _unitOfWorkManager.Current;
        if (unitOfWork == null)
        {
            throw new AbpException(
                $"A {nameof(IMongoDatabase)} instance can only be created inside a unit of work!");
        }

        var targetDbContextType = _options.GetReplacedTypeOrSelf(typeof(TMongoDbContext));
        var connectionString = ResolveConnectionString(targetDbContextType);
        var dbContextKey = $"{targetDbContextType.FullName}_{connectionString}";

        var mongoUrl = new MongoUrl(connectionString);
        var databaseName = mongoUrl.DatabaseName;
        if (databaseName.IsNullOrWhiteSpace())
        {
            databaseName = ConnectionStringNameAttribute.GetConnStringName(targetDbContextType);
        }

        //TODO: Create only single MongoDbClient per connection string in an application (extract MongoClientCache for example).
        var databaseApi = unitOfWork.GetOrAddDatabaseApi(
            dbContextKey,
            () => new MongoDbDatabaseApi(CreateDbContext(unitOfWork, mongoUrl, databaseName)));

        return (TMongoDbContext)((MongoDbDatabaseApi)databaseApi).DbContext;
    }

    public async Task<TMongoDbContext> GetDbContextAsync(CancellationToken cancellationToken = default)
    {
        var unitOfWork = _unitOfWorkManager.Current;
        if (unitOfWork == null)
        {
            throw new AbpException(
                $"A {nameof(IMongoDatabase)} instance can only be created inside a unit of work!");
        }

        var targetDbContextType = _options.GetReplacedTypeOrSelf(typeof(TMongoDbContext));
        var connectionString = await ResolveConnectionStringAsync(targetDbContextType);
        var dbContextKey = $"{targetDbContextType.FullName}_{connectionString}";

        var mongoUrl = new MongoUrl(connectionString);
        var databaseName = mongoUrl.DatabaseName;
        if (databaseName.IsNullOrWhiteSpace())
        {
            databaseName = ConnectionStringNameAttribute.GetConnStringName(targetDbContextType);
        }

        //TODO: Create only single MongoDbClient per connection string in an application (extract MongoClientCache for example).
        var databaseApi = unitOfWork.FindDatabaseApi(dbContextKey);
        if (databaseApi == null)
        {
            databaseApi = new MongoDbDatabaseApi(
                await CreateDbContextAsync(
                    unitOfWork,
                    mongoUrl,
                    databaseName,
                    cancellationToken
                )
            );

            unitOfWork.AddDatabaseApi(dbContextKey, databaseApi);
        }

        return (TMongoDbContext)((MongoDbDatabaseApi)databaseApi).DbContext;
    }

    [Obsolete("Use CreateDbContextAsync")]

    private TMongoDbContext CreateDbContext(IUnitOfWork unitOfWork, MongoUrl mongoUrl, string databaseName)
    {
        var client = CreateMongoClient(mongoUrl);
        var database = client.GetDatabase(databaseName);

        if (unitOfWork.Options.IsTransactional)
        {
            return CreateDbContextWithTransaction(unitOfWork, mongoUrl, client, database);
        }

        var dbContext = unitOfWork.ServiceProvider.GetRequiredService<TMongoDbContext>();
        dbContext.ToAbpMongoDbContext().InitializeDatabase(database, client, null);

        return dbContext;
    }

    private async Task<TMongoDbContext> CreateDbContextAsync(
        IUnitOfWork unitOfWork,
        MongoUrl mongoUrl,
        string databaseName,
        CancellationToken cancellationToken = default)
    {
        var client = CreateMongoClient(mongoUrl);
        var database = client.GetDatabase(databaseName);

        if (unitOfWork.Options.IsTransactional)
        {
            return await CreateDbContextWithTransactionAsync(
                unitOfWork,
                mongoUrl,
                client,
                database,
                cancellationToken
            );
        }

        var dbContext = unitOfWork.ServiceProvider.GetRequiredService<TMongoDbContext>();
        dbContext.ToAbpMongoDbContext().InitializeDatabase(database, client, null);

        return dbContext;
    }

    [Obsolete("Use CreateDbContextWithTransactionAsync")]
    private TMongoDbContext CreateDbContextWithTransaction(
        IUnitOfWork unitOfWork,
        MongoUrl url,
        MongoClient client,
        IMongoDatabase database)
    {
        var transactionApiKey = $"MongoDb_{url}";
        var activeTransaction = unitOfWork.FindTransactionApi(transactionApiKey) as MongoDbTransactionApi;
        var dbContext = unitOfWork.ServiceProvider.GetRequiredService<TMongoDbContext>();

        if (activeTransaction?.SessionHandle == null)
        {
            var session = client.StartSession();

            if (unitOfWork.Options.Timeout.HasValue)
            {
<<<<<<< HEAD
                var session = client.StartSession();

                if (unitOfWork.Options.Timeout.HasValue)
                {
                    session.AdvanceOperationTime(new BsonTimestamp(unitOfWork.Options.Timeout.Value));
                }

                try
                {
                    session.StartTransaction();
                }
                catch (NotSupportedException e)
                {
                    Logger.LogError(TransactionsNotSupportedErrorMessage);
                    Logger.LogException(e);

                    dbContext.ToAbpMongoDbContext().InitializeDatabase(database, client, null);
                    return dbContext;
                }

                unitOfWork.AddTransactionApi(
                    transactionApiKey,
                    new MongoDbTransactionApi(
                        session,
                        _cancellationTokenProvider
                    )
                );

                dbContext.ToAbpMongoDbContext().InitializeDatabase(database, client, session);
=======
                session.AdvanceOperationTime(new BsonTimestamp(unitOfWork.Options.Timeout.Value));
>>>>>>> 8f5522c5
            }

            try
            {
                session.StartTransaction();
            }
            catch (NotSupportedException e)
            {
                Logger.LogError("The current MongoDB database does not support transactions, All operations will be performed in non-transactions, This may cause errors.");
                Logger.LogException(e);

                dbContext.ToAbpMongoDbContext().InitializeDatabase(database, client, null);
                return dbContext;
            }

            unitOfWork.AddTransactionApi(
                transactionApiKey,
                new MongoDbTransactionApi(
                    session,
                    _cancellationTokenProvider
                )
            );

            dbContext.ToAbpMongoDbContext().InitializeDatabase(database, client, session);
        }
        else
        {
            dbContext.ToAbpMongoDbContext().InitializeDatabase(database, client, activeTransaction.SessionHandle);
        }

        return dbContext;
    }

    private async Task<TMongoDbContext> CreateDbContextWithTransactionAsync(
        IUnitOfWork unitOfWork,
        MongoUrl url,
        MongoClient client,
        IMongoDatabase database,
        CancellationToken cancellationToken = default)
    {
        var transactionApiKey = $"MongoDb_{url}";
        var activeTransaction = unitOfWork.FindTransactionApi(transactionApiKey) as MongoDbTransactionApi;
        var dbContext = unitOfWork.ServiceProvider.GetRequiredService<TMongoDbContext>();

        if (activeTransaction?.SessionHandle == null)
        {
            var session = await client.StartSessionAsync(cancellationToken: GetCancellationToken(cancellationToken));

            if (unitOfWork.Options.Timeout.HasValue)
            {
                session.AdvanceOperationTime(new BsonTimestamp(unitOfWork.Options.Timeout.Value));
            }

            try
            {
<<<<<<< HEAD
                var session = await client.StartSessionAsync(cancellationToken: GetCancellationToken(cancellationToken));

                if (unitOfWork.Options.Timeout.HasValue)
                {
                    session.AdvanceOperationTime(new BsonTimestamp(unitOfWork.Options.Timeout.Value));
                }

                try
                {
                    session.StartTransaction();
                }
                catch (NotSupportedException e)
                {
                    Logger.LogError(TransactionsNotSupportedErrorMessage);
                    Logger.LogException(e);

                    dbContext.ToAbpMongoDbContext().InitializeDatabase(database, client, null);
                    return dbContext;
                }
                
                unitOfWork.AddTransactionApi(
                    transactionApiKey,
                    new MongoDbTransactionApi(
                        session,
                        _cancellationTokenProvider
                    )
                );

                dbContext.ToAbpMongoDbContext().InitializeDatabase(database, client, session);
=======
                session.StartTransaction();
>>>>>>> 8f5522c5
            }
            catch (NotSupportedException e)
            {
                Logger.LogError("The current MongoDB database does not support transactions, All operations will be performed in non-transactions, This may cause errors.");
                Logger.LogException(e);

                dbContext.ToAbpMongoDbContext().InitializeDatabase(database, client, null);
                return dbContext;
            }

            unitOfWork.AddTransactionApi(
                transactionApiKey,
                new MongoDbTransactionApi(
                    session,
                    _cancellationTokenProvider
                )
            );

            dbContext.ToAbpMongoDbContext().InitializeDatabase(database, client, session);
        }
        else
        {
            dbContext.ToAbpMongoDbContext().InitializeDatabase(database, client, activeTransaction.SessionHandle);
        }

        return dbContext;
    }

    private async Task<string> ResolveConnectionStringAsync(Type dbContextType)
    {
        // Multi-tenancy unaware contexts should always use the host connection string
        if (typeof(TMongoDbContext).IsDefined(typeof(IgnoreMultiTenancyAttribute), false))
        {
            using (_currentTenant.Change(null))
            {
                return await _connectionStringResolver.ResolveAsync(dbContextType);
            }
        }

        return await _connectionStringResolver.ResolveAsync(dbContextType);
    }

    [Obsolete("Use ResolveConnectionStringAsync method.")]
    private string ResolveConnectionString(Type dbContextType)
    {
        // Multi-tenancy unaware contexts should always use the host connection string
        if (typeof(TMongoDbContext).IsDefined(typeof(IgnoreMultiTenancyAttribute), false))
        {
            using (_currentTenant.Change(null))
            {
                return _connectionStringResolver.Resolve(dbContextType);
            }
        }

        return _connectionStringResolver.Resolve(dbContextType);
    }

    private MongoClient CreateMongoClient(MongoUrl mongoUrl)
    {
        var mongoClientSettings = MongoClientSettings.FromUrl(mongoUrl);
        _options.MongoClientSettingsConfigurer?.Invoke(mongoClientSettings);

        return new MongoClient(mongoClientSettings);
    }

    protected virtual CancellationToken GetCancellationToken(CancellationToken preferredValue = default)
    {
        return _cancellationTokenProvider.FallbackToProvider(preferredValue);
    }
}<|MERGE_RESOLUTION|>--- conflicted
+++ resolved
@@ -17,6 +17,7 @@
 public class UnitOfWorkMongoDbContextProvider<TMongoDbContext> : IMongoDbContextProvider<TMongoDbContext>
     where TMongoDbContext : IAbpMongoDbContext
 {
+    private const string TransactionsNotSupportedErrorMessage = "Current database does not support transactions. Your database may remain in an inconsistent state in an error case.";
     public ILogger<UnitOfWorkMongoDbContextProvider<TMongoDbContext>> Logger { get; set; }
 
     private readonly IUnitOfWorkManager _unitOfWorkManager;
@@ -32,29 +33,6 @@
         ICurrentTenant currentTenant,
         IOptions<AbpMongoDbContextOptions> options)
     {
-<<<<<<< HEAD
-        private const string TransactionsNotSupportedErrorMessage = "Current database does not support transactions. Your database may remain in an inconsistent state in an error case.";
-        public ILogger<UnitOfWorkMongoDbContextProvider<TMongoDbContext>> Logger { get; set; }
-
-        private readonly IUnitOfWorkManager _unitOfWorkManager;
-        private readonly IConnectionStringResolver _connectionStringResolver;
-        private readonly ICancellationTokenProvider _cancellationTokenProvider;
-        private readonly ICurrentTenant _currentTenant;
-        private readonly AbpMongoDbContextOptions _options;
-
-        public UnitOfWorkMongoDbContextProvider(
-            IUnitOfWorkManager unitOfWorkManager,
-            IConnectionStringResolver connectionStringResolver,
-            ICancellationTokenProvider cancellationTokenProvider,
-            ICurrentTenant currentTenant,
-            IOptions<AbpMongoDbContextOptions> options)
-        {
-            _unitOfWorkManager = unitOfWorkManager;
-            _connectionStringResolver = connectionStringResolver;
-            _cancellationTokenProvider = cancellationTokenProvider;
-            _currentTenant = currentTenant;
-            _options = options.Value;
-=======
         _unitOfWorkManager = unitOfWorkManager;
         _connectionStringResolver = connectionStringResolver;
         _cancellationTokenProvider = cancellationTokenProvider;
@@ -63,7 +41,6 @@
 
         Logger = NullLogger<UnitOfWorkMongoDbContextProvider<TMongoDbContext>>.Instance;
     }
->>>>>>> 8f5522c5
 
     [Obsolete("Use CreateDbContextAsync")]
     public TMongoDbContext GetDbContext()
@@ -102,7 +79,7 @@
             dbContextKey,
             () => new MongoDbDatabaseApi(CreateDbContext(unitOfWork, mongoUrl, databaseName)));
 
-        return (TMongoDbContext)((MongoDbDatabaseApi)databaseApi).DbContext;
+        return (TMongoDbContext)((MongoDbDatabaseApi) databaseApi).DbContext;
     }
 
     public async Task<TMongoDbContext> GetDbContextAsync(CancellationToken cancellationToken = default)
@@ -141,7 +118,7 @@
             unitOfWork.AddDatabaseApi(dbContextKey, databaseApi);
         }
 
-        return (TMongoDbContext)((MongoDbDatabaseApi)databaseApi).DbContext;
+        return (TMongoDbContext)((MongoDbDatabaseApi) databaseApi).DbContext;
     }
 
     [Obsolete("Use CreateDbContextAsync")]
@@ -205,39 +182,7 @@
 
             if (unitOfWork.Options.Timeout.HasValue)
             {
-<<<<<<< HEAD
-                var session = client.StartSession();
-
-                if (unitOfWork.Options.Timeout.HasValue)
-                {
-                    session.AdvanceOperationTime(new BsonTimestamp(unitOfWork.Options.Timeout.Value));
-                }
-
-                try
-                {
-                    session.StartTransaction();
-                }
-                catch (NotSupportedException e)
-                {
-                    Logger.LogError(TransactionsNotSupportedErrorMessage);
-                    Logger.LogException(e);
-
-                    dbContext.ToAbpMongoDbContext().InitializeDatabase(database, client, null);
-                    return dbContext;
-                }
-
-                unitOfWork.AddTransactionApi(
-                    transactionApiKey,
-                    new MongoDbTransactionApi(
-                        session,
-                        _cancellationTokenProvider
-                    )
-                );
-
-                dbContext.ToAbpMongoDbContext().InitializeDatabase(database, client, session);
-=======
                 session.AdvanceOperationTime(new BsonTimestamp(unitOfWork.Options.Timeout.Value));
->>>>>>> 8f5522c5
             }
 
             try
@@ -246,7 +191,7 @@
             }
             catch (NotSupportedException e)
             {
-                Logger.LogError("The current MongoDB database does not support transactions, All operations will be performed in non-transactions, This may cause errors.");
+                Logger.LogError(TransactionsNotSupportedErrorMessage);
                 Logger.LogException(e);
 
                 dbContext.ToAbpMongoDbContext().InitializeDatabase(database, client, null);
@@ -293,43 +238,11 @@
 
             try
             {
-<<<<<<< HEAD
-                var session = await client.StartSessionAsync(cancellationToken: GetCancellationToken(cancellationToken));
-
-                if (unitOfWork.Options.Timeout.HasValue)
-                {
-                    session.AdvanceOperationTime(new BsonTimestamp(unitOfWork.Options.Timeout.Value));
-                }
-
-                try
-                {
-                    session.StartTransaction();
-                }
-                catch (NotSupportedException e)
-                {
-                    Logger.LogError(TransactionsNotSupportedErrorMessage);
-                    Logger.LogException(e);
-
-                    dbContext.ToAbpMongoDbContext().InitializeDatabase(database, client, null);
-                    return dbContext;
-                }
-                
-                unitOfWork.AddTransactionApi(
-                    transactionApiKey,
-                    new MongoDbTransactionApi(
-                        session,
-                        _cancellationTokenProvider
-                    )
-                );
-
-                dbContext.ToAbpMongoDbContext().InitializeDatabase(database, client, session);
-=======
                 session.StartTransaction();
->>>>>>> 8f5522c5
             }
             catch (NotSupportedException e)
             {
-                Logger.LogError("The current MongoDB database does not support transactions, All operations will be performed in non-transactions, This may cause errors.");
+                Logger.LogError(TransactionsNotSupportedErrorMessage);
                 Logger.LogException(e);
 
                 dbContext.ToAbpMongoDbContext().InitializeDatabase(database, client, null);
