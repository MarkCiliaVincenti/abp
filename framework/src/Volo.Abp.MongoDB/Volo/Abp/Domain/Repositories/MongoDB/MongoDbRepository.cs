--- conflicted
+++ resolved
@@ -112,9 +112,6 @@
             return entity;
         }
 
-<<<<<<< HEAD
-        public override async Task<TEntity> UpdateAsync(
-=======
         public override async Task InsertManyAsync(IEnumerable<TEntity> entities, bool autoSave = false, CancellationToken cancellationToken = default)
         {
             foreach (var entity in entities)
@@ -143,8 +140,7 @@
             }
         }
 
-        public async override Task<TEntity> UpdateAsync(
->>>>>>> 9329af8e
+        public override async Task<TEntity> UpdateAsync(
             TEntity entity,
             bool autoSave = false,
             CancellationToken cancellationToken = default)
@@ -195,9 +191,6 @@
             return entity;
         }
 
-<<<<<<< HEAD
-        public override async Task DeleteAsync(
-=======
         public override async Task UpdateManyAsync(IEnumerable<TEntity> entities, bool autoSave = false, CancellationToken cancellationToken = default)
         {
             var isSoftDeleteEntity = typeof(ISoftDelete).IsAssignableFrom(typeof(TEntity));
@@ -251,8 +244,7 @@
             }
         }
 
-        public async override Task DeleteAsync(
->>>>>>> 9329af8e
+        public override async Task DeleteAsync(
             TEntity entity,
             bool autoSave = false,
             CancellationToken cancellationToken = default)
@@ -318,9 +310,6 @@
             }
         }
 
-<<<<<<< HEAD
-        public override async Task<List<TEntity>> GetListAsync(bool includeDetails = false, CancellationToken cancellationToken = default)
-=======
         public override async Task DeleteManyAsync(
             IEnumerable<TEntity> entities,
             bool autoSave = false,
@@ -388,8 +377,7 @@
             }
         }
 
-        public async override Task<List<TEntity>> GetListAsync(bool includeDetails = false, CancellationToken cancellationToken = default)
->>>>>>> 9329af8e
+        public override async Task<List<TEntity>> GetListAsync(bool includeDetails = false, CancellationToken cancellationToken = default)
         {
             cancellationToken = GetCancellationToken(cancellationToken);
             return await (await GetMongoQueryableAsync(cancellationToken)).ToListAsync(cancellationToken);
