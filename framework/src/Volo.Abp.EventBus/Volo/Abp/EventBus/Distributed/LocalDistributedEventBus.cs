﻿using System;
using System.Reflection;
using System.Threading.Tasks;
using Microsoft.Extensions.DependencyInjection;
using Microsoft.Extensions.Options;
using Volo.Abp.Collections;
using Volo.Abp.DependencyInjection;
using Volo.Abp.EventBus.Local;
using Volo.Abp.Uow;

namespace Volo.Abp.EventBus.Distributed;

[Dependency(TryRegister = true)]
[ExposeServices(typeof(IDistributedEventBus), typeof(LocalDistributedEventBus))]
public class LocalDistributedEventBus : IDistributedEventBus, ISingletonDependency
{
    private readonly ILocalEventBus _localEventBus;

<<<<<<< HEAD
        protected IUnitOfWorkManager UnitOfWorkManager { get; }
        protected IServiceScopeFactory ServiceScopeFactory { get; }
=======
    protected IServiceScopeFactory ServiceScopeFactory { get; }
>>>>>>> c0418008

    protected AbpDistributedEventBusOptions AbpDistributedEventBusOptions { get; }

<<<<<<< HEAD
        public LocalDistributedEventBus(
            ILocalEventBus localEventBus,
            IUnitOfWorkManager unitOfWorkManager,
            IServiceScopeFactory serviceScopeFactory,
            IOptions<AbpDistributedEventBusOptions> distributedEventBusOptions)
        {
            _localEventBus = localEventBus;
            UnitOfWorkManager = unitOfWorkManager;
            ServiceScopeFactory = serviceScopeFactory;
            AbpDistributedEventBusOptions = distributedEventBusOptions.Value;
            Subscribe(distributedEventBusOptions.Value.Handlers);
        }
=======
    public LocalDistributedEventBus(
        ILocalEventBus localEventBus,
        IServiceScopeFactory serviceScopeFactory,
        IOptions<AbpDistributedEventBusOptions> distributedEventBusOptions)
    {
        _localEventBus = localEventBus;
        ServiceScopeFactory = serviceScopeFactory;
        AbpDistributedEventBusOptions = distributedEventBusOptions.Value;
        Subscribe(distributedEventBusOptions.Value.Handlers);
    }
>>>>>>> c0418008

    public virtual void Subscribe(ITypeList<IEventHandler> handlers)
    {
        foreach (var handler in handlers)
        {
            var interfaces = handler.GetInterfaces();
            foreach (var @interface in interfaces)
            {
                if (!typeof(IEventHandler).GetTypeInfo().IsAssignableFrom(@interface))
                {
                    continue;
                }

                var genericArgs = @interface.GetGenericArguments();
                if (genericArgs.Length == 1)
                {
                    Subscribe(genericArgs[0], new IocEventHandlerFactory(ServiceScopeFactory, handler));
                }
            }
        }
    }

    /// <inheritdoc/>
    public virtual IDisposable Subscribe<TEvent>(IDistributedEventHandler<TEvent> handler) where TEvent : class
    {
        return Subscribe(typeof(TEvent), handler);
    }

    public IDisposable Subscribe<TEvent>(Func<TEvent, Task> action) where TEvent : class
    {
        return _localEventBus.Subscribe(action);
    }

    public IDisposable Subscribe<TEvent>(ILocalEventHandler<TEvent> handler) where TEvent : class
    {
        return _localEventBus.Subscribe(handler);
    }

    public IDisposable Subscribe<TEvent, THandler>() where TEvent : class where THandler : IEventHandler, new()
    {
        return _localEventBus.Subscribe<TEvent, THandler>();
    }

    public IDisposable Subscribe(Type eventType, IEventHandler handler)
    {
        return _localEventBus.Subscribe(eventType, handler);
    }

    public IDisposable Subscribe<TEvent>(IEventHandlerFactory factory) where TEvent : class
    {
        return _localEventBus.Subscribe<TEvent>(factory);
    }

    public IDisposable Subscribe(Type eventType, IEventHandlerFactory factory)
    {
        return _localEventBus.Subscribe(eventType, factory);
    }

    public void Unsubscribe<TEvent>(Func<TEvent, Task> action) where TEvent : class
    {
        _localEventBus.Unsubscribe(action);
    }

    public void Unsubscribe<TEvent>(ILocalEventHandler<TEvent> handler) where TEvent : class
    {
        _localEventBus.Unsubscribe(handler);
    }

    public void Unsubscribe(Type eventType, IEventHandler handler)
    {
        _localEventBus.Unsubscribe(eventType, handler);
    }

    public void Unsubscribe<TEvent>(IEventHandlerFactory factory) where TEvent : class
    {
        _localEventBus.Unsubscribe<TEvent>(factory);
    }

    public void Unsubscribe(Type eventType, IEventHandlerFactory factory)
    {
        _localEventBus.Unsubscribe(eventType, factory);
    }

    public void UnsubscribeAll<TEvent>() where TEvent : class
    {
        _localEventBus.UnsubscribeAll<TEvent>();
    }

    public void UnsubscribeAll(Type eventType)
    {
        _localEventBus.UnsubscribeAll(eventType);
    }

<<<<<<< HEAD
        public async Task PublishAsync<TEvent>(TEvent eventData, bool onUnitOfWorkComplete = true)
            where TEvent : class
        {
            await PublishAsync(typeof(TEvent), eventData, onUnitOfWorkComplete);
        }

        public async Task PublishAsync(Type eventType, object eventData, bool onUnitOfWorkComplete = true)
        {
            if (onUnitOfWorkComplete && UnitOfWorkManager.Current != null)
            {
                AddToUnitOfWork(
                    UnitOfWorkManager.Current,
                    new UnitOfWorkEventRecord(eventType, eventData, EventOrderGenerator.GetNext())
                );
                return;
            }

            await _localEventBus.PublishAsync(eventType, eventData, onUnitOfWorkComplete: false);
        }

        public async Task PublishAsync<TEvent>(TEvent eventData, bool onUnitOfWorkComplete = true, bool useOutbox = true)
            where TEvent : class
        {
            await PublishAsync(typeof(TEvent), eventData, onUnitOfWorkComplete, useOutbox);
        }

        public async Task PublishAsync(Type eventType, object eventData, bool onUnitOfWorkComplete = true, bool useOutbox = true)
        {
            if (onUnitOfWorkComplete && UnitOfWorkManager.Current != null)
            {
                AddToUnitOfWork(
                    UnitOfWorkManager.Current,
                    new UnitOfWorkEventRecord(eventType, eventData, EventOrderGenerator.GetNext(), useOutbox)
                );
                return;
            }

            if (useOutbox && UnitOfWorkManager.Current != null)
            {
                UnitOfWorkManager.Current.OnCompleted(async() => {
                    await _localEventBus.PublishAsync(eventType, eventData, onUnitOfWorkComplete: false);
                });
                return;
            }

            await _localEventBus.PublishAsync(eventType, eventData, onUnitOfWorkComplete: false);
        }

        protected virtual void AddToUnitOfWork(IUnitOfWork unitOfWork, UnitOfWorkEventRecord eventRecord)
        {
            unitOfWork.AddOrReplaceDistributedEvent(eventRecord);
        }
=======
    public Task PublishAsync<TEvent>(TEvent eventData, bool onUnitOfWorkComplete = true)
        where TEvent : class
    {
        return _localEventBus.PublishAsync(eventData, onUnitOfWorkComplete);
    }

    public Task PublishAsync(Type eventType, object eventData, bool onUnitOfWorkComplete = true)
    {
        return _localEventBus.PublishAsync(eventType, eventData, onUnitOfWorkComplete);
    }

    public Task PublishAsync<TEvent>(TEvent eventData, bool onUnitOfWorkComplete = true, bool useOutbox = true) where TEvent : class
    {
        return _localEventBus.PublishAsync(eventData, onUnitOfWorkComplete);
    }

    public Task PublishAsync(Type eventType, object eventData, bool onUnitOfWorkComplete = true, bool useOutbox = true)
    {
        return _localEventBus.PublishAsync(eventType, eventData, onUnitOfWorkComplete);
>>>>>>> c0418008
    }
}<|MERGE_RESOLUTION|>--- conflicted
+++ resolved
@@ -1,4 +1,4 @@
-﻿using System;
+using System;
 using System.Reflection;
 using System.Threading.Tasks;
 using Microsoft.Extensions.DependencyInjection;
@@ -16,40 +16,23 @@
 {
     private readonly ILocalEventBus _localEventBus;
 
-<<<<<<< HEAD
-        protected IUnitOfWorkManager UnitOfWorkManager { get; }
-        protected IServiceScopeFactory ServiceScopeFactory { get; }
-=======
+    protected IUnitOfWorkManager UnitOfWorkManager { get; }
     protected IServiceScopeFactory ServiceScopeFactory { get; }
->>>>>>> c0418008
 
     protected AbpDistributedEventBusOptions AbpDistributedEventBusOptions { get; }
 
-<<<<<<< HEAD
-        public LocalDistributedEventBus(
-            ILocalEventBus localEventBus,
-            IUnitOfWorkManager unitOfWorkManager,
-            IServiceScopeFactory serviceScopeFactory,
-            IOptions<AbpDistributedEventBusOptions> distributedEventBusOptions)
-        {
-            _localEventBus = localEventBus;
-            UnitOfWorkManager = unitOfWorkManager;
-            ServiceScopeFactory = serviceScopeFactory;
-            AbpDistributedEventBusOptions = distributedEventBusOptions.Value;
-            Subscribe(distributedEventBusOptions.Value.Handlers);
-        }
-=======
     public LocalDistributedEventBus(
         ILocalEventBus localEventBus,
+        IUnitOfWorkManager unitOfWorkManager,
         IServiceScopeFactory serviceScopeFactory,
         IOptions<AbpDistributedEventBusOptions> distributedEventBusOptions)
     {
         _localEventBus = localEventBus;
+        UnitOfWorkManager = unitOfWorkManager;
         ServiceScopeFactory = serviceScopeFactory;
         AbpDistributedEventBusOptions = distributedEventBusOptions.Value;
         Subscribe(distributedEventBusOptions.Value.Handlers);
     }
->>>>>>> c0418008
 
     public virtual void Subscribe(ITypeList<IEventHandler> handlers)
     {
@@ -143,79 +126,56 @@
         _localEventBus.UnsubscribeAll(eventType);
     }
 
-<<<<<<< HEAD
-        public async Task PublishAsync<TEvent>(TEvent eventData, bool onUnitOfWorkComplete = true)
-            where TEvent : class
+    public async Task PublishAsync<TEvent>(TEvent eventData, bool onUnitOfWorkComplete = true)
+        where TEvent : class
+    {
+        await PublishAsync(typeof(TEvent), eventData, onUnitOfWorkComplete);
+    }
+
+    public async Task PublishAsync(Type eventType, object eventData, bool onUnitOfWorkComplete = true)
+    {
+        if (onUnitOfWorkComplete && UnitOfWorkManager.Current != null)
         {
-            await PublishAsync(typeof(TEvent), eventData, onUnitOfWorkComplete);
+            AddToUnitOfWork(
+                UnitOfWorkManager.Current,
+                new UnitOfWorkEventRecord(eventType, eventData, EventOrderGenerator.GetNext())
+            );
+            return;
         }
 
-        public async Task PublishAsync(Type eventType, object eventData, bool onUnitOfWorkComplete = true)
+        await _localEventBus.PublishAsync(eventType, eventData, onUnitOfWorkComplete: false);
+    }
+
+    public async Task PublishAsync<TEvent>(TEvent eventData, bool onUnitOfWorkComplete = true, bool useOutbox = true)
+        where TEvent : class
+    {
+        await PublishAsync(typeof(TEvent), eventData, onUnitOfWorkComplete, useOutbox);
+    }
+
+    public async Task PublishAsync(Type eventType, object eventData, bool onUnitOfWorkComplete = true, bool useOutbox = true)
+    {
+        if (onUnitOfWorkComplete && UnitOfWorkManager.Current != null)
         {
-            if (onUnitOfWorkComplete && UnitOfWorkManager.Current != null)
-            {
-                AddToUnitOfWork(
-                    UnitOfWorkManager.Current,
-                    new UnitOfWorkEventRecord(eventType, eventData, EventOrderGenerator.GetNext())
-                );
-                return;
-            }
-
-            await _localEventBus.PublishAsync(eventType, eventData, onUnitOfWorkComplete: false);
+            AddToUnitOfWork(
+                UnitOfWorkManager.Current,
+                new UnitOfWorkEventRecord(eventType, eventData, EventOrderGenerator.GetNext(), useOutbox)
+            );
+            return;
         }
 
-        public async Task PublishAsync<TEvent>(TEvent eventData, bool onUnitOfWorkComplete = true, bool useOutbox = true)
-            where TEvent : class
+        if (useOutbox && UnitOfWorkManager.Current != null)
         {
-            await PublishAsync(typeof(TEvent), eventData, onUnitOfWorkComplete, useOutbox);
+            UnitOfWorkManager.Current.OnCompleted(async() => {
+                await _localEventBus.PublishAsync(eventType, eventData, onUnitOfWorkComplete: false);
+            });
+            return;
         }
 
-        public async Task PublishAsync(Type eventType, object eventData, bool onUnitOfWorkComplete = true, bool useOutbox = true)
-        {
-            if (onUnitOfWorkComplete && UnitOfWorkManager.Current != null)
-            {
-                AddToUnitOfWork(
-                    UnitOfWorkManager.Current,
-                    new UnitOfWorkEventRecord(eventType, eventData, EventOrderGenerator.GetNext(), useOutbox)
-                );
-                return;
-            }
-
-            if (useOutbox && UnitOfWorkManager.Current != null)
-            {
-                UnitOfWorkManager.Current.OnCompleted(async() => {
-                    await _localEventBus.PublishAsync(eventType, eventData, onUnitOfWorkComplete: false);
-                });
-                return;
-            }
-
-            await _localEventBus.PublishAsync(eventType, eventData, onUnitOfWorkComplete: false);
-        }
-
-        protected virtual void AddToUnitOfWork(IUnitOfWork unitOfWork, UnitOfWorkEventRecord eventRecord)
-        {
-            unitOfWork.AddOrReplaceDistributedEvent(eventRecord);
-        }
-=======
-    public Task PublishAsync<TEvent>(TEvent eventData, bool onUnitOfWorkComplete = true)
-        where TEvent : class
-    {
-        return _localEventBus.PublishAsync(eventData, onUnitOfWorkComplete);
+        await _localEventBus.PublishAsync(eventType, eventData, onUnitOfWorkComplete: false);
     }
 
-    public Task PublishAsync(Type eventType, object eventData, bool onUnitOfWorkComplete = true)
+    protected virtual void AddToUnitOfWork(IUnitOfWork unitOfWork, UnitOfWorkEventRecord eventRecord)
     {
-        return _localEventBus.PublishAsync(eventType, eventData, onUnitOfWorkComplete);
-    }
-
-    public Task PublishAsync<TEvent>(TEvent eventData, bool onUnitOfWorkComplete = true, bool useOutbox = true) where TEvent : class
-    {
-        return _localEventBus.PublishAsync(eventData, onUnitOfWorkComplete);
-    }
-
-    public Task PublishAsync(Type eventType, object eventData, bool onUnitOfWorkComplete = true, bool useOutbox = true)
-    {
-        return _localEventBus.PublishAsync(eventType, eventData, onUnitOfWorkComplete);
->>>>>>> c0418008
+        unitOfWork.AddOrReplaceDistributedEvent(eventRecord);
     }
 }