--- conflicted
+++ resolved
@@ -1,4 +1,4 @@
-﻿using System;
+using System;
 using System.Globalization;
 using System.Threading;
 using JetBrains.Annotations;
@@ -36,13 +36,10 @@
             });
         }
 
-<<<<<<< HEAD
         public static bool IsRtl
         {
             get { return Thread.CurrentThread.CurrentUICulture.TextInfo.IsRightToLeft; }
         }
-=======
->>>>>>> b8216dae
         public static bool IsValidCultureCode(string cultureCode)
         {
             if (cultureCode.IsNullOrWhiteSpace())
