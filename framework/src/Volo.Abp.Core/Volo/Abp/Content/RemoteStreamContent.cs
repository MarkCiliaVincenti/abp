--- conflicted
+++ resolved
@@ -5,35 +5,23 @@
     public class RemoteStreamContent : IRemoteStreamContent
     {
         private readonly Stream _stream;
+        private readonly string _fileName;
         private readonly string _contentType;
         private readonly long? _length;
         private readonly bool _leaveOpen;
 
-        public RemoteStreamContent(Stream stream, string contentType, long? readOnlylength = null, bool leaveOpen = false)
+        public virtual string FileName => _fileName;
+        public virtual string ContentType => _contentType;
+        public virtual long? ContentLength => _length;
+
+        public RemoteStreamContent(Stream stream, string fileName, string contentType = null, long? readOnlylength = null, bool leaveOpen = false)
         {
             _stream = stream;
-            _contentType = contentType;
+            _fileName = fileName;
+            _contentType = contentType ?? "application/octet-stream";
             _length = readOnlylength ?? (stream.GetNullableLength() - stream.GetNullablePosition());
             _leaveOpen = leaveOpen;
         }
-
-<<<<<<< HEAD
-        public virtual string ContentType => _contentType;
-        public virtual long? ContentLength => _length;
-=======
-        public RemoteStreamContent(Stream stream, string fileName)
-            : this(stream)
-        {
-            FileName = fileName;
-            ContentType = "application/octet-stream";
-        }
-
-        public virtual string ContentType { get; set; }
-
-        public virtual long? ContentLength => GetStream().Length;
-
-        public virtual string FileName { get; set; }
->>>>>>> c15c2210
 
         public virtual Stream GetStream()
         {
@@ -43,7 +31,9 @@
         public virtual void Dispose()
         {
             if (!_leaveOpen)
+            {
                 _stream?.Dispose();
+            }
         }
     }
 }