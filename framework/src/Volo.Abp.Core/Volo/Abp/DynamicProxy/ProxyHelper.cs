﻿using System;
using System.Linq;
using System.Reflection;

namespace Volo.Abp.DynamicProxy;

public static class ProxyHelper
{
    private const string ProxyNamespace = "Castle.Proxies";

    /// <summary>
    /// Returns dynamic proxy target object if this is a proxied object, otherwise returns the given object. 
    /// It supports Castle Dynamic Proxies.
    /// </summary>
    public static object UnProxy(object obj)
    {
<<<<<<< HEAD
        private const string ProxyNamespace = "Castle.Proxies";

        /// <summary>
        /// Returns dynamic proxy target object if this is a proxied object, otherwise returns the given object.
        /// It supports Castle Dynamic Proxies.
        /// </summary>
        public static object UnProxy(object obj)
=======
        if (obj.GetType().Namespace != ProxyNamespace)
>>>>>>> 1f8794bd
        {
            return obj;
        }

        var targetField = obj.GetType()
            .GetFields(BindingFlags.Instance | BindingFlags.NonPublic)
            .FirstOrDefault(f => f.Name == "__target");

        if (targetField == null)
        {
<<<<<<< HEAD
            if (obj.GetType().Namespace == ProxyNamespace)
            {
                var target = UnProxy(obj);
                if (target != null)
                {
                    if (target == obj)
                    {
                        return obj.GetType().GetTypeInfo().BaseType;
                    }

                    return target.GetType();
                }
            }

            return obj.GetType();
=======
            return obj;
>>>>>>> 1f8794bd
        }

        return targetField.GetValue(obj);
    }

    public static Type GetUnProxiedType(object obj)
    {
        return UnProxy(obj).GetType();
    }
}<|MERGE_RESOLUTION|>--- conflicted
+++ resolved
@@ -1,4 +1,4 @@
-﻿using System;
+using System;
 using System.Linq;
 using System.Reflection;
 
@@ -9,22 +9,12 @@
     private const string ProxyNamespace = "Castle.Proxies";
 
     /// <summary>
-    /// Returns dynamic proxy target object if this is a proxied object, otherwise returns the given object. 
+    /// Returns dynamic proxy target object if this is a proxied object, otherwise returns the given object.
     /// It supports Castle Dynamic Proxies.
     /// </summary>
     public static object UnProxy(object obj)
     {
-<<<<<<< HEAD
-        private const string ProxyNamespace = "Castle.Proxies";
-
-        /// <summary>
-        /// Returns dynamic proxy target object if this is a proxied object, otherwise returns the given object.
-        /// It supports Castle Dynamic Proxies.
-        /// </summary>
-        public static object UnProxy(object obj)
-=======
         if (obj.GetType().Namespace != ProxyNamespace)
->>>>>>> 1f8794bd
         {
             return obj;
         }
@@ -35,25 +25,7 @@
 
         if (targetField == null)
         {
-<<<<<<< HEAD
-            if (obj.GetType().Namespace == ProxyNamespace)
-            {
-                var target = UnProxy(obj);
-                if (target != null)
-                {
-                    if (target == obj)
-                    {
-                        return obj.GetType().GetTypeInfo().BaseType;
-                    }
-
-                    return target.GetType();
-                }
-            }
-
-            return obj.GetType();
-=======
             return obj;
->>>>>>> 1f8794bd
         }
 
         return targetField.GetValue(obj);
@@ -61,6 +33,20 @@
 
     public static Type GetUnProxiedType(object obj)
     {
-        return UnProxy(obj).GetType();
+        if (obj.GetType().Namespace == ProxyNamespace)
+        {
+            var target = UnProxy(obj);
+            if (target != null)
+            {
+                if (target == obj)
+                {
+                    return obj.GetType().GetTypeInfo().BaseType;
+                }
+
+                return target.GetType();
+            }
+        }
+
+        return obj.GetType();
     }
 }