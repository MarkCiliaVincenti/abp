--- conflicted
+++ resolved
@@ -766,11 +766,8 @@
         abp.dom.initializers.initializeForms(args.$el.findWithSelf('form'), true);
         abp.dom.initializers.initializeScript(args.$el);
         abp.dom.initializers.initializeAutocompleteSelects(args.$el.findWithSelf('.auto-complete-select'));
-<<<<<<< HEAD
         abp.dom.initializers.initializeAbpCspStyles($("link[abp-csp-style]"));
-=======
         abp.dom.initializers.initializeDateRangePickers(args.$el);
->>>>>>> d67e8a24
     });
 
     abp.dom.onNodeRemoved(function (args) {
@@ -793,10 +790,7 @@
         abp.dom.initializers.initializeForms($('form'));
         abp.dom.initializers.initializeAutocompleteSelects($('.auto-complete-select'));
         $('[data-auto-focus="true"]').first().findWithSelf('input,select').focus();
-<<<<<<< HEAD
         abp.dom.initializers.initializeAbpCspStyles($("link[abp-csp-style]"));
-=======
->>>>>>> d67e8a24
     });
 
 })(jQuery);