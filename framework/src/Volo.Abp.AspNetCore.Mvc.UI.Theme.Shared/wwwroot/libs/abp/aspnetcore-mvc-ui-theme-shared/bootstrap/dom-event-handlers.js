--- conflicted
+++ resolved
@@ -197,572 +197,7 @@
             });
     }
 
-<<<<<<< HEAD
-    abp.libs.bootstrapDateRangePicker = {
-        packageName: "bootstrap-daterangepicker",
-
-        createDateRangePicker: function (options) {
-            options = options || {};
-            options.singleDatePicker = false;
-            return this.createDatePicker(options);
-        },
-        createSinglePicker: function (options) {
-            options = options || {};
-            options.singleDatePicker = true;
-            return this.createDatePicker(options);
-        },
-        createDatePicker: function (options) {
-            var $container = $('<div class="mb-3"></div>')
-            var label = $('<label class="form-label"></label>')
-            if (options.label) {
-                label.text(options.label)
-            }
-
-            $container.append(label)
-            var $datePicker = options.singleDatePicker ? $('<abp-date-picker></abp-date-picker>') : $('<abp-date-range-picker></abp-date-range-picker>');
-            $container.append($datePicker)
-
-            var $inputGroup = $('<div class="input-group"></div>');
-            var $dateInput = $('<input type="text" autocomplete="off" class="form-control" />');
-
-            if (options.placeholder) {
-                $dateInput.attr('placeholder', options.placeholder)
-            }
-
-            if (options.value) {
-                $dateInput.val(options.value)
-            }
-
-            if (options.name) {
-                $dateInput.attr('name', options.name)
-            }
-
-            if (options.id) {
-                $dateInput.attr('id', options.id)
-            }
-
-            if (options.required) {
-                $dateInput.attr('required', true)
-            }
-
-            if (options.disabled) {
-                $dateInput.attr('disabled', true)
-            }
-
-            if (options.readonly) {
-                $dateInput.attr('readonly', true)
-            }
-            
-            if(options.placeholder) {
-                $dateInput.attr('placeholder', options.placeholder)
-            }
-
-            if (options.size) {
-                switch (options.size) {
-                    case 'Small':
-                        $dateInput.addClass('form-control-sm')
-                        break;
-                    case 'Medium':
-                        $dateInput.addClass('form-control-md')
-                        break;
-                    case 'Large':
-                        $dateInput.addClass('form-control-lg')
-                        break;
-                    default:
-                        break;
-                }
-            }
-
-            $inputGroup.append($dateInput);
-
-            if (options.openButton !== false) {
-                var $openButton = $('<button type="button" class="btn btn-outline-secondary" tabindex="-1" data-type="open"><i class="fa fa-calendar"></i></button>');
-                $inputGroup.append($openButton);
-                if(options.disabled) {
-                    $openButton.attr('disabled', 'disabled')
-                }
-            }
-
-            if (options.clearButton !== false) {
-                var $clearButton = $('<button type="button" class="btn btn-outline-secondary" tabindex="-1" data-type="clear"><i class="fa fa-times"></i></button>');
-                $inputGroup.append($clearButton);
-                if(options.disabled) {
-                    $clearButton.attr('disabled', 'disabled')
-                }
-            }
-
-            $datePicker.append($inputGroup);
-
-            if (options.startDateName) {
-                var $hiddenStartDateElement = $('<input type="hidden" data-start-date="true" name="' + options.startDateName + '" />');
-                $datePicker.append($hiddenStartDateElement);
-            }
-
-            if (options.endDateName) {
-                var $hiddenEndDateElement = $('<input type="hidden" data-end-date="true" name="' + options.endDateName + '" />');
-                $datePicker.append($hiddenEndDateElement);
-            }
-
-            if (options.dateName) {
-                var $hiddenDateElement = $('<input type="hidden" data-date="true" name="' + options.dateName + '" />');
-                $datePicker.append($hiddenDateElement);
-            }
-
-            $datePicker.data('options', options);
-            abp.dom.initializers.initializeDateRangePickers($datePicker);
-            $container[0].datePicker = $datePicker[0];
-            return $container;
-        }
-    };
-
-
-    abp.dom.initializers.initializeDateRangePickers = function ($rootElement) {
-        function setOptions (options, $datePickerElement, singleDatePicker) {
-
-            options.singleDatePicker = singleDatePicker;
-
-            var $modal = $datePickerElement.closest('.modal.fade');
-
-            var defaultOptions = {
-                showDropdowns: true,
-                opens: "center",
-                drops: "down",
-                autoApply: true,
-                autoUpdateInput: false,
-                showTodayButton: true,
-                showClearButton: true,
-                minYear: parseInt(moment().subtract(100, 'year').locale('en').format('YYYY')),
-                maxYear: parseInt(moment().add(100, 'year').locale('en').format('YYYY')),
-                locale: {
-                    direction: abp.localization.currentCulture.isRightToLeft ? 'rtl' : 'ltr',
-                    todayLabel: abp.localization.localize('Today', 'AbpUi'),
-                    clearLabel: abp.localization.localize('Clear', 'AbpUi'),
-                    applyLabel: abp.localization.localize('Apply', 'AbpUi'),
-                },
-                singleOpenAndClearButton: true,
-                parentEl: $modal.length > 0 ? $modal : 'body'
-            };
-            var locale = defaultOptions.locale;
-            $.extend(options, defaultOptions);
-            $.extend(options, $datePickerElement.data());
-            if ($.isEmptyObject(options.locale)) {
-                options.locale = locale;
-            } else {
-                locale = options.locale;
-            }
-
-            $.extend(options, $datePickerElement.data("options"));
-            if ($.isEmptyObject(options.locale)) {
-                options.locale = locale;
-            }
-
-            if (options.timePicker && options.timePicker24Hour === undefined) {
-                options.timePicker24Hour = moment.localeData().longDateFormat('LT').indexOf('A') < 1;
-            }
-
-            if (options.dateFormat) {
-                options.locale = options.locale || {};
-                options.locale.format = options.dateFormat;
-            }
-
-            if (options.separator) {
-                options.locale = options.locale || {};
-                options.locale.separator = options.separator;
-            }
-
-            if (options.ranges) {
-                $.each(options.ranges, function (key, value) {
-                    let start = value[0];
-                    let end;
-                    if (value.length > 1) {
-                        end = value[1];
-                    } else {
-                        end = value[0];
-                    }
-                    options.ranges[key] = [getMoment(start, options), getMoment(end, options)];
-                });
-            }
-
-            if (typeof options.template !== 'string' && !(options.template instanceof $))
-                options.template =
-                    '<div class="daterangepicker">' +
-                    '<div class="ranges"></div>' +
-                    '<div class="drp-calendar left">' +
-                    '<div class="calendar-table"></div>' +
-                    '<div class="calendar-time"></div>' +
-                    '</div>' +
-                    '<div class="drp-calendar right">' +
-                    '<div class="calendar-table"></div>' +
-                    '<div class="calendar-time"></div>' +
-                    '</div>' +
-                    '<div class="drp-buttons">' +
-                    '<button class="applyBtn" disabled="disabled" type="button"></button> ' +
-                    '</div>' +
-                    '</div>';
-        }
-
-        function replaceOpenButton (hasDate,singleOpenAndClearButton, $openButton, $clearButton) {
-            var hiddenClass = 'd-none';
-
-            if (singleOpenAndClearButton) {
-                if (hasDate) {
-                    $openButton.addClass(hiddenClass);
-                    $clearButton.removeClass(hiddenClass);
-                    $clearButton.insertAfter($openButton);
-                } else {
-                    $openButton.removeClass(hiddenClass);
-                    $clearButton.addClass(hiddenClass);
-                    $openButton.insertAfter($clearButton);
-                }
-            }
-        }
-
-        function getMoment (date, options, dateFormat) {
-            var isUtc = options.isUtc;
-            dateFormat = dateFormat || options.dateFormat;
-            if (!date) {
-                return isUtc ? moment.utc().startOf('day') : moment().startOf('day');
-            }
-
-            if (isUtc) {
-                return moment.utc(date, dateFormat);
-            } else {
-                return moment(date, dateFormat);
-            }
-        }
-        
-        function getStartDate(options, startDate){
-            startDate = startDate ? startDate : options.startDate;
-            startDate = startDate ? getMoment(startDate, options) : null;
-            if (options.singleDatePicker && !startDate) {
-                startDate = options.date ? getMoment(options.date, options) : null;
-            }
-            
-            if(startDate && startDate.isValid()){
-                return startDate;
-            }
-            
-            return null;
-        }
-        
-        function getEndDate(options, endDate){
-            if (options.singleDatePicker) {
-                return null;
-            }
-            endDate = endDate ? endDate : options.endDate;
-            endDate = endDate ? getMoment(endDate, options) : null;
-            
-            if(endDate && endDate.isValid()){
-                return endDate;
-            }
-            
-            return null;
-        }
-        
-        function getTodayButton(options, $input){
-            if (options.showTodayButton) {
-                var $todayBtn = $('<button type="button" class="btn btn-sm today-btn" data-action="today">' + options.locale.todayLabel + '</button>');
-                if(options.todayButtonClasses){
-                    $todayBtn.addClass(options.todayButtonClasses);
-                }else{
-                    $todayBtn.addClass('btn-default');
-                }
-
-                $todayBtn.on('click', function () {
-                    var today = getMoment(undefined, options);
-                    $input.data('daterangepicker').setStartDate(today);
-                    $input.data('daterangepicker').setEndDate(today);
-                    $input.data('daterangepicker').clickApply();
-                });
-                
-                return $todayBtn;
-            }
-            
-            return null;
-        }
-        
-        function getClearButton(options, $input, $dateRangePicker){
-            if (options.showClearButton) {
-                var $clearBtn = $('<button type="button" class="btn btn-sm clear-btn" data-action="clear">' + options.locale.clearLabel + '</button>');
-                if(options.clearButtonClasses){
-                    $clearBtn.addClass(options.clearButtonClasses);
-                }else{
-                    $clearBtn.addClass('btn-default');
-                }
-                $clearBtn.on('click', function () {
-                    $input.val('').trigger('change');
-                    $dateRangePicker.hide();
-                });
-                
-                return $clearBtn;
-            }
-            return null;
-        }
-        
-        function addExtraButtons(options, $dateRangePicker, $input) {
-            var extraButtons = [getTodayButton(options, $input), getClearButton(options, $input, $dateRangePicker)];
-            
-            if ($dateRangePicker.container.hasClass('auto-apply')) {
-                var $div = $('<div class="drp-buttons extra-buttons"></div>');
-                $div.css('display', 'block');
-                $.each(extraButtons, function (index, value) {
-                    $div.prepend(value);
-                });
-
-                $div.insertAfter($dateRangePicker.container.find('.drp-buttons'));
-            } else {
-                $.each(extraButtons, function (index, value) {
-                    $dateRangePicker.container.find('.drp-buttons').prepend(value);
-                });
-            }
-        }
-        
-        function addOpenButtonClick($openButton, $dateRangePicker){
-            if(!$openButton){
-                return;
-            }
-            $dateRangePicker.outsideClick = function (e) {
-                var target = $(e.target);
-                // if the page is clicked anywhere except within the daterangerpicker/button itself then call this.hide()
-                if (
-                    // ie modal dialog fix
-                    e.type == "focusin" ||
-                    target.closest(this.element).length ||
-                    target.closest(this.container).length ||
-                    target.closest('.calendar-table').length ||
-                    target.closest($openButton).length
-                ) {
-                    return;
-                }
-
-                this.hide();
-                this.element.trigger('outsideClick.daterangepicker', this);
-            };
-
-            $openButton.on('click', function () {
-                $dateRangePicker.toggle();
-            });
-        }
-
-        function extendDateFormat (format,options) {
-            if (options.timePicker) {
-                if (options.timePicker24Hour) {
-                    if (options.timePickerSeconds) {
-                        format += " HH:mm:ss";
-                    } else {
-                        format += " HH:mm";
-                    }
-                } else {
-                    if (options.timePickerSeconds) {
-                        format += ' ' + " hh:mm:ss A"
-                    } else {
-                        format += " hh:mm A";
-                    }
-                }
-            }
-
-            return format;
-        }
-        
-        function fillInput($input, startDate, endDate, options) {
-            if (options.singleDatePicker) {
-                if (startDate) {
-                    $input.val(startDate.format(options.dateFormat));
-                }
-            } else {
-                if (startDate && endDate) {
-                    $input.val(startDate.format(options.dateFormat) + options.separator + endDate.format(options.dateFormat));
-                }
-            }
-        }
-        
-        $rootElement
-            .findWithSelf('abp-date-picker,abp-date-range-picker')
-            .each(function () {
-                var $this = $(this);
-                var $input = $this.find('.input-group input[type="text"]')
-                if ($input.data('daterangepicker')) {
-                    return;
-                }
-
-                var $openButton = $this.find('button[data-type="open"]')
-                var $clearButton = $this.find('button[data-type="clear"]')
-                var singleDatePicker = $this.is('abp-date-picker')
-                var options = {};
-                
-                setOptions(options, $this, singleDatePicker);
-
-                var isIso = options.isIso;
-                var dateFormat = options.dateFormat;
-                var separator = options.separator;
-                var defaultDateFormat  = extendDateFormat("YYYY-MM-DD", options);
-                
-                var singleOpenAndClearButton = options.singleOpenAndClearButton && $clearButton.length > 0 && $openButton.length > 0;
-                
-                var startDate = getStartDate(options);
-
-                var endDate = getEndDate(options);
-                if (startDate) {
-                    options.startDate = startDate;
-                }
-                if (endDate) {
-                    options.endDate = endDate;
-                }
-
-                $input.daterangepicker(options);
-
-                var $dateRangePicker = $input.data('daterangepicker');
-
-                addExtraButtons(options, $dateRangePicker, $input);
-
-                addOpenButtonClick($openButton, $dateRangePicker);
-                
-                if (!dateFormat) {
-                    dateFormat = extendDateFormat(moment.localeData().longDateFormat('L'), options);
-                    options.dateFormat = dateFormat;
-                }
-
-                if (!separator) {
-                    separator = $dateRangePicker.locale.separator;
-                    options.separator = separator;
-                }
-
-                fillInput($input, startDate, endDate, options);
-                
-                $input.on('apply.daterangepicker', function (ev, picker) {
-                    if (singleDatePicker) {
-                        $(this).val(picker.startDate.format(dateFormat));
-                    } else {
-                        $(this).val(picker.startDate.format(dateFormat) + separator + picker.endDate.format(dateFormat));
-                    }
-
-                    $(this).trigger('change');
-                });
-
-                $input.on('cancel.daterangepicker', function (ev, picker) {
-                    $(this).val('');
-                    $(this).trigger('change');
-                });
-
-                $input.on('show.daterangepicker', function (ev, picker) {
-                    var momentStartDate = getMoment(startDate, options);
-                    var momentEndDate = getMoment(endDate, options);
-                    if (momentStartDate.isValid()) {
-                        picker.setStartDate(momentStartDate);
-                        picker.setEndDate(momentEndDate);
-                    }
-                    if (momentEndDate.isValid() && !singleDatePicker) {
-                        picker.setEndDate(momentEndDate);
-                    }
-                });
-
-                $clearButton.on('click', function () {
-                    $input.val('');
-                    $input.trigger('change');
-                });
-
-                var firstTrigger = true;
-                $input.on('change', function () {
-                    if ($(this).val() !== '') {
-                        replaceOpenButton(true, singleOpenAndClearButton, $openButton, $clearButton);
-                    } else {
-                        replaceOpenButton(false, singleOpenAndClearButton, $openButton, $clearButton);
-                    }
-                    var dates = $(this).val().split(separator);
-                    if (dates.length === 2) {
-                        startDate = formatDate(getStartDate(options, dates[0]));
-                        endDate = formatDate(getEndDate(options, dates[1]));
-                    } else {
-                        if (dates[0]) {
-                            startDate = formatDate(getStartDate(options, dates[0]));
-                        }
-                        else {
-                            if(!firstTrigger){
-                                startDate = null;
-                            }
-                        }
-
-                        if(!firstTrigger){
-                            endDate = null;
-                        }
-                    }
-
-                    if (!startDate) {
-                        replaceOpenButton(false, singleOpenAndClearButton, $openButton, $clearButton);
-                        $(this).val('');
-                    }
-
-                    if (!singleDatePicker) {
-                        var input1 = $this.find("input[data-start-date]")
-                        input1.val(startDate);
-                        var input2 = $this.find("input[data-end-date]")
-                        input2.val(endDate);
-                    } else {
-                        var input = $this.find("input[data-date]")
-                        input.val(startDate);
-                    }
-
-                    if (singleDatePicker) {
-                        $this.data('date', startDate);
-                        $input.data('date', startDate);
-                    } else {
-                        $this.data('startDate', startDate);
-                        $this.data('endDate', endDate);
-                        $input.data('startDate', startDate);
-                        $input.data('endDate', endDate);
-                    }
-                    
-                    firstTrigger = false;
-                });
-
-                function formatDate(date) {
-                    if (date) {
-                        if (isIso) {
-                            return date.locale('en').format();
-                        }
-                        return date.locale('en').format(defaultDateFormat)
-                    }
-
-                    return null;
-                }
-
-                function getFormattedStartDate() {
-                    if (startDate) {
-                        return getMoment(startDate, options).format(dateFormat);
-                    }
-
-                    return null;
-                }
-
-                function getFormattedEndDate() {
-                    if (endDate) {
-                        return getMoment(endDate, options).format(dateFormat);
-                    }
-
-                    return null;
-                }
-
-                if (singleDatePicker) {
-                    $this[0].getFormattedDate = getFormattedStartDate;
-                    $input[0].getFormattedDate = getFormattedStartDate;
-                    $dateRangePicker.getFormattedDate = getFormattedStartDate;
-                } else {
-                    $dateRangePicker.getFormattedStartDate = getFormattedStartDate;
-                    $dateRangePicker.getFormattedEndDate = getFormattedEndDate;
-
-                    $this[0].getFormattedStartDate = getFormattedStartDate;
-                    $this[0].getFormattedEndDate = getFormattedEndDate;
-
-                    $input[0].getFormattedStartDate = getFormattedStartDate;
-                    $input[0].getFormattedEndDate = getFormattedEndDate;
-                }
-
-                $input.trigger('change');
-            });
-    }
-=======
    
->>>>>>> 0de08508
 
     abp.dom.initializers.initializeAbpCspStyles =  function ($abpCspStyles){
         $abpCspStyles.attr("rel", "stylesheet");
