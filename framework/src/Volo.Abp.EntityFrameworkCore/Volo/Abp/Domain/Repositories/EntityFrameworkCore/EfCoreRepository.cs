using Microsoft.EntityFrameworkCore;
using Microsoft.Extensions.DependencyInjection;
using Microsoft.Extensions.Options;
using System;
using System.Collections.Generic;
using System.Data;
using System.Linq;
using System.Linq.Expressions;
using System.Threading;
using System.Threading.Tasks;
using Microsoft.EntityFrameworkCore.Storage;
using Microsoft.Extensions.Logging;
using Volo.Abp.Data;
using Volo.Abp.Domain.Entities;
using Volo.Abp.EntityFrameworkCore;
using Volo.Abp.EntityFrameworkCore.DependencyInjection;
using Volo.Abp.Guids;

namespace Volo.Abp.Domain.Repositories.EntityFrameworkCore;

public class EfCoreRepository<TDbContext, TEntity> : RepositoryBase<TEntity>, IEfCoreRepository<TEntity>
    where TDbContext : IEfCoreDbContext
    where TEntity : class, IEntity
{
    [Obsolete("Use GetDbContextAsync() method.")]
    protected virtual TDbContext DbContext => GetDbContext();

    [Obsolete("Use GetDbContextAsync() method.")]
    DbContext IEfCoreRepository<TEntity>.DbContext => GetDbContext() as DbContext;

    async Task<DbContext> IEfCoreRepository<TEntity>.GetDbContextAsync()
    {
        return await GetDbContextAsync() as DbContext;
    }

    [Obsolete("Use GetDbContextAsync() method.")]
    private TDbContext GetDbContext()
    {
        // Multi-tenancy unaware entities should always use the host connection string
        if (!EntityHelper.IsMultiTenant<TEntity>())
        {
            using (CurrentTenant.Change(null))
            {
                return _dbContextProvider.GetDbContext();
            }
        }

        return _dbContextProvider.GetDbContext();
    }

    protected virtual Task<TDbContext> GetDbContextAsync()
    {
        // Multi-tenancy unaware entities should always use the host connection string
        if (!EntityHelper.IsMultiTenant<TEntity>())
        {
            using (CurrentTenant.Change(null))
            {
                return _dbContextProvider.GetDbContextAsync();
            }
        }

        return _dbContextProvider.GetDbContextAsync();
    }

    [Obsolete("Use GetDbSetAsync() method.")]
    public virtual DbSet<TEntity> DbSet => DbContext.Set<TEntity>();

    Task<DbSet<TEntity>> IEfCoreRepository<TEntity>.GetDbSetAsync()
    {
        return GetDbSetAsync();
    }

    protected async Task<DbSet<TEntity>> GetDbSetAsync()
    {
        return (await GetDbContextAsync()).Set<TEntity>();
    }

    protected async Task<IDbConnection> GetDbConnectionAsync()
    {
        return (await GetDbContextAsync()).Database.GetDbConnection();
    }

    protected async Task<IDbTransaction> GetDbTransactionAsync()
    {
        return (await GetDbContextAsync()).Database.CurrentTransaction?.GetDbTransaction();
    }

    protected virtual AbpEntityOptions<TEntity> AbpEntityOptions => _entityOptionsLazy.Value;

    private readonly IDbContextProvider<TDbContext> _dbContextProvider;
    private readonly Lazy<AbpEntityOptions<TEntity>> _entityOptionsLazy;

    public virtual IGuidGenerator GuidGenerator => LazyServiceProvider.LazyGetService<IGuidGenerator>(SimpleGuidGenerator.Instance);

    public IEfCoreBulkOperationProvider BulkOperationProvider => LazyServiceProvider.LazyGetService<IEfCoreBulkOperationProvider>();

    public EfCoreRepository(IDbContextProvider<TDbContext> dbContextProvider)
    {
        _dbContextProvider = dbContextProvider;

        _entityOptionsLazy = new Lazy<AbpEntityOptions<TEntity>>(
            () => ServiceProvider
                      .GetRequiredService<IOptions<AbpEntityOptions>>()
                      .Value
                      .GetOrNull<TEntity>() ?? AbpEntityOptions<TEntity>.Empty
        );
    }

    public async override Task<TEntity> InsertAsync(TEntity entity, bool autoSave = false, CancellationToken cancellationToken = default)
    {
        CheckChangeTracking();
        CheckAndSetId(entity);

        var dbContext = await GetDbContextAsync();

        var savedEntity = (await dbContext.Set<TEntity>().AddAsync(entity, GetCancellationToken(cancellationToken))).Entity;

        if (autoSave)
        {
            await dbContext.SaveChangesAsync(GetCancellationToken(cancellationToken));
        }

        return savedEntity;
    }

    public async override Task InsertManyAsync(IEnumerable<TEntity> entities, bool autoSave = false, CancellationToken cancellationToken = default)
    {
        CheckChangeTracking();
        var entityArray = entities.ToArray();
        if (entityArray.IsNullOrEmpty())
        {
            return;
        }

        var dbContext = await GetDbContextAsync();
        cancellationToken = GetCancellationToken(cancellationToken);

        foreach (var entity in entityArray)
        {
            CheckAndSetId(entity);
        }

        if (BulkOperationProvider != null)
        {
            await BulkOperationProvider.InsertManyAsync<TDbContext, TEntity>(
                this,
                entityArray,
                autoSave,
                GetCancellationToken(cancellationToken)
            );
            return;
        }

        await dbContext.Set<TEntity>().AddRangeAsync(entityArray, cancellationToken);

        if (autoSave)
        {
            await dbContext.SaveChangesAsync(cancellationToken);
        }
    }

    public async override Task<TEntity> UpdateAsync(TEntity entity, bool autoSave = false, CancellationToken cancellationToken = default)
    {
        CheckChangeTracking();
        var dbContext = await GetDbContextAsync();

        dbContext.Attach(entity);

        var updatedEntity = dbContext.Update(entity).Entity;

        if (autoSave)
        {
            await dbContext.SaveChangesAsync(GetCancellationToken(cancellationToken));
        }

        return updatedEntity;
    }

    public async override Task UpdateManyAsync(IEnumerable<TEntity> entities, bool autoSave = false, CancellationToken cancellationToken = default)
    {
<<<<<<< HEAD
        CheckChangeTracking();
=======
        var entityArray = entities.ToArray();
        if (entityArray.IsNullOrEmpty())
        {
            return;
        }

        CheckReadOnly();

>>>>>>> 51c742ec
        cancellationToken = GetCancellationToken(cancellationToken);

        if (BulkOperationProvider != null)
        {
            await BulkOperationProvider.UpdateManyAsync<TDbContext, TEntity>(
                this,
                entityArray,
                autoSave,
                GetCancellationToken(cancellationToken)
                );

            return;
        }

        var dbContext = await GetDbContextAsync();

        dbContext.Set<TEntity>().UpdateRange(entityArray);

        if (autoSave)
        {
            await dbContext.SaveChangesAsync(cancellationToken);
        }
    }

    public async override Task DeleteAsync(TEntity entity, bool autoSave = false, CancellationToken cancellationToken = default)
    {
        CheckChangeTracking();
        var dbContext = await GetDbContextAsync();

        dbContext.Set<TEntity>().Remove(entity);

        if (autoSave)
        {
            await dbContext.SaveChangesAsync(GetCancellationToken(cancellationToken));
        }
    }

    public async override Task DeleteManyAsync(IEnumerable<TEntity> entities, bool autoSave = false, CancellationToken cancellationToken = default)
    {
<<<<<<< HEAD
        CheckChangeTracking();
=======
        var entityArray = entities.ToArray();
        if (entityArray.IsNullOrEmpty())
        {
            return;
        }

        CheckReadOnly();
>>>>>>> 51c742ec
        cancellationToken = GetCancellationToken(cancellationToken);

        if (BulkOperationProvider != null)
        {
            await BulkOperationProvider.DeleteManyAsync<TDbContext, TEntity>(
                this,
                entityArray,
                autoSave,
                cancellationToken
            );

            return;
        }

        var dbContext = await GetDbContextAsync();

        dbContext.RemoveRange(entityArray.Select(x => x));

        if (autoSave)
        {
            await dbContext.SaveChangesAsync(cancellationToken);
        }
    }

    public async override Task<List<TEntity>> GetListAsync(bool includeDetails = false, CancellationToken cancellationToken = default)
    {
        return includeDetails
            ? await (await WithDetailsAsync()).ToListAsync(GetCancellationToken(cancellationToken))
            : await (await GetQueryableAsync()).ToListAsync(GetCancellationToken(cancellationToken));
    }

    public async override Task<List<TEntity>> GetListAsync(Expression<Func<TEntity, bool>> predicate, bool includeDetails = false, CancellationToken cancellationToken = default)
    {
        return includeDetails
            ? await (await WithDetailsAsync()).Where(predicate).ToListAsync(GetCancellationToken(cancellationToken))
            : await (await GetQueryableAsync()).Where(predicate).ToListAsync(GetCancellationToken(cancellationToken));
    }

    public async override Task<long> GetCountAsync(CancellationToken cancellationToken = default)
    {
        return await (await GetQueryableAsync()).LongCountAsync(GetCancellationToken(cancellationToken));
    }

    public async override Task<List<TEntity>> GetPagedListAsync(
        int skipCount,
        int maxResultCount,
        string sorting,
        bool includeDetails = false,
        CancellationToken cancellationToken = default)
    {
        var queryable = includeDetails
            ? await WithDetailsAsync()
            : await GetQueryableAsync();

        return await queryable
            .OrderByIf<TEntity, IQueryable<TEntity>>(!sorting.IsNullOrWhiteSpace(), sorting)
            .PageBy(skipCount, maxResultCount)
            .ToListAsync(GetCancellationToken(cancellationToken));
    }

    [Obsolete("Use GetQueryableAsync method.")]
    protected override IQueryable<TEntity> GetQueryable()
    {
        return DbSet.AsQueryable().AsNoTrackingIf(!ShouldTrackingEntityChange());
    }

    public async override Task<IQueryable<TEntity>> GetQueryableAsync()
    {
        return (await GetDbSetAsync()).AsQueryable().AsNoTrackingIf(!ShouldTrackingEntityChange());
    }

    protected async override Task SaveChangesAsync(CancellationToken cancellationToken)
    {
        await (await GetDbContextAsync()).SaveChangesAsync(cancellationToken);
    }

    public async override Task<TEntity> FindAsync(
        Expression<Func<TEntity, bool>> predicate,
        bool includeDetails = true,
        CancellationToken cancellationToken = default)
    {
        return includeDetails
            ? await (await WithDetailsAsync())
                .Where(predicate)
                .SingleOrDefaultAsync(GetCancellationToken(cancellationToken))
            : await (await GetQueryableAsync())
                .Where(predicate)
                .SingleOrDefaultAsync(GetCancellationToken(cancellationToken));
    }

    public async override Task DeleteAsync(Expression<Func<TEntity, bool>> predicate, bool autoSave = false, CancellationToken cancellationToken = default)
    {
        CheckChangeTracking();
        var dbContext = await GetDbContextAsync();
        var dbSet = dbContext.Set<TEntity>();

        var entities = await dbSet
            .Where(predicate)
            .ToListAsync(GetCancellationToken(cancellationToken));

        await DeleteManyAsync(entities, autoSave, cancellationToken);

        if (autoSave)
        {
            await dbContext.SaveChangesAsync(GetCancellationToken(cancellationToken));
        }
    }

    public async override Task DeleteDirectAsync(Expression<Func<TEntity, bool>> predicate, CancellationToken cancellationToken = default)
    {
        var dbContext = await GetDbContextAsync();
        var dbSet = dbContext.Set<TEntity>();
        await dbSet.Where(predicate).ExecuteDeleteAsync(GetCancellationToken(cancellationToken));
    }

    public virtual async Task EnsureCollectionLoadedAsync<TProperty>(
        TEntity entity,
        Expression<Func<TEntity, IEnumerable<TProperty>>> propertyExpression,
        CancellationToken cancellationToken = default)
        where TProperty : class
    {
        await (await GetDbContextAsync())
            .Entry(entity)
            .Collection(propertyExpression)
            .LoadAsync(GetCancellationToken(cancellationToken));
    }

    public virtual async Task EnsurePropertyLoadedAsync<TProperty>(
        TEntity entity,
        Expression<Func<TEntity, TProperty>> propertyExpression,
        CancellationToken cancellationToken = default)
        where TProperty : class
    {
        await (await GetDbContextAsync())
            .Entry(entity)
            .Reference(propertyExpression)
            .LoadAsync(GetCancellationToken(cancellationToken));
    }

    [Obsolete("Use WithDetailsAsync")]
    public override IQueryable<TEntity> WithDetails()
    {
        if (AbpEntityOptions.DefaultWithDetailsFunc == null)
        {
            return base.WithDetails();
        }

        return AbpEntityOptions.DefaultWithDetailsFunc(GetQueryable());
    }

    public async override Task<IQueryable<TEntity>> WithDetailsAsync()
    {
        if (AbpEntityOptions.DefaultWithDetailsFunc == null)
        {
            return await base.WithDetailsAsync();
        }

        return AbpEntityOptions.DefaultWithDetailsFunc(await GetQueryableAsync());
    }

    [Obsolete("Use WithDetailsAsync method.")]
    public override IQueryable<TEntity> WithDetails(params Expression<Func<TEntity, object>>[] propertySelectors)
    {
        return IncludeDetails(
            GetQueryable(),
            propertySelectors
        );
    }

    public async override Task<IQueryable<TEntity>> WithDetailsAsync(params Expression<Func<TEntity, object>>[] propertySelectors)
    {
        return IncludeDetails(
            await GetQueryableAsync(),
            propertySelectors
        );
    }

    private static IQueryable<TEntity> IncludeDetails(
        IQueryable<TEntity> query,
        Expression<Func<TEntity, object>>[] propertySelectors)
    {
        if (!propertySelectors.IsNullOrEmpty())
        {
            foreach (var propertySelector in propertySelectors)
            {
                query = query.Include(propertySelector);
            }
        }

        return query;
    }

    protected virtual void CheckAndSetId(TEntity entity)
    {
        if (entity is IEntity<Guid> entityWithGuidId)
        {
            TrySetGuidId(entityWithGuidId);
        }
    }

    protected virtual void TrySetGuidId(IEntity<Guid> entity)
    {
        if (entity.Id != default)
        {
            return;
        }

        EntityHelper.TrySetId(
            entity,
            () => GuidGenerator.Create(),
            true
        );
    }


    protected virtual void CheckChangeTracking()
    {
        if (!ShouldTrackingEntityChange())
        {
            Logger.LogWarning("This repository has disabled change tracking. Your changes may not be saved!");
        }
    }
}

public class EfCoreRepository<TDbContext, TEntity, TKey> : EfCoreRepository<TDbContext, TEntity>,
    IEfCoreRepository<TEntity, TKey>,
    ISupportsExplicitLoading<TEntity, TKey>

    where TDbContext : IEfCoreDbContext
    where TEntity : class, IEntity<TKey>
{
    public EfCoreRepository(IDbContextProvider<TDbContext> dbContextProvider)
        : base(dbContextProvider)
    {

    }

    public virtual async Task<TEntity> GetAsync(TKey id, bool includeDetails = true, CancellationToken cancellationToken = default)
    {
        var entity = await FindAsync(id, includeDetails, GetCancellationToken(cancellationToken));

        if (entity == null)
        {
            throw new EntityNotFoundException(typeof(TEntity), id);
        }

        return entity;
    }

    public virtual async Task<TEntity> FindAsync(TKey id, bool includeDetails = true, CancellationToken cancellationToken = default)
    {
        return includeDetails
            ? await (await WithDetailsAsync()).OrderBy(e => e.Id).FirstOrDefaultAsync(e => e.Id.Equals(id), GetCancellationToken(cancellationToken))
            : !ShouldTrackingEntityChange()
                ? await (await GetQueryableAsync()).OrderBy(e => e.Id).FirstOrDefaultAsync(e => e.Id.Equals(id), GetCancellationToken(cancellationToken))
                : await (await GetDbSetAsync()).FindAsync(new object[] {id}, GetCancellationToken(cancellationToken));
    }

    public virtual async Task DeleteAsync(TKey id, bool autoSave = false, CancellationToken cancellationToken = default)
    {
        var entity = await FindAsync(id, cancellationToken: cancellationToken);
        if (entity == null)
        {
            return;
        }

        await DeleteAsync(entity, autoSave, cancellationToken);
    }

    public virtual async Task DeleteManyAsync(IEnumerable<TKey> ids, bool autoSave = false, CancellationToken cancellationToken = default)
    {
        cancellationToken = GetCancellationToken(cancellationToken);

        var entities = await (await GetDbSetAsync()).Where(x => ids.Contains(x.Id)).ToListAsync(cancellationToken);

        await DeleteManyAsync(entities, autoSave, cancellationToken);
    }
}<|MERGE_RESOLUTION|>--- conflicted
+++ resolved
@@ -178,18 +178,14 @@
 
     public async override Task UpdateManyAsync(IEnumerable<TEntity> entities, bool autoSave = false, CancellationToken cancellationToken = default)
     {
-<<<<<<< HEAD
-        CheckChangeTracking();
-=======
         var entityArray = entities.ToArray();
         if (entityArray.IsNullOrEmpty())
         {
             return;
         }
 
-        CheckReadOnly();
-
->>>>>>> 51c742ec
+        CheckChangeTracking();
+
         cancellationToken = GetCancellationToken(cancellationToken);
 
         if (BulkOperationProvider != null)
@@ -229,17 +225,14 @@
 
     public async override Task DeleteManyAsync(IEnumerable<TEntity> entities, bool autoSave = false, CancellationToken cancellationToken = default)
     {
-<<<<<<< HEAD
-        CheckChangeTracking();
-=======
         var entityArray = entities.ToArray();
         if (entityArray.IsNullOrEmpty())
         {
             return;
         }
 
-        CheckReadOnly();
->>>>>>> 51c742ec
+        CheckChangeTracking();
+
         cancellationToken = GetCancellationToken(cancellationToken);
 
         if (BulkOperationProvider != null)
