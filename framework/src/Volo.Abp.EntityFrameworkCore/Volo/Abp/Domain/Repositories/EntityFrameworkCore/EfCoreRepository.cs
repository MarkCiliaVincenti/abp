--- conflicted
+++ resolved
@@ -1,9 +1,5 @@
-<<<<<<< HEAD
 using JetBrains.Annotations;
 using Microsoft.EntityFrameworkCore;
-=======
-﻿using Microsoft.EntityFrameworkCore;
->>>>>>> 41854540
 using Microsoft.Extensions.DependencyInjection;
 using Microsoft.Extensions.Options;
 using System;
@@ -58,11 +54,7 @@
         private readonly IDbContextProvider<TDbContext> _dbContextProvider;
         private readonly Lazy<AbpEntityOptions<TEntity>> _entityOptionsLazy;
 
-<<<<<<< HEAD
         public virtual IGuidGenerator GuidGenerator => LazyServiceProvider.LazyGetService<IGuidGenerator>(SimpleGuidGenerator.Instance);
-=======
-        public IGuidGenerator GuidGenerator { get; set; }
->>>>>>> 41854540
 
         public IEfCoreBulkOperationProvider BulkOperationProvider => LazyServiceProvider.LazyGetService<IEfCoreBulkOperationProvider>();
 
@@ -82,13 +74,6 @@
         {
             CheckAndSetId(entity);
 
-<<<<<<< HEAD
-            var savedEntity = (await DbSet.AddAsync(entity, GetCancellationToken(cancellationToken))).Entity;
-
-            if (autoSave)
-            {
-                await DbContext.SaveChangesAsync(GetCancellationToken(GetCancellationToken(cancellationToken)));
-=======
             var dbContext = await GetDbContextAsync();
 
             var savedEntity = (await dbContext.Set<TEntity>().AddAsync(entity, GetCancellationToken(cancellationToken))).Entity;
@@ -96,7 +81,6 @@
             if (autoSave)
             {
                 await dbContext.SaveChangesAsync(GetCancellationToken(cancellationToken));
->>>>>>> 41854540
             }
 
             return savedEntity;
@@ -124,19 +108,11 @@
                 return;
             }
 
-<<<<<<< HEAD
-            await DbSet.AddRangeAsync(entities, GetCancellationToken(cancellationToken));
-
-            if (autoSave)
-            {
-                await DbContext.SaveChangesAsync(GetCancellationToken(cancellationToken));
-=======
             await dbContext.Set<TEntity>().AddRangeAsync(entityArray, cancellationToken);
 
             if (autoSave)
             {
                 await dbContext.SaveChangesAsync(cancellationToken);
->>>>>>> 41854540
             }
         }
 
@@ -178,11 +154,7 @@
 
             if (autoSave)
             {
-<<<<<<< HEAD
-                await DbContext.SaveChangesAsync(GetCancellationToken(cancellationToken));
-=======
                 await dbContext.SaveChangesAsync(cancellationToken);
->>>>>>> 41854540
             }
         }
 
@@ -220,11 +192,7 @@
 
             if (autoSave)
             {
-<<<<<<< HEAD
-                await DbContext.SaveChangesAsync(GetCancellationToken(cancellationToken));
-=======
                 await dbContext.SaveChangesAsync(cancellationToken);
->>>>>>> 41854540
             }
         }
 
@@ -270,11 +238,7 @@
 
         protected override async Task SaveChangesAsync(CancellationToken cancellationToken)
         {
-<<<<<<< HEAD
-            return DbContext.SaveChangesAsync(GetCancellationToken(cancellationToken));
-=======
             await (await GetDbContextAsync()).SaveChangesAsync(cancellationToken);
->>>>>>> 41854540
         }
 
         public override async Task<TEntity> FindAsync(
@@ -460,17 +424,11 @@
             await DeleteAsync(entity, autoSave, cancellationToken);
         }
 
-<<<<<<< HEAD
-        public virtual async Task DeleteManyAsync([NotNull] IEnumerable<TKey> ids, bool autoSave = false, CancellationToken cancellationToken = default)
-        {
-            var entities = await DbSet.Where(x => ids.Contains(x.Id)).ToListAsync(GetCancellationToken(cancellationToken));
-=======
         public virtual async Task DeleteManyAsync(IEnumerable<TKey> ids, bool autoSave = false, CancellationToken cancellationToken = default)
         {
             cancellationToken = GetCancellationToken(cancellationToken);
 
             var entities = await (await GetDbSetAsync()).Where(x => ids.Contains(x.Id)).ToListAsync(cancellationToken);
->>>>>>> 41854540
 
             await DeleteManyAsync(entities, autoSave, cancellationToken);
         }
