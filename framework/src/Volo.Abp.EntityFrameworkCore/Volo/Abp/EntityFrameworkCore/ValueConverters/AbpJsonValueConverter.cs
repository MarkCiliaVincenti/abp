﻿using System.Text.Json;
using Microsoft.EntityFrameworkCore.Storage.ValueConversion;
using Volo.Abp.Json.SystemTextJson.JsonConverters;

namespace Volo.Abp.EntityFrameworkCore.ValueConverters;

public class AbpJsonValueConverter<TPropertyType> : ValueConverter<TPropertyType, string>
{
    public AbpJsonValueConverter()
        : base(
            d => SerializeObject(d),
            s => DeserializeObject(s))
    {

    }

    private static string SerializeObject(TPropertyType d)
    {
        return JsonSerializer.Serialize(d);
    }

<<<<<<< HEAD
        private static readonly JsonSerializerOptions DeserializeOptions = new JsonSerializerOptions()
        {
            Converters =
            {
                new ObjectToInferredTypesConverter()
            }
        };

        private static TPropertyType DeserializeObject(string s)
        {
            return JsonSerializer.Deserialize<TPropertyType>(s, DeserializeOptions);
        }
=======
    private static TPropertyType DeserializeObject(string s)
    {
        var deserializeOptions = new JsonSerializerOptions();
        deserializeOptions.Converters.Add(new ObjectToInferredTypesConverter());
        return JsonSerializer.Deserialize<TPropertyType>(s, deserializeOptions);
>>>>>>> e97d98af
    }
}<|MERGE_RESOLUTION|>--- conflicted
+++ resolved
@@ -19,25 +19,16 @@
         return JsonSerializer.Serialize(d);
     }
 
-<<<<<<< HEAD
-        private static readonly JsonSerializerOptions DeserializeOptions = new JsonSerializerOptions()
+    private static readonly JsonSerializerOptions DeserializeOptions = new JsonSerializerOptions()
+    {
+        Converters =
         {
-            Converters =
-            {
-                new ObjectToInferredTypesConverter()
-            }
-        };
+            new ObjectToInferredTypesConverter()
+        }
+    };
 
-        private static TPropertyType DeserializeObject(string s)
-        {
-            return JsonSerializer.Deserialize<TPropertyType>(s, DeserializeOptions);
-        }
-=======
     private static TPropertyType DeserializeObject(string s)
     {
-        var deserializeOptions = new JsonSerializerOptions();
-        deserializeOptions.Converters.Add(new ObjectToInferredTypesConverter());
-        return JsonSerializer.Deserialize<TPropertyType>(s, deserializeOptions);
->>>>>>> e97d98af
+        return JsonSerializer.Deserialize<TPropertyType>(s, DeserializeOptions);
     }
 }