--- conflicted
+++ resolved
@@ -155,7 +155,9 @@
         {
             try
             {
-                var changeReport = ApplyAbpConcepts();
+                ApplyAbpConcepts();
+
+                var eventReport = CreateEventReport();
 
                 var auditLog = AuditingManager?.Current?.Log;
                 List<EntityChangeInfo> entityChangeList = null;
@@ -164,13 +166,6 @@
                     entityChangeList = EntityHistoryHelper.CreateChangeList(ChangeTracker.Entries().ToList());
                 }
 
-<<<<<<< HEAD
-=======
-                ApplyAbpConcepts();
-                
-                var eventReport = CreateEventReport();
-                
->>>>>>> 204cedc2
                 var result = await base.SaveChangesAsync(acceptAllChangesOnSuccess, cancellationToken);
                 
                 PublishEntityEvents(eventReport);
