--- conflicted
+++ resolved
@@ -377,27 +377,6 @@
 
             return eventReport;
         }
-<<<<<<< HEAD
-
-        protected virtual void ApplyAbpConcepts(EntityEntry entry)
-        {
-            switch (entry.State)
-            {
-                case EntityState.Added:
-                    ApplyAbpConceptsForAddedEntity(entry);
-                    break;
-                case EntityState.Modified:
-                    ApplyAbpConceptsForModifiedEntity(entry);
-                    break;
-                case EntityState.Deleted:
-                    ApplyAbpConceptsForDeletedEntity(entry);
-                    break;
-            }
-
-            HandleExtraPropertiesOnSave(entry);
-        }
-=======
->>>>>>> 99a45164
 
         protected virtual void HandleExtraPropertiesOnSave(EntityEntry entry)
         {
