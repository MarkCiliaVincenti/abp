<<<<<<< HEAD
﻿using Microsoft.Extensions.DependencyInjection;
using Volo.Abp.BackgroundJobs;
=======
﻿using Volo.Abp.BackgroundJobs;
>>>>>>> 387e247f
using Volo.Abp.Emailing.Templates;
using Volo.Abp.Emailing.Templates.Virtual;
using Volo.Abp.Localization;
using Volo.Abp.Modularity;
using Volo.Abp.Settings;
using Volo.Abp.VirtualFileSystem;

namespace Volo.Abp.Emailing
{
    [DependsOn(
        typeof(AbpSettingsModule),
        typeof(AbpVirtualFileSystemModule),
        typeof(AbpBackgroundJobsAbstractionsModule),
        typeof(AbpLocalizationModule)
        )]
    public class AbpEmailingModule : AbpModule
    {
        public override void ConfigureServices(ServiceConfigurationContext context)
        {
            Configure<SettingOptions>(options =>
            {
                options.DefinitionProviders.Add<EmailSettingProvider>();
            });

            Configure<VirtualFileSystemOptions>(options =>
            {
                options.FileSets.AddEmbedded<AbpEmailingModule>();
            });

            Configure<BackgroundJobOptions>(options =>
            {
                options.AddJob<BackgroundEmailSendingJob>();
            });

<<<<<<< HEAD
            context.Services.Configure<EmailTemplateOptions>(options =>
=======
            Configure<EmailTemplateOptions>(options =>
>>>>>>> 387e247f
            {
                options.Templates
                    .Add(
                        new EmailTemplateDefinition(StandardEmailTemplates.DefaultLayout, isLayout: true, layout: null)
                            .SetVirtualFilePath("/Volo/Abp/Emailing/Templates/DefaultLayout.html")
                    ).Add(
                        new EmailTemplateDefinition(StandardEmailTemplates.SimpleMessage)
                            .SetVirtualFilePath("/Volo/Abp/Emailing/Templates/SimpleMessageTemplate.html")
                    );
            });
        }
    }
}<|MERGE_RESOLUTION|>--- conflicted
+++ resolved
@@ -1,9 +1,4 @@
-<<<<<<< HEAD
-﻿using Microsoft.Extensions.DependencyInjection;
-using Volo.Abp.BackgroundJobs;
-=======
 ﻿using Volo.Abp.BackgroundJobs;
->>>>>>> 387e247f
 using Volo.Abp.Emailing.Templates;
 using Volo.Abp.Emailing.Templates.Virtual;
 using Volo.Abp.Localization;
@@ -38,11 +33,7 @@
                 options.AddJob<BackgroundEmailSendingJob>();
             });
 
-<<<<<<< HEAD
-            context.Services.Configure<EmailTemplateOptions>(options =>
-=======
             Configure<EmailTemplateOptions>(options =>
->>>>>>> 387e247f
             {
                 options.Templates
                     .Add(
