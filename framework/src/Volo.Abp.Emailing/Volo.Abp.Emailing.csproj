--- conflicted
+++ resolved
@@ -19,16 +19,12 @@
   </ItemGroup>
 
   <ItemGroup>
-<<<<<<< HEAD
     <Content Remove="Volo\Abp\Emailing\Localization\*.json" />
     <EmbeddedResource Include="Volo\Abp\Emailing\Localization\*.json" />
   </ItemGroup>
 
   <ItemGroup>
-    <PackageReference Include="Scriban" Version="2.1.0" />
-=======
     <PackageReference Include="Scriban" Version="2.1.1" />
->>>>>>> d5422af8
   </ItemGroup>
 
   <ItemGroup>
