﻿using System;
using System.Reflection;
using System.Threading;
using System.Threading.Tasks;
using Hangfire;
using Volo.Abp.DependencyInjection;
using Volo.Abp.Threading;

namespace Volo.Abp.BackgroundWorkers.Hangfire;

[Dependency(ReplaceServices = true)]
public class HangfireBackgroundWorkerManager : IBackgroundWorkerManager, ISingletonDependency
{
    public Task StartAsync(CancellationToken cancellationToken = default)
    {
        return Task.CompletedTask;
    }

    public Task StopAsync(CancellationToken cancellationToken = default)
    {
        return Task.CompletedTask;
    }

    public void Add(IBackgroundWorker worker)
    {
        if (worker is IHangfireBackgroundWorker hangfireBackgroundWorker)
        {
            if (hangfireBackgroundWorker.RecurringJobId.IsNullOrWhiteSpace())
            {
                RecurringJob.AddOrUpdate(() => hangfireBackgroundWorker.DoWorkAsync(),
                    hangfireBackgroundWorker.CronExpression);
            }
            else
            {
<<<<<<< HEAD
                int? period;

                if (worker is AsyncPeriodicBackgroundWorkerBase or PeriodicBackgroundWorkerBase)
                {
                    var timer = (AbpAsyncTimer) worker.GetType()
                        .GetProperty("Timer", BindingFlags.Instance | BindingFlags.NonPublic)?.GetValue(worker);
                    period = timer?.Period;
                }
                else
                {
                    return;
                }

                if (period == null)
                {
                    return;
                }

                var adapterType = typeof(HangfirePeriodicBackgroundWorkerAdapter<>).MakeGenericType(worker.GetType());
                var workerAdapter = Activator.CreateInstance(adapterType) as IHangfireBackgroundWorker;

                RecurringJob.AddOrUpdate(() => workerAdapter.DoWorkAsync(), GetCron(period.Value));
=======
                RecurringJob.AddOrUpdate(hangfireBackgroundWorker.RecurringJobId, () => hangfireBackgroundWorker.DoWorkAsync(),
                    hangfireBackgroundWorker.CronExpression);
>>>>>>> ffa4019f
            }
        }
        else
        {
            int? period;

            if (worker is AsyncPeriodicBackgroundWorkerBase or PeriodicBackgroundWorkerBase)
            {
                var timer = (AbpTimer)worker.GetType()
                    .GetProperty("Timer", BindingFlags.Instance | BindingFlags.NonPublic)?.GetValue(worker);
                period = timer?.Period;
            }
            else
            {
                return;
            }

            if (period == null)
            {
                return;
            }

            var adapterType = typeof(HangfirePeriodicBackgroundWorkerAdapter<>).MakeGenericType(worker.GetType());
            var workerAdapter = Activator.CreateInstance(adapterType) as IHangfireBackgroundWorker;

            RecurringJob.AddOrUpdate(() => workerAdapter.DoWorkAsync(), GetCron(period.Value));
        }
    }

    protected virtual string GetCron(int period)
    {
        var time = TimeSpan.FromMilliseconds(period);
        string cron;

        if (time.TotalSeconds <= 59)
        {
            cron = $"*/{time.TotalSeconds} * * * * *";
        }
        else if (time.TotalMinutes <= 59)
        {
            cron = $"*/{time.TotalMinutes} * * * *";
        }
        else if (time.TotalHours <= 23)
        {
            cron = $"0 */{time.TotalHours} * * *";
        }
        else
        {
            cron = $"0 0 */{time.TotalDays} * *";
        }

        return cron;
    }
}<|MERGE_RESOLUTION|>--- conflicted
+++ resolved
@@ -1,4 +1,4 @@
-﻿using System;
+using System;
 using System.Reflection;
 using System.Threading;
 using System.Threading.Tasks;
@@ -32,33 +32,8 @@
             }
             else
             {
-<<<<<<< HEAD
-                int? period;
-
-                if (worker is AsyncPeriodicBackgroundWorkerBase or PeriodicBackgroundWorkerBase)
-                {
-                    var timer = (AbpAsyncTimer) worker.GetType()
-                        .GetProperty("Timer", BindingFlags.Instance | BindingFlags.NonPublic)?.GetValue(worker);
-                    period = timer?.Period;
-                }
-                else
-                {
-                    return;
-                }
-
-                if (period == null)
-                {
-                    return;
-                }
-
-                var adapterType = typeof(HangfirePeriodicBackgroundWorkerAdapter<>).MakeGenericType(worker.GetType());
-                var workerAdapter = Activator.CreateInstance(adapterType) as IHangfireBackgroundWorker;
-
-                RecurringJob.AddOrUpdate(() => workerAdapter.DoWorkAsync(), GetCron(period.Value));
-=======
-                RecurringJob.AddOrUpdate(hangfireBackgroundWorker.RecurringJobId, () => hangfireBackgroundWorker.DoWorkAsync(),
+                RecurringJob.AddOrUpdate(hangfireBackgroundWorker.RecurringJobId,() => hangfireBackgroundWorker.DoWorkAsync(),
                     hangfireBackgroundWorker.CronExpression);
->>>>>>> ffa4019f
             }
         }
         else
@@ -67,7 +42,7 @@
 
             if (worker is AsyncPeriodicBackgroundWorkerBase or PeriodicBackgroundWorkerBase)
             {
-                var timer = (AbpTimer)worker.GetType()
+                var timer = (AbpAsyncTimer) worker.GetType()
                     .GetProperty("Timer", BindingFlags.Instance | BindingFlags.NonPublic)?.GetValue(worker);
                 period = timer?.Period;
             }
