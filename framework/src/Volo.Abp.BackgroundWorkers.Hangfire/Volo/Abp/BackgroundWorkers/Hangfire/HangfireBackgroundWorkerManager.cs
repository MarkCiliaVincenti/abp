using System;
using System.Reflection;
using System.Threading;
using System.Threading.Tasks;
using Hangfire;
using Volo.Abp.DependencyInjection;
using Volo.Abp.DynamicProxy;
using Volo.Abp.Threading;

namespace Volo.Abp.BackgroundWorkers.Hangfire;

[Dependency(ReplaceServices = true)]
public class HangfireBackgroundWorkerManager : IBackgroundWorkerManager, ISingletonDependency
{
    public Task StartAsync(CancellationToken cancellationToken = default)
    {
        return Task.CompletedTask;
    }

    public Task StopAsync(CancellationToken cancellationToken = default)
    {
        return Task.CompletedTask;
    }

    public Task AddAsync(IBackgroundWorker worker)
    {
        if (worker is IHangfireBackgroundWorker hangfireBackgroundWorker)
        {
            if (hangfireBackgroundWorker.RecurringJobId.IsNullOrWhiteSpace())
            {
<<<<<<< HEAD
                var unProxyWorker = ProxyHelper.UnProxy(hangfireBackgroundWorker);
                if (hangfireBackgroundWorker.RecurringJobId.IsNullOrWhiteSpace())
                {
                    RecurringJob.AddOrUpdate(() => ((IHangfireBackgroundWorker)unProxyWorker).DoWorkAsync(),hangfireBackgroundWorker.CronExpression);
                }
                else
                {
                    RecurringJob.AddOrUpdate(hangfireBackgroundWorker.RecurringJobId,() => ((IHangfireBackgroundWorker)unProxyWorker).DoWorkAsync(),
                        hangfireBackgroundWorker.CronExpression);
                }
=======
                RecurringJob.AddOrUpdate(() => hangfireBackgroundWorker.DoWorkAsync(),
                    hangfireBackgroundWorker.CronExpression);
>>>>>>> 1f8794bd
            }
            else
            {
                RecurringJob.AddOrUpdate(hangfireBackgroundWorker.RecurringJobId,() => hangfireBackgroundWorker.DoWorkAsync(),
                    hangfireBackgroundWorker.CronExpression);
            }
        }
        else
        {
            int? period;

            if (worker is AsyncPeriodicBackgroundWorkerBase or PeriodicBackgroundWorkerBase)
            {
                var timer = worker.GetType()
                    .GetProperty("Timer", BindingFlags.Instance | BindingFlags.NonPublic)?.GetValue(worker);

                if (worker is AsyncPeriodicBackgroundWorkerBase)
                {
                    period = ((AbpAsyncTimer)timer)?.Period;
                }
                else
                {
                    period = ((AbpTimer)timer)?.Period;
                }
            }
            else
            {
                return Task.CompletedTask;
            }

            if (period == null)
            {
                return Task.CompletedTask;
            }

<<<<<<< HEAD
                var adapterType = typeof(HangfirePeriodicBackgroundWorkerAdapter<>).MakeGenericType(ProxyHelper.GetUnProxiedType(worker));
                var workerAdapter = Activator.CreateInstance(adapterType) as IHangfireBackgroundWorker;
=======
            var adapterType = typeof(HangfirePeriodicBackgroundWorkerAdapter<>).MakeGenericType(worker.GetType());
            var workerAdapter = Activator.CreateInstance(adapterType) as IHangfireBackgroundWorker;
>>>>>>> 1f8794bd

            RecurringJob.AddOrUpdate(() => workerAdapter.DoWorkAsync(), GetCron(period.Value));
        }

        return Task.CompletedTask;
    }

    protected virtual string GetCron(int period)
    {
        var time = TimeSpan.FromMilliseconds(period);
        string cron;

        if (time.TotalSeconds <= 59)
        {
            cron = $"*/{time.TotalSeconds} * * * * *";
        }
        else if (time.TotalMinutes <= 59)
        {
            cron = $"*/{time.TotalMinutes} * * * *";
        }
        else if (time.TotalHours <= 23)
        {
            cron = $"0 */{time.TotalHours} * * *";
        }
        else
        {
            throw new AbpException($"Cannot convert period: {period} to cron expression, use HangfireBackgroundWorkerBase to define worker");
        }

        return cron;
    }
}<|MERGE_RESOLUTION|>--- conflicted
+++ resolved
@@ -22,31 +22,18 @@
         return Task.CompletedTask;
     }
 
-    public Task AddAsync(IBackgroundWorker worker)
+    public void Add(IBackgroundWorker worker)
     {
         if (worker is IHangfireBackgroundWorker hangfireBackgroundWorker)
         {
+            var unProxyWorker = ProxyHelper.UnProxy(hangfireBackgroundWorker);
             if (hangfireBackgroundWorker.RecurringJobId.IsNullOrWhiteSpace())
             {
-<<<<<<< HEAD
-                var unProxyWorker = ProxyHelper.UnProxy(hangfireBackgroundWorker);
-                if (hangfireBackgroundWorker.RecurringJobId.IsNullOrWhiteSpace())
-                {
-                    RecurringJob.AddOrUpdate(() => ((IHangfireBackgroundWorker)unProxyWorker).DoWorkAsync(),hangfireBackgroundWorker.CronExpression);
-                }
-                else
-                {
-                    RecurringJob.AddOrUpdate(hangfireBackgroundWorker.RecurringJobId,() => ((IHangfireBackgroundWorker)unProxyWorker).DoWorkAsync(),
-                        hangfireBackgroundWorker.CronExpression);
-                }
-=======
-                RecurringJob.AddOrUpdate(() => hangfireBackgroundWorker.DoWorkAsync(),
-                    hangfireBackgroundWorker.CronExpression);
->>>>>>> 1f8794bd
+                RecurringJob.AddOrUpdate(() => ((IHangfireBackgroundWorker)unProxyWorker).DoWorkAsync(),hangfireBackgroundWorker.CronExpression);
             }
             else
             {
-                RecurringJob.AddOrUpdate(hangfireBackgroundWorker.RecurringJobId,() => hangfireBackgroundWorker.DoWorkAsync(),
+                RecurringJob.AddOrUpdate(hangfireBackgroundWorker.RecurringJobId,() => ((IHangfireBackgroundWorker)unProxyWorker).DoWorkAsync(),
                     hangfireBackgroundWorker.CronExpression);
             }
         }
@@ -70,26 +57,19 @@
             }
             else
             {
-                return Task.CompletedTask;
+                return;
             }
 
             if (period == null)
             {
-                return Task.CompletedTask;
+                return;
             }
 
-<<<<<<< HEAD
-                var adapterType = typeof(HangfirePeriodicBackgroundWorkerAdapter<>).MakeGenericType(ProxyHelper.GetUnProxiedType(worker));
-                var workerAdapter = Activator.CreateInstance(adapterType) as IHangfireBackgroundWorker;
-=======
-            var adapterType = typeof(HangfirePeriodicBackgroundWorkerAdapter<>).MakeGenericType(worker.GetType());
+            var adapterType = typeof(HangfirePeriodicBackgroundWorkerAdapter<>).MakeGenericType(ProxyHelper.GetUnProxiedType(worker));
             var workerAdapter = Activator.CreateInstance(adapterType) as IHangfireBackgroundWorker;
->>>>>>> 1f8794bd
 
             RecurringJob.AddOrUpdate(() => workerAdapter.DoWorkAsync(), GetCron(period.Value));
         }
-
-        return Task.CompletedTask;
     }
 
     protected virtual string GetCron(int period)
