--- conflicted
+++ resolved
@@ -10,20 +10,12 @@
 {
     public override void ConfigureBundle(BundleConfigurationContext context)
     {
-<<<<<<< HEAD
-        public override void ConfigureBundle(BundleConfigurationContext context)
-        {
-            context.Files.AddIfNotContains("/libs/bootstrap/js/bootstrap.bundle.js");
-            context.Files.AddIfNotContains("/libs/bootstrap/js/bootstrap.enable.tooltips.everywhere.js");
-
-            if (context.FileProvider.GetFileInfo("/libs/bootstrap/js/bootstrap.enable.popovers.everywhere.js").Exists)
-            {
-                context.Files.AddIfNotContains("/libs/bootstrap/js/bootstrap.enable.popovers.everywhere.js");
-            }
-        }
-=======
         context.Files.AddIfNotContains("/libs/bootstrap/js/bootstrap.bundle.js");
         context.Files.AddIfNotContains("/libs/bootstrap/js/bootstrap.enable.tooltips.everywhere.js");
->>>>>>> 94df8260
+
+        if (context.FileProvider.GetFileInfo("/libs/bootstrap/js/bootstrap.enable.popovers.everywhere.js").Exists)
+        {
+            context.Files.AddIfNotContains("/libs/bootstrap/js/bootstrap.enable.popovers.everywhere.js");
+        }
     }
 }