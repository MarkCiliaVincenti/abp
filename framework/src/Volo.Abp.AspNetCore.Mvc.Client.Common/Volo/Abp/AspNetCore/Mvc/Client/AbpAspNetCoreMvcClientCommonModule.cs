--- conflicted
+++ resolved
@@ -1,4 +1,4 @@
-﻿using Microsoft.Extensions.DependencyInjection;
+using Microsoft.Extensions.DependencyInjection;
 using Pages.Abp.MultiTenancy.ClientProxies;
 using Volo.Abp.AspNetCore.Mvc.ApplicationConfigurations.ClientProxies;
 using Volo.Abp.Authorization;
@@ -33,25 +33,12 @@
             options.FileSets.AddEmbedded<AbpAspNetCoreMvcClientCommonModule>();
         });
 
-<<<<<<< HEAD
-            Configure<AbpVirtualFileSystemOptions>(options =>
-            {
-                options.FileSets.AddEmbedded<AbpAspNetCoreMvcClientCommonModule>();
-            });
-
-            Configure<AbpLocalizationOptions>(options =>
-            {
-                options.GlobalContributors.Add<RemoteLocalizationContributor>();
-            });
-
-            context.Services.AddTransient<AbpApplicationConfigurationClientProxy>();
-            context.Services.AddTransient<AbpTenantClientProxy>();
-        }
-=======
         Configure<AbpLocalizationOptions>(options =>
         {
             options.GlobalContributors.Add<RemoteLocalizationContributor>();
         });
->>>>>>> 77d1c3fb
+
+        context.Services.AddTransient<AbpApplicationConfigurationClientProxy>();
+        context.Services.AddTransient<AbpTenantClientProxy>();
     }
 }