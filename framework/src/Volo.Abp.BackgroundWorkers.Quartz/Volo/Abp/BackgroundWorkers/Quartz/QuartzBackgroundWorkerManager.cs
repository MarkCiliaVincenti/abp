﻿using System;
using System.Threading;
using System.Threading.Tasks;
using Quartz;
using Volo.Abp.DependencyInjection;
using Volo.Abp.DynamicProxy;
using Volo.Abp.Threading;

namespace Volo.Abp.BackgroundWorkers.Quartz;

[Dependency(ReplaceServices = true)]
public class QuartzBackgroundWorkerManager : IBackgroundWorkerManager, ISingletonDependency
{
    private readonly IScheduler _scheduler;

    public QuartzBackgroundWorkerManager(IScheduler scheduler)
    {
        _scheduler = scheduler;
    }

    public virtual async Task StartAsync(CancellationToken cancellationToken = default)
    {
        if (_scheduler.IsStarted && _scheduler.InStandbyMode)
        {
            await _scheduler.Start(cancellationToken);
        }
    }

    public virtual async Task StopAsync(CancellationToken cancellationToken = default)
    {
        if (_scheduler.IsStarted && !_scheduler.InStandbyMode)
        {
            await _scheduler.Standby(cancellationToken);
        }
    }

    public virtual async Task AddAsync(IBackgroundWorker worker)
    {
        await ReScheduleJobAsync(worker);
    }

    protected virtual async Task ReScheduleJobAsync(IBackgroundWorker worker)
    {
        if (worker is IQuartzBackgroundWorker quartzWork)
        {
            Check.NotNull(quartzWork.Trigger, nameof(quartzWork.Trigger));
            Check.NotNull(quartzWork.JobDetail, nameof(quartzWork.JobDetail));

            if (quartzWork.ScheduleJob != null)
            {
                await quartzWork.ScheduleJob.Invoke(_scheduler);
            }
            else
            {
<<<<<<< HEAD
                var adapterType = typeof(QuartzPeriodicBackgroundWorkerAdapter<>).MakeGenericType(ProxyHelper.GetUnProxiedType(worker));
=======
                await DefaultScheduleJobAsync(quartzWork);
            }
        }
        else
        {
            var adapterType = typeof(QuartzPeriodicBackgroundWorkerAdapter<>).MakeGenericType(worker.GetType());
>>>>>>> 1f8794bd

            var workerAdapter = Activator.CreateInstance(adapterType) as IQuartzBackgroundWorkerAdapter;

            workerAdapter?.BuildWorker(worker);

            if (workerAdapter?.Trigger != null)
            {
                await DefaultScheduleJobAsync(workerAdapter);
            }
        }
    }

    protected virtual async Task DefaultScheduleJobAsync(IQuartzBackgroundWorker quartzWork)
    {
        if (await _scheduler.CheckExists(quartzWork.JobDetail.Key))
        {
            await _scheduler.AddJob(quartzWork.JobDetail, true, true);
            await _scheduler.ResumeJob(quartzWork.JobDetail.Key);
            await _scheduler.RescheduleJob(quartzWork.Trigger.Key, quartzWork.Trigger);
        }
        else
        {
            await _scheduler.ScheduleJob(quartzWork.JobDetail, quartzWork.Trigger);
        }
    }
}<|MERGE_RESOLUTION|>--- conflicted
+++ resolved
@@ -1,4 +1,4 @@
-﻿using System;
+using System;
 using System.Threading;
 using System.Threading.Tasks;
 using Quartz;
@@ -34,9 +34,9 @@
         }
     }
 
-    public virtual async Task AddAsync(IBackgroundWorker worker)
+    public virtual void Add(IBackgroundWorker worker)
     {
-        await ReScheduleJobAsync(worker);
+        AsyncHelper.RunSync(() => ReScheduleJobAsync(worker));
     }
 
     protected virtual async Task ReScheduleJobAsync(IBackgroundWorker worker)
@@ -52,16 +52,12 @@
             }
             else
             {
-<<<<<<< HEAD
-                var adapterType = typeof(QuartzPeriodicBackgroundWorkerAdapter<>).MakeGenericType(ProxyHelper.GetUnProxiedType(worker));
-=======
                 await DefaultScheduleJobAsync(quartzWork);
             }
         }
         else
         {
-            var adapterType = typeof(QuartzPeriodicBackgroundWorkerAdapter<>).MakeGenericType(worker.GetType());
->>>>>>> 1f8794bd
+            var adapterType = typeof(QuartzPeriodicBackgroundWorkerAdapter<>).MakeGenericType(ProxyHelper.GetUnProxiedType(worker));
 
             var workerAdapter = Activator.CreateInstance(adapterType) as IQuartzBackgroundWorkerAdapter;
 
