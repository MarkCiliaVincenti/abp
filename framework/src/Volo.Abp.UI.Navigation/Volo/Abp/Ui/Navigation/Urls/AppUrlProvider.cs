--- conflicted
+++ resolved
@@ -15,7 +15,6 @@
 {
     protected AppUrlOptions Options { get; }
     protected IMultiTenantUrlProvider MultiTenantUrlProvider { get; }
-
     public ILogger<AppUrlProvider> Logger { get; set; }
 
     public AppUrlProvider(
@@ -59,11 +58,7 @@
             return url;
         }
 
-<<<<<<< HEAD
-        return await ReplacePlaceHoldersAsync(url!);
-=======
         return await MultiTenantUrlProvider.GetUrlAsync(url!);
->>>>>>> fa8baa7b
     }
 
     protected virtual async Task<string> GetConfiguredUrl(string appName, string? urlName)
@@ -86,54 +81,6 @@
         );
     }
 
-<<<<<<< HEAD
-    protected virtual async Task<string> ReplacePlaceHoldersAsync(string url)
-    {
-        url = url.Replace(
-            TenantIdPlaceHolder,
-            CurrentTenant.Id.HasValue ? CurrentTenant.Id.Value.ToString() : ""
-        );
-
-        if (!url.Contains(TenantNamePlaceHolder))
-        {
-            return url;
-        }
-
-        var tenantNamePlaceHolder = TenantNamePlaceHolder;
-
-        if (url.Contains(TenantNamePlaceHolder + '.'))
-        {
-            tenantNamePlaceHolder = TenantNamePlaceHolder + '.';
-        }
-
-        if (url.Contains(tenantNamePlaceHolder))
-        {
-            if (CurrentTenant.Id.HasValue)
-            {
-                url = url.Replace(tenantNamePlaceHolder, await GetCurrentTenantNameAsync() + ".");
-            }
-            else
-            {
-                url = url.Replace(tenantNamePlaceHolder, "");
-            }
-        }
-
-        return url;
-    }
-
-    protected virtual async Task<string?> GetCurrentTenantNameAsync()
-    {
-        if (CurrentTenant.Id.HasValue && CurrentTenant.Name.IsNullOrEmpty())
-        {
-            var tenantConfiguration = await TenantStore.FindAsync(CurrentTenant.Id.Value);
-            return tenantConfiguration?.Name;
-        }
-
-        return CurrentTenant.Name;
-    }
-
-=======
->>>>>>> fa8baa7b
     public Task<string?> GetUrlOrNullAsync([NotNull] string appName, string? urlName = null)
     {
         var app = Options.Applications[appName];
