--- conflicted
+++ resolved
@@ -93,15 +93,12 @@
     /// </summary>
     public static string Picture { get; set; } = "picture";
 
+    /// Default: "remember_me".
+    /// </summary>
+    public static string RememberMe { get; set; } = "remember_me";
+
     /// <summary>
-<<<<<<< HEAD
     /// Default: "session_id".
     /// </summary>
     public static string SessionId { get; set; } = "session_id";
-
-=======
-    /// Default: "remember_me".
-    /// </summary>
-    public static string RememberMe { get; set; } = "remember_me";
->>>>>>> 9d7965b1
 }