--- conflicted
+++ resolved
@@ -63,14 +63,11 @@
         /// </summary>
         public static string TenantId { get; set; } = "tenantid";
 
-<<<<<<< HEAD
         /// <summary>
         /// Default: "tenant_impersonator_id".
         /// </summary>
         public static string TenantImpersonatorId { get; set; } = "tenant_impersonator_id";
 
-=======
->>>>>>> 52b43e4b
         /// <summary>
         /// Default: "editionid".
         /// </summary>
