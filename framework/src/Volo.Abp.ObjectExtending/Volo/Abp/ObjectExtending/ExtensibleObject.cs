﻿using System;
using System.Collections.Generic;
using System.ComponentModel.DataAnnotations;
using System.Text.Json.Serialization;
using Volo.Abp.Data;
using Volo.Abp.DynamicProxy;

namespace Volo.Abp.ObjectExtending;

[Serializable]
public class ExtensibleObject : IHasExtraProperties, IValidatableObject
{
    public ExtraPropertyDictionary ExtraProperties { get; protected set; }

    public ExtensibleObject()
        : this(true)
    {
<<<<<<< HEAD
        [JsonInclude]
        public ExtraPropertyDictionary ExtraProperties { get; protected set; }
=======
>>>>>>> e97d98af

    }

    public ExtensibleObject(bool setDefaultsForExtraProperties)
    {
        ExtraProperties = new ExtraPropertyDictionary();

        if (setDefaultsForExtraProperties)
        {
            this.SetDefaultsForExtraProperties(ProxyHelper.UnProxy(this).GetType());
        }
    }

    public virtual IEnumerable<ValidationResult> Validate(ValidationContext validationContext)
    {
        return ExtensibleObjectValidator.GetValidationErrors(
            this,
            validationContext
        );
    }
}<|MERGE_RESOLUTION|>--- conflicted
+++ resolved
@@ -10,16 +10,12 @@
 [Serializable]
 public class ExtensibleObject : IHasExtraProperties, IValidatableObject
 {
+    [JsonInclude]
     public ExtraPropertyDictionary ExtraProperties { get; protected set; }
 
     public ExtensibleObject()
         : this(true)
     {
-<<<<<<< HEAD
-        [JsonInclude]
-        public ExtraPropertyDictionary ExtraProperties { get; protected set; }
-=======
->>>>>>> e97d98af
 
     }
 
