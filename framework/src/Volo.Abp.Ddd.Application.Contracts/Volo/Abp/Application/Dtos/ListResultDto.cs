using System;
using System.Collections.Generic;
using Volo.Abp.ObjectExtending;

namespace Volo.Abp.Application.Dtos;

[Serializable]
public class ListResultDto<T> : IListResult<T>
{
    /// <inheritdoc />
    public IReadOnlyList<T> Items {
        get { return _items ?? (_items = new List<T>()); }
        set { _items = value; }
    }
    private IReadOnlyList<T> _items;

    /// <summary>
    /// Creates a new <see cref="ListResultDto{T}"/> object.
    /// </summary>
    public ListResultDto()
    {

<<<<<<< HEAD
        /// <summary>
        /// Creates a new <see cref="ListResultDto{T}"/> object.
        /// </summary>
        public ListResultDto()
        {

        }
=======
    }
>>>>>>> 1f8794bd

    /// <summary>
    /// Creates a new <see cref="ListResultDto{T}"/> object.
    /// </summary>
    /// <param name="items">List of items</param>
    public ListResultDto(IReadOnlyList<T> items)
    {
        Items = items;
    }

    [Serializable]
    public class ExtensibleListResultDto<T> : ExtensibleObject, IListResult<T>
    {
        /// <inheritdoc />
        public IReadOnlyList<T> Items
        {
            get { return _items ?? (_items = new List<T>()); }
            set { _items = value; }
        }
        private IReadOnlyList<T> _items;

        /// <summary>
        /// Creates a new <see cref="ListResultDto{T}"/> object.
        /// </summary>
        public ExtensibleListResultDto()
        {

        }

        /// <summary>
        /// Creates a new <see cref="ListResultDto{T}"/> object.
        /// </summary>
        /// <param name="items">List of items</param>
        public ExtensibleListResultDto(IReadOnlyList<T> items)
        {
            Items = items;
        }
    }
}<|MERGE_RESOLUTION|>--- conflicted
+++ resolved
@@ -8,7 +8,8 @@
 public class ListResultDto<T> : IListResult<T>
 {
     /// <inheritdoc />
-    public IReadOnlyList<T> Items {
+    public IReadOnlyList<T> Items
+    {
         get { return _items ?? (_items = new List<T>()); }
         set { _items = value; }
     }
@@ -20,17 +21,7 @@
     public ListResultDto()
     {
 
-<<<<<<< HEAD
-        /// <summary>
-        /// Creates a new <see cref="ListResultDto{T}"/> object.
-        /// </summary>
-        public ListResultDto()
-        {
-
-        }
-=======
     }
->>>>>>> 1f8794bd
 
     /// <summary>
     /// Creates a new <see cref="ListResultDto{T}"/> object.
@@ -40,33 +31,33 @@
     {
         Items = items;
     }
+}
 
-    [Serializable]
-    public class ExtensibleListResultDto<T> : ExtensibleObject, IListResult<T>
+[Serializable]
+public class ExtensibleListResultDto<T> : ExtensibleObject, IListResult<T>
+{
+    /// <inheritdoc />
+    public IReadOnlyList<T> Items
     {
-        /// <inheritdoc />
-        public IReadOnlyList<T> Items
-        {
-            get { return _items ?? (_items = new List<T>()); }
-            set { _items = value; }
-        }
-        private IReadOnlyList<T> _items;
+        get { return _items ?? (_items = new List<T>()); }
+        set { _items = value; }
+    }
+    private IReadOnlyList<T> _items;
 
-        /// <summary>
-        /// Creates a new <see cref="ListResultDto{T}"/> object.
-        /// </summary>
-        public ExtensibleListResultDto()
-        {
+    /// <summary>
+    /// Creates a new <see cref="ListResultDto{T}"/> object.
+    /// </summary>
+    public ExtensibleListResultDto()
+    {
 
-        }
+    }
 
-        /// <summary>
-        /// Creates a new <see cref="ListResultDto{T}"/> object.
-        /// </summary>
-        /// <param name="items">List of items</param>
-        public ExtensibleListResultDto(IReadOnlyList<T> items)
-        {
-            Items = items;
-        }
+    /// <summary>
+    /// Creates a new <see cref="ListResultDto{T}"/> object.
+    /// </summary>
+    /// <param name="items">List of items</param>
+    public ExtensibleListResultDto(IReadOnlyList<T> items)
+    {
+        Items = items;
     }
 }