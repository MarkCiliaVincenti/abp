--- conflicted
+++ resolved
@@ -37,66 +37,6 @@
         {
             var localizer = validationContext.GetRequiredService<IStringLocalizer<AbpDddApplicationContractsResource>>();
 
-<<<<<<< HEAD
-                yield return new ValidationResult(
-                    localizer[
-                        "MaxResultCountExceededExceptionMessage",
-                        nameof(MaxResultCount),
-                        MaxMaxResultCount,
-                        typeof(LimitedResultRequestDto).FullName,
-                        nameof(MaxMaxResultCount)
-                    ],
-                    new[] { nameof(MaxResultCount) });
-            }
-        }
-    }
-
-    /// <summary>
-    /// Simply implements <see cref="ILimitedResultRequest"/>.
-    /// </summary>
-    [Serializable]
-    public class ExtensibleLimitedResultRequestDto : ExtensibleEntityDto, ILimitedResultRequest, IValidatableObject
-    {
-        /// <summary>
-        /// Default value: 10.
-        /// </summary>
-        public static int DefaultMaxResultCount { get; set; } = 10;
-
-        /// <summary>
-        /// Maximum possible value of the <see cref="MaxResultCount"/>.
-        /// Default value: 1,000.
-        /// </summary>
-        public static int MaxMaxResultCount { get; set; } = 1000;
-
-        /// <summary>
-        /// Maximum result count should be returned.
-        /// This is generally used to limit result count on paging.
-        /// </summary>
-        [Range(1, int.MaxValue)]
-        public virtual int MaxResultCount { get; set; } = DefaultMaxResultCount;
-
-        public override IEnumerable<ValidationResult> Validate(ValidationContext validationContext)
-        {
-            foreach(var result in base.Validate(validationContext))
-            {
-                yield return result;
-            }
-
-            if (MaxResultCount > MaxMaxResultCount)
-            {
-                var localizer = validationContext.GetRequiredService<IStringLocalizer<AbpDddApplicationContractsResource>>();
-
-                yield return new ValidationResult(
-                    localizer[
-                        "MaxResultCountExceededExceptionMessage",
-                        nameof(MaxResultCount),
-                        MaxMaxResultCount,
-                        typeof(ExtensibleLimitedResultRequestDto).FullName,
-                        nameof(MaxMaxResultCount)
-                    ],
-                    new[] { nameof(MaxResultCount) });
-            }
-=======
             yield return new ValidationResult(
                 localizer[
                     "MaxResultCountExceededExceptionMessage",
@@ -106,7 +46,54 @@
                     nameof(MaxMaxResultCount)
                 ],
                 new[] { nameof(MaxResultCount) });
->>>>>>> 1f8794bd
+        }
+    }
+}
+
+/// <summary>
+/// Simply implements <see cref="ILimitedResultRequest"/>.
+/// </summary>
+[Serializable]
+public class ExtensibleLimitedResultRequestDto : ExtensibleEntityDto, ILimitedResultRequest, IValidatableObject
+{
+    /// <summary>
+    /// Default value: 10.
+    /// </summary>
+    public static int DefaultMaxResultCount { get; set; } = 10;
+
+    /// <summary>
+    /// Maximum possible value of the <see cref="MaxResultCount"/>.
+    /// Default value: 1,000.
+    /// </summary>
+    public static int MaxMaxResultCount { get; set; } = 1000;
+
+    /// <summary>
+    /// Maximum result count should be returned.
+    /// This is generally used to limit result count on paging.
+    /// </summary>
+    [Range(1, int.MaxValue)]
+    public virtual int MaxResultCount { get; set; } = DefaultMaxResultCount;
+
+    public override IEnumerable<ValidationResult> Validate(ValidationContext validationContext)
+    {
+        foreach(var result in base.Validate(validationContext))
+        {
+            yield return result;
+        }
+
+        if (MaxResultCount > MaxMaxResultCount)
+        {
+            var localizer = validationContext.GetRequiredService<IStringLocalizer<AbpDddApplicationContractsResource>>();
+
+            yield return new ValidationResult(
+                localizer[
+                    "MaxResultCountExceededExceptionMessage",
+                    nameof(MaxResultCount),
+                    MaxMaxResultCount,
+                    typeof(ExtensibleLimitedResultRequestDto).FullName,
+                    nameof(MaxMaxResultCount)
+                ],
+                new[] { nameof(MaxResultCount) });
         }
     }
 }