using System;

namespace Volo.Abp.Application.Dtos;

/// <summary>
/// Simply implements <see cref="IPagedAndSortedResultRequest"/>.
/// </summary>
[Serializable]
public class PagedAndSortedResultRequestDto : PagedResultRequestDto, IPagedAndSortedResultRequest
{
<<<<<<< HEAD
    /// <summary>
    /// Simply implements <see cref="IPagedAndSortedResultRequest"/>.
    /// </summary>
    [Serializable]
    public class PagedAndSortedResultRequestDto : PagedResultRequestDto, IPagedAndSortedResultRequest
    {
        public virtual string Sorting { get; set; }
    }

    /// <summary>
    /// Simply implements <see cref="IPagedAndSortedResultRequest"/>.
    /// </summary>
    [Serializable]
    public class ExtensiblePagedAndSortedResultRequestDto : ExtensiblePagedResultRequestDto, IPagedAndSortedResultRequest
    {
        public virtual string Sorting { get; set; }
    }
=======
    public virtual string Sorting { get; set; }
>>>>>>> 1f8794bd
}<|MERGE_RESOLUTION|>--- conflicted
+++ resolved
@@ -8,25 +8,14 @@
 [Serializable]
 public class PagedAndSortedResultRequestDto : PagedResultRequestDto, IPagedAndSortedResultRequest
 {
-<<<<<<< HEAD
-    /// <summary>
-    /// Simply implements <see cref="IPagedAndSortedResultRequest"/>.
-    /// </summary>
-    [Serializable]
-    public class PagedAndSortedResultRequestDto : PagedResultRequestDto, IPagedAndSortedResultRequest
-    {
-        public virtual string Sorting { get; set; }
-    }
+    public virtual string Sorting { get; set; }
+}
 
-    /// <summary>
-    /// Simply implements <see cref="IPagedAndSortedResultRequest"/>.
-    /// </summary>
-    [Serializable]
-    public class ExtensiblePagedAndSortedResultRequestDto : ExtensiblePagedResultRequestDto, IPagedAndSortedResultRequest
-    {
-        public virtual string Sorting { get; set; }
-    }
-=======
+/// <summary>
+/// Simply implements <see cref="IPagedAndSortedResultRequest"/>.
+/// </summary>
+[Serializable]
+public class ExtensiblePagedAndSortedResultRequestDto : ExtensiblePagedResultRequestDto, IPagedAndSortedResultRequest
+{
     public virtual string Sorting { get; set; }
->>>>>>> 1f8794bd
 }