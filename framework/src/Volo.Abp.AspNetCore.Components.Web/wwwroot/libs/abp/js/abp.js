var abp = abp || {};
(function () {
    abp.utils = abp.utils || {};

    // DOM READY /////////////////////////////////////////////////////

    abp.domReady = function (fn) {
        if (document.readyState === "complete" || document.readyState === "interactive") {
            setTimeout(fn, 1);
        } else {
            document.addEventListener("DOMContentLoaded", fn);
        }
    };

    // COOKIES ///////////////////////////////////////////////////////

    /**
     * Sets a cookie value for given key.
     * This is a simple implementation created to be used by ABP.
     * Please use a complete cookie library if you need.
     * @param {string} key
     * @param {string} value
     * @param {string} expireDate (optional). If not specified the cookie will expire at the end of session.
     * @param {string} path (optional)
     * @param {bool} secure (optional)
     */
    abp.utils.setCookieValue = function (key, value, expireDate, path, secure) {
        var cookieValue = encodeURIComponent(key) + '=';
        if (value) {
            cookieValue = cookieValue + encodeURIComponent(value);
        }

        if (expireDate) {
            cookieValue = cookieValue + "; expires=" + expireDate;
        }

        if (path) {
            cookieValue = cookieValue + "; path=" + path;
        }

        if (secure) {
            cookieValue = cookieValue + "; secure";
        }

        document.cookie = cookieValue;
    };

    /**
     * Gets a cookie with given key.
     * This is a simple implementation created to be used by ABP.
     * Please use a complete cookie library if you need.
     * @param {string} key
     * @returns {string} Cookie value or null
     */
    abp.utils.getCookieValue = function (key) {
        var equalities = document.cookie.split('; ');
        for (var i = 0; i < equalities.length; i++) {
            if (!equalities[i]) {
                continue;
            }

            var splitted = equalities[i].split('=');
            if (splitted.length != 2) {
                continue;
            }

            if (decodeURIComponent(splitted[0]) === key) {
                return decodeURIComponent(splitted[1] || '');
            }
        }

        return null;
    };

    /**
     * Deletes cookie for given key.
     * This is a simple implementation created to be used by ABP.
     * Please use a complete cookie library if you need.
     * @param {string} key
     * @param {string} path (optional)
     */
    abp.utils.deleteCookie = function (key, path) {
        var cookieValue = encodeURIComponent(key) + '=';

        cookieValue = cookieValue + "; expires=" + (new Date(new Date().getTime() - 86400000)).toUTCString();

        if (path) {
            cookieValue = cookieValue + "; path=" + path;
        }

        document.cookie = cookieValue;
    }

    // DOM MANIPULATION

    abp.utils.addClassToTag = function (tagName, className) {
        var tags = document.getElementsByTagName(tagName);
        for (var i = 0; i < tags.length; i++) {
            tags[i].classList.add(className);
        }
    };

    abp.utils.removeClassFromTag = function (tagName, className) {
        var tags = document.getElementsByTagName(tagName);
        for (var i = 0; i < tags.length; i++) {
            tags[i].classList.remove(className);
        }
    };

    abp.utils.hasClassOnTag = function (tagName, className) {
        var tags = document.getElementsByTagName(tagName);
        if (tags.length) {
            return tags[0].classList.contains(className);
        }

        return false;
    };

    abp.utils.replaceLinkHrefById = function (linkId, hrefValue) {
        var link = document.getElementById(linkId);

        if (link && link.href !== hrefValue) {
            link.href = hrefValue;
        }
    };

    // FULL SCREEN /////////////////

    abp.utils.toggleFullscreen = function () {
        var elem = document.documentElement;
        if (!document.fullscreenElement && !document.mozFullScreenElement &&
            !document.webkitFullscreenElement && !document.msFullscreenElement) {
            if (elem.requestFullscreen) {
                elem.requestFullscreen();
            } else if (elem.msRequestFullscreen) {
                elem.msRequestFullscreen();
            } else if (elem.mozRequestFullScreen) {
                elem.mozRequestFullScreen();
            } else if (elem.webkitRequestFullscreen) {
                elem.webkitRequestFullscreen(Element.ALLOW_KEYBOARD_INPUT);
            }
        } else {
            if (document.exitFullscreen) {
                document.exitFullscreen();
            } else if (document.msExitFullscreen) {
                document.msExitFullscreen();
            } else if (document.mozCancelFullScreen) {
                document.mozCancelFullScreen();
            } else if (document.webkitExitFullscreen) {
                document.webkitExitFullscreen();
            }
        }
    }

    abp.utils.requestFullscreen = function () {
        var elem = document.documentElement;
        if (!document.fullscreenElement && !document.mozFullScreenElement &&
            !document.webkitFullscreenElement && !document.msFullscreenElement) {
            if (elem.requestFullscreen) {
                elem.requestFullscreen();
            } else if (elem.msRequestFullscreen) {
                elem.msRequestFullscreen();
            } else if (elem.mozRequestFullScreen) {
                elem.mozRequestFullScreen();
            } else if (elem.webkitRequestFullscreen) {
                elem.webkitRequestFullscreen(Element.ALLOW_KEYBOARD_INPUT);
            }
        }
    }

    abp.utils.exitFullscreen = function () {
        if (!(!document.fullscreenElement && !document.mozFullScreenElement &&
            !document.webkitFullscreenElement && !document.msFullscreenElement)) {
            if (document.exitFullscreen) {
                document.exitFullscreen();
            } else if (document.msExitFullscreen) {
                document.msExitFullscreen();
            } else if (document.mozCancelFullScreen) {
                document.mozCancelFullScreen();
            } else if (document.webkitExitFullscreen) {
                document.webkitExitFullscreen();
            }
        }
    }

    /* UI *******************************************************/

    abp.ui = abp.ui || {};

    /* UI BLOCK */
    //Defines UI Block API and implements basically

    var $abpBlockArea = document.createElement('div');
    $abpBlockArea.classList.add('abp-block-area');

    /* opts: { //Can be an object with options or a string for query a selector
     *  elm: a query selector (optional - default: document.body)
     *  busy: boolean (optional - default: false)
     * }
     */
    abp.ui.block = function (elm, busy) {
        var $elm = document.querySelector(elm) || document.body;

        if (busy) {
            $abpBlockArea.classList.add('abp-block-area-busy');
        } else {
            $abpBlockArea.classList.remove('abp-block-area-busy');
        }

        if (document.querySelector(elm)) {
            $abpBlockArea.style.position = 'absolute';
        } else {
            $abpBlockArea.style.position = 'fixed';
        }

        $elm.appendChild($abpBlockArea);
    };

    abp.ui.unblock = function () {
        var element = document.querySelector('.abp-block-area');
        if (element) {
            element.classList.add('abp-block-area-disappearing');
            setTimeout(function () {
                if (element) {
                    element.classList.remove('abp-block-area-disappearing');
                    if (element.parentElement) {
                        element.parentElement.removeChild(element);
                    }
                }
            }, 250);
        }
    };
<<<<<<< HEAD
=======

    abp.utils.removeOidcUser = function () {
        for (var i = 0; i < sessionStorage.length; i++) {
            var key = sessionStorage.key(i);
            if (key.startsWith('oidc.user:')) {
                sessionStorage.removeItem(key);
            }
        }
        for (var i = 0; i < localStorage.length; i++) {
            var key = localStorage.key(i);
            if (key.startsWith('oidc.user:')) {
                localStorage.removeItem(key);
            }
        }
    }
>>>>>>> c4b9fa3c
})();<|MERGE_RESOLUTION|>--- conflicted
+++ resolved
@@ -230,8 +230,6 @@
             }, 250);
         }
     };
-<<<<<<< HEAD
-=======
 
     abp.utils.removeOidcUser = function () {
         for (var i = 0; i < sessionStorage.length; i++) {
@@ -247,5 +245,4 @@
             }
         }
     }
->>>>>>> c4b9fa3c
 })();