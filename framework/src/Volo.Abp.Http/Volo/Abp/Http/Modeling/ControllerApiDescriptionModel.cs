﻿using System;
using System.Collections.Generic;
using System.Linq;
using JetBrains.Annotations;

namespace Volo.Abp.Http.Modeling;

[Serializable]
public class ControllerApiDescriptionModel
{
    public string ControllerName { get; set; }

    public string ControllerGroupName { get; set; }

    public bool IsRemoteService { get; set; }

<<<<<<< HEAD
    public bool IsIntegrationService { get; set; }
=======
    public bool IntegrationService { get; set; }
>>>>>>> 769495fe

    public string ApiVersion { get; set; }

    public string Type { get; set; }

    public List<ControllerInterfaceApiDescriptionModel> Interfaces { get; set; }

    public Dictionary<string, ActionApiDescriptionModel> Actions { get; set; }

    public ControllerApiDescriptionModel()
    {

    }

    public static ControllerApiDescriptionModel Create(string controllerName, string groupName, bool isRemoteService, bool isIntegrationService, string apiVersion, Type type, [CanBeNull] HashSet<Type> ignoredInterfaces = null)
    {
        return new ControllerApiDescriptionModel
        {
            ControllerName = controllerName,
            ControllerGroupName = groupName,
            IsRemoteService = isRemoteService,
<<<<<<< HEAD
            IsIntegrationService = isIntegrationService,
=======
            IntegrationService = IntegrationServiceAttribute.IsDefinedOrInherited(type),
>>>>>>> 769495fe
            ApiVersion = apiVersion,
            Type = type.FullName,
            Actions = new Dictionary<string, ActionApiDescriptionModel>(),
            Interfaces = type
                .GetInterfaces()
                .WhereIf(ignoredInterfaces != null, i => !i.IsGenericType && !ignoredInterfaces.Contains(i))
                .Select(ControllerInterfaceApiDescriptionModel.Create)
                .ToList()
        };
    }

    public ActionApiDescriptionModel AddAction(string uniqueName, ActionApiDescriptionModel action)
    {
        if (Actions.ContainsKey(uniqueName))
        {
            throw new AbpException(
                $"Can not add more than one action with same name to the same controller. Controller: {ControllerName}, Action: {action.Name}."
            );
        }

        return Actions[uniqueName] = action;
    }

    public ControllerApiDescriptionModel CreateSubModel(string[] actions)
    {
        var subModel = new ControllerApiDescriptionModel
        {
            Type = Type,
            Interfaces = Interfaces,
            ControllerName = ControllerName,
            Actions = new Dictionary<string, ActionApiDescriptionModel>()
        };

        foreach (var action in Actions)
        {
            if (actions == null || actions.Contains(action.Key))
            {
                subModel.AddAction(action.Key, action.Value);
            }
        }

        return subModel;
    }

    public bool Implements(Type interfaceType)
    {
        return Interfaces.Any(i => i.Type == interfaceType.FullName);
    }

    public override string ToString()
    {
        return $"[ControllerApiDescriptionModel {ControllerName}]";
    }
}<|MERGE_RESOLUTION|>--- conflicted
+++ resolved
@@ -14,11 +14,7 @@
 
     public bool IsRemoteService { get; set; }
 
-<<<<<<< HEAD
     public bool IsIntegrationService { get; set; }
-=======
-    public bool IntegrationService { get; set; }
->>>>>>> 769495fe
 
     public string ApiVersion { get; set; }
 
@@ -40,11 +36,7 @@
             ControllerName = controllerName,
             ControllerGroupName = groupName,
             IsRemoteService = isRemoteService,
-<<<<<<< HEAD
-            IsIntegrationService = isIntegrationService,
-=======
-            IntegrationService = IntegrationServiceAttribute.IsDefinedOrInherited(type),
->>>>>>> 769495fe
+            IsIntegrationService = isIntegrationService, //IntegrationServiceAttribute.IsDefinedOrInherited(type),
             ApiVersion = apiVersion,
             Type = type.FullName,
             Actions = new Dictionary<string, ActionApiDescriptionModel>(),
