--- conflicted
+++ resolved
@@ -1,18 +1,10 @@
 {
   "culture": "fa",
   "texts": {
-<<<<<<< HEAD
-    "Features": "ویژگی ها",
-=======
 "Features": "ویژگی ها",
->>>>>>> c2c4d036
     "NoFeatureFoundMessage": "هیچ ویژگی ای در دسترس نمی باشد.",
     "Permission:FeatureManagement": "مدیریت ویژگی ها",
     "Permission:FeatureManagement.ManageHostFeatures": "مدیریت ویژگی های میزبان",
     "Volo.Abp.FeatureManagement:InvalidFeatureValue": "{0} مقدار ویژگی صحیح نمی باشد!"
-<<<<<<< HEAD
-  }
-=======
       }
->>>>>>> c2c4d036
 }