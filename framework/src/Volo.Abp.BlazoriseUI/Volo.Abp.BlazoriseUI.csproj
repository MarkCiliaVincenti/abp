--- conflicted
+++ resolved
@@ -12,15 +12,8 @@
     </ItemGroup>
 
     <ItemGroup>
-<<<<<<< HEAD
-        <PackageReference Include="Blazorise" Version="0.9.3-preview6" />
-        <PackageReference Include="Blazorise.DataGrid" Version="0.9.3-preview6" />
-        <PackageReference Include="Blazorise.Snackbar" Version="0.9.3-preview6" />
-        <PackageReference Include="Blazorise.Components" Version="0.9.3-preview6" />
-=======
         <PackageReference Include="Blazorise" Version="0.9.3-preview8" />
         <PackageReference Include="Blazorise.DataGrid" Version="0.9.3-preview8" />
         <PackageReference Include="Blazorise.Snackbar" Version="0.9.3-preview8" />
->>>>>>> 3fecd0cd
     </ItemGroup>
 </Project>