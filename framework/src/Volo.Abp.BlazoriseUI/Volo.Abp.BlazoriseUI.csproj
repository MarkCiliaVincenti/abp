﻿<Project Sdk="Microsoft.NET.Sdk.Razor">

  <Import Project="..\..\..\configureawait.props" />
  <Import Project="..\..\..\common.props" />

  <PropertyGroup>
    <TargetFramework>net5.0</TargetFramework>
  </PropertyGroup>

<<<<<<< HEAD
  <ItemGroup>
    <ProjectReference Include="..\Volo.Abp.AspNetCore.Components.WebAssembly\Volo.Abp.AspNetCore.Components.WebAssembly.csproj" />
  </ItemGroup>
=======
    <ItemGroup>
        <ProjectReference Include="..\Volo.Abp.AspNetCore.Components.Web\Volo.Abp.AspNetCore.Components.Web.csproj" />
        <ProjectReference Include="..\Volo.Abp.Authorization\Volo.Abp.Authorization.csproj" />
        <ProjectReference Include="..\Volo.Abp.Ddd.Application.Contracts\Volo.Abp.Ddd.Application.Contracts.csproj" />
    </ItemGroup>

    <ItemGroup>
        <PackageReference Include="Blazorise" Version="0.9.3" />
        <PackageReference Include="Blazorise.DataGrid" Version="0.9.3" />
        <PackageReference Include="Blazorise.Snackbar" Version="0.9.3" />
    </ItemGroup>
>>>>>>> ffad819d

  <ItemGroup>
    <PackageReference Include="Blazorise" Version="0.9.3-preview8" />
    <PackageReference Include="Blazorise.DataGrid" Version="0.9.3-preview8" />
    <PackageReference Include="Blazorise.Snackbar" Version="0.9.3-preview8" />
    <PackageReference Include="Blazorise.Components" Version="0.9.3-preview8" />
  </ItemGroup>
</Project><|MERGE_RESOLUTION|>--- conflicted
+++ resolved
@@ -7,11 +7,6 @@
     <TargetFramework>net5.0</TargetFramework>
   </PropertyGroup>
 
-<<<<<<< HEAD
-  <ItemGroup>
-    <ProjectReference Include="..\Volo.Abp.AspNetCore.Components.WebAssembly\Volo.Abp.AspNetCore.Components.WebAssembly.csproj" />
-  </ItemGroup>
-=======
     <ItemGroup>
         <ProjectReference Include="..\Volo.Abp.AspNetCore.Components.Web\Volo.Abp.AspNetCore.Components.Web.csproj" />
         <ProjectReference Include="..\Volo.Abp.Authorization\Volo.Abp.Authorization.csproj" />
@@ -23,12 +18,5 @@
         <PackageReference Include="Blazorise.DataGrid" Version="0.9.3" />
         <PackageReference Include="Blazorise.Snackbar" Version="0.9.3" />
     </ItemGroup>
->>>>>>> ffad819d
 
-  <ItemGroup>
-    <PackageReference Include="Blazorise" Version="0.9.3-preview8" />
-    <PackageReference Include="Blazorise.DataGrid" Version="0.9.3-preview8" />
-    <PackageReference Include="Blazorise.Snackbar" Version="0.9.3-preview8" />
-    <PackageReference Include="Blazorise.Components" Version="0.9.3-preview8" />
-  </ItemGroup>
 </Project>