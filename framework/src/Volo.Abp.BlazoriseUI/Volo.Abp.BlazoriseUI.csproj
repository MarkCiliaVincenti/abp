﻿<Project Sdk="Microsoft.NET.Sdk.Razor">

    <Import Project="..\..\..\configureawait.props" />
    <Import Project="..\..\..\common.props" />

    <PropertyGroup>
        <TargetFramework>net5.0</TargetFramework>
    </PropertyGroup>

    <ItemGroup>
        <ProjectReference Include="..\Volo.Abp.AspNetCore.Components.WebAssembly\Volo.Abp.AspNetCore.Components.WebAssembly.csproj" />
    </ItemGroup>

    <ItemGroup>
<<<<<<< HEAD
        <PackageReference Include="Blazorise" Version="0.9.2-preview14" />
        <PackageReference Include="Blazorise.DataGrid" Version="0.9.2-preview14" />
        <PackageReference Include="Blazorise.Snackbar" Version="0.9.2-preview14" />
=======
        <PackageReference Include="Blazorise" Version="0.9.2-rc1" />
        <PackageReference Include="Blazorise.DataGrid" Version="0.9.2-rc1" />
>>>>>>> c4cc529f
    </ItemGroup>

</Project><|MERGE_RESOLUTION|>--- conflicted
+++ resolved
@@ -12,14 +12,9 @@
     </ItemGroup>
 
     <ItemGroup>
-<<<<<<< HEAD
-        <PackageReference Include="Blazorise" Version="0.9.2-preview14" />
-        <PackageReference Include="Blazorise.DataGrid" Version="0.9.2-preview14" />
-        <PackageReference Include="Blazorise.Snackbar" Version="0.9.2-preview14" />
-=======
         <PackageReference Include="Blazorise" Version="0.9.2-rc1" />
         <PackageReference Include="Blazorise.DataGrid" Version="0.9.2-rc1" />
->>>>>>> c4cc529f
+        <PackageReference Include="Blazorise.Snackbar" Version="0.9.2-rc1" />
     </ItemGroup>
 
 </Project>