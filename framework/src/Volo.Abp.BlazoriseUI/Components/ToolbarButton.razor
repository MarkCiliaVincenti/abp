--- conflicted
+++ resolved
@@ -1,11 +1,7 @@
 ﻿<Button Color="@Color" Clicked="@Clicked" Disabled="@Disabled">
     @if (Icon != null)
     {
-<<<<<<< HEAD
-        <Icon Name="IconName.Add" Class="me-1"></Icon>
-=======
-        <Icon Name="Icon" Class="mr-1"></Icon>
->>>>>>> 32910aff
+        <Icon Name="Icon" Class="me-1"></Icon>
     }
     @Text
 </Button>