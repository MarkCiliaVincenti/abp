﻿using System.Collections.Generic;
using System.Linq;
using System.Threading.Tasks;
using Blazorise;
using Localization.Resources.AbpUi;
using Microsoft.AspNetCore.Components;
using Microsoft.Extensions.Localization;

namespace Volo.Abp.BlazoriseUI.Components
{
    public partial class EntityActions<TItem> : ComponentBase
    {
        protected readonly List<EntityAction<TItem>> Actions = new List<EntityAction<TItem>>();
        protected bool HasPrimaryAction => Actions.Any(t => t.Primary);
        protected EntityAction<TItem> PrimaryAction => Actions.FirstOrDefault(t => t.Primary);
<<<<<<< HEAD
        protected internal ActionType Type => Actions.Count(t => t.IsEntityActionVisible) > 1 ? ActionType.Dropdown : ActionType.Button;
=======
>>>>>>> ffad819d

        [Parameter]
        public Color ToggleColor { get; set; } = Color.Primary;

        [Parameter]
        public string ToggleText { get; set; }

        [Parameter]
        public RenderFragment ChildContent { get; set; }

        [Parameter]
        public DataGridEntityActionsColumn<TItem> EntityActionsColumn { get; set; }

        [Parameter]
        public ActionType Type { get; set; } = ActionType.Dropdown;

        [CascadingParameter]
        public DataGridEntityActionsColumn<TItem> ParentEntityActionsColumn { get; set; }

        [Inject]
        public IStringLocalizer<AbpUiResource> UiLocalizer { get; set; }

        internal void AddAction(EntityAction<TItem> action)
        {
            Actions.Add(action);
<<<<<<< HEAD
            if (EntityActionsColumn != null)
            {
                EntityActionsColumn.Displayable = Actions.Any(t => t.IsEntityActionVisible);
            }
            StateHasChanged();
=======
>>>>>>> ffad819d
        }

        protected override void OnInitialized()
        {
            base.OnInitialized();
            ToggleText = UiLocalizer["Actions"];
        }

        protected override async Task OnAfterRenderAsync(bool firstRender)
        {
            if (firstRender)
            {
                if (ParentEntityActionsColumn != null)
                {
                    ParentEntityActionsColumn.Displayable = Actions.Any(t => t.IsVisible && t.HasPermission);
                }

                await InvokeAsync(StateHasChanged);
            }

            await base.OnAfterRenderAsync(firstRender);
        }
    }
}<|MERGE_RESOLUTION|>--- conflicted
+++ resolved
@@ -13,10 +13,6 @@
         protected readonly List<EntityAction<TItem>> Actions = new List<EntityAction<TItem>>();
         protected bool HasPrimaryAction => Actions.Any(t => t.Primary);
         protected EntityAction<TItem> PrimaryAction => Actions.FirstOrDefault(t => t.Primary);
-<<<<<<< HEAD
-        protected internal ActionType Type => Actions.Count(t => t.IsEntityActionVisible) > 1 ? ActionType.Dropdown : ActionType.Button;
-=======
->>>>>>> ffad819d
 
         [Parameter]
         public Color ToggleColor { get; set; } = Color.Primary;
@@ -42,14 +38,6 @@
         internal void AddAction(EntityAction<TItem> action)
         {
             Actions.Add(action);
-<<<<<<< HEAD
-            if (EntityActionsColumn != null)
-            {
-                EntityActionsColumn.Displayable = Actions.Any(t => t.IsEntityActionVisible);
-            }
-            StateHasChanged();
-=======
->>>>>>> ffad819d
         }
 
         protected override void OnInitialized()
