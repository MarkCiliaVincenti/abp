﻿using System;
using System.Collections.Generic;
using System.Linq;
using System.Threading.Tasks;
using Blazorise;
using Blazorise.DataGrid;
using JetBrains.Annotations;
using Localization.Resources.AbpUi;
using Microsoft.AspNetCore.Authorization;
using Microsoft.AspNetCore.Components;
using Microsoft.Extensions.Localization;
using Microsoft.Extensions.Options;
using Volo.Abp.Application.Dtos;
using Volo.Abp.Application.Services;
using Volo.Abp.AspNetCore.Components;
using Volo.Abp.AspNetCore.Components.Extensibility.EntityActions;
using Volo.Abp.AspNetCore.Components.Extensibility.TableColumns;
using Volo.Abp.Localization;
using Volo.Abp.Authorization;
using Volo.Abp.BlazoriseUI.Components;
using Volo.Abp.BlazoriseUI.Components.ObjectExtending;
using Volo.Abp.ObjectExtending.Modularity;
using Volo.Abp.ObjectExtending;

namespace Volo.Abp.BlazoriseUI
{
    public abstract class AbpCrudPageBase<
            TAppService,
            TEntityDto,
            TKey>
        : AbpCrudPageBase<
            TAppService,
            TEntityDto,
            TKey,
            PagedAndSortedResultRequestDto>
        where TAppService : ICrudAppService<
            TEntityDto,
            TKey>
        where TEntityDto : class, IEntityDto<TKey>, new()
    {
    }

    public abstract class AbpCrudPageBase<
            TAppService,
            TEntityDto,
            TKey,
            TGetListInput>
        : AbpCrudPageBase<
            TAppService,
            TEntityDto,
            TKey,
            TGetListInput,
            TEntityDto>
        where TAppService : ICrudAppService<
            TEntityDto,
            TKey,
            TGetListInput>
        where TEntityDto : class, IEntityDto<TKey>, new()
        where TGetListInput : new()
    {
    }

    public abstract class AbpCrudPageBase<
            TAppService,
            TEntityDto,
            TKey,
            TGetListInput,
            TCreateInput>
        : AbpCrudPageBase<
            TAppService,
            TEntityDto,
            TKey,
            TGetListInput,
            TCreateInput,
            TCreateInput>
        where TAppService : ICrudAppService<
            TEntityDto,
            TKey,
            TGetListInput,
            TCreateInput>
        where TEntityDto : IEntityDto<TKey>
        where TCreateInput : class, new()
        where TGetListInput : new()
    {
    }

    public abstract class AbpCrudPageBase<
            TAppService,
            TEntityDto,
            TKey,
            TGetListInput,
            TCreateInput,
            TUpdateInput>
        : AbpCrudPageBase<
            TAppService,
            TEntityDto,
            TEntityDto,
            TKey,
            TGetListInput,
            TCreateInput,
            TUpdateInput>
        where TAppService : ICrudAppService<
            TEntityDto,
            TKey,
            TGetListInput,
            TCreateInput,
            TUpdateInput>
        where TEntityDto : IEntityDto<TKey>
        where TCreateInput : class, new()
        where TUpdateInput : class, new()
        where TGetListInput : new()
    {
    }

    public abstract class AbpCrudPageBase<
            TAppService,
            TGetOutputDto,
            TGetListOutputDto,
            TKey,
            TGetListInput,
            TCreateInput,
            TUpdateInput>
        : AbpCrudPageBase<
            TAppService,
            TGetOutputDto,
            TGetListOutputDto,
            TKey,
            TGetListInput,
            TCreateInput,
            TUpdateInput,
            TGetListOutputDto,
            TCreateInput,
            TUpdateInput>
        where TAppService : ICrudAppService<
            TGetOutputDto,
            TGetListOutputDto,
            TKey,
            TGetListInput,
            TCreateInput,
            TUpdateInput>
        where TGetOutputDto : IEntityDto<TKey>
        where TGetListOutputDto : IEntityDto<TKey>
        where TCreateInput : class, new()
        where TUpdateInput : class, new()
        where TGetListInput : new()
    {
    }

    public abstract class AbpCrudPageBase<
            TAppService,
            TGetOutputDto,
            TGetListOutputDto,
            TKey,
            TGetListInput,
            TCreateInput,
            TUpdateInput,
            TListViewModel,
            TCreateViewModel,
            TUpdateViewModel>
        : AbpComponentBase
        where TAppService : ICrudAppService<
            TGetOutputDto,
            TGetListOutputDto,
            TKey,
            TGetListInput,
            TCreateInput,
            TUpdateInput>
        where TGetOutputDto : IEntityDto<TKey>
        where TGetListOutputDto : IEntityDto<TKey>
        where TCreateInput : class
        where TUpdateInput : class
        where TGetListInput : new()
        where TListViewModel : IEntityDto<TKey>
        where TCreateViewModel : class, new()
        where TUpdateViewModel : class, new()
    {
        [Inject] protected TAppService AppService { get; set; }
        [Inject] protected IStringLocalizer<AbpUiResource> UiLocalizer { get; set; }

        protected virtual int PageSize { get; } = LimitedResultRequestDto.DefaultMaxResultCount;

        protected int CurrentPage = 1;
        protected string CurrentSorting;
        protected int? TotalCount;
        protected TGetListInput GetListInput = new TGetListInput();
        protected IReadOnlyList<TListViewModel> Entities = Array.Empty<TListViewModel>();
        protected TCreateViewModel NewEntity;
        protected TKey EditingEntityId;
        protected TUpdateViewModel EditingEntity;
        protected Modal CreateModal;
        protected Modal EditModal;
        protected Validations CreateValidationsRef;
        protected Validations EditValidationsRef;
        protected List<BreadcrumbItem> BreadcrumbItems = new List<BreadcrumbItem>(2);
        protected DataGridEntityActionsColumn<TListViewModel> EntityActionsColumn;
        protected EntityActionDictionary EntityActions { get; set; }
        protected TableColumnDictionary TableColumns { get; set; }

        protected string CreatePolicyName { get; set; }
        protected string UpdatePolicyName { get; set; }
        protected string DeletePolicyName { get; set; }

        public bool HasCreatePermission { get; set; }
        public bool HasUpdatePermission { get; set; }
        public bool HasDeletePermission { get; set; }

        protected AbpCrudPageBase()
        {
            NewEntity = new TCreateViewModel();
            EditingEntity = new TUpdateViewModel();
            TableColumns = new TableColumnDictionary();
            EntityActions = new EntityActionDictionary();
        }

        protected override async Task OnInitializedAsync()
        {
            await SetEntityActionsAsync();
            await SetTableColumnsAsync();
            await SetToolbarItemsAsync();
            await SetBreadcrumbItemsAsync();
            await SetPermissionsAsync();
        }

        protected virtual async Task SetPermissionsAsync()
        {
            if (CreatePolicyName != null)
            {
                HasCreatePermission = await AuthorizationService.IsGrantedAsync(CreatePolicyName);
            }

            if (UpdatePolicyName != null)
            {
                HasUpdatePermission = await AuthorizationService.IsGrantedAsync(UpdatePolicyName);
            }

            if (DeletePolicyName != null)
            {
                HasDeletePermission = await AuthorizationService.IsGrantedAsync(DeletePolicyName);
            }
        }

        protected virtual async Task GetEntitiesAsync()
        {
            try
            {
                await UpdateGetListInputAsync();
                var result = await AppService.GetListAsync(GetListInput);
                Entities = MapToListViewModel(result.Items);
                TotalCount = (int?)result.TotalCount;
            }
            catch (Exception ex)
            {
                await HandleErrorAsync(ex);
            }
        }

        private IReadOnlyList<TListViewModel> MapToListViewModel(IReadOnlyList<TGetListOutputDto> dtos)
        {
            if (typeof(TGetListOutputDto) == typeof(TListViewModel))
            {
                return dtos.As<IReadOnlyList<TListViewModel>>();
            }

            return ObjectMapper.Map<IReadOnlyList<TGetListOutputDto>, List<TListViewModel>>(dtos);
        }

        protected virtual Task UpdateGetListInputAsync()
        {
            if (GetListInput is ISortedResultRequest sortedResultRequestInput)
            {
                sortedResultRequestInput.Sorting = CurrentSorting;
            }

            if (GetListInput is IPagedResultRequest pagedResultRequestInput)
            {
                pagedResultRequestInput.SkipCount = (CurrentPage - 1) * PageSize;
            }

            if (GetListInput is ILimitedResultRequest limitedResultRequestInput)
            {
                limitedResultRequestInput.MaxResultCount = PageSize;
            }

            return Task.CompletedTask;
        }

        protected virtual async Task SearchEntitiesAsync()
        {
            CurrentPage = 1;

            await GetEntitiesAsync();

            await InvokeAsync(StateHasChanged);
        }

        protected virtual async Task OnDataGridReadAsync(DataGridReadDataEventArgs<TListViewModel> e)
        {
            CurrentSorting = e.Columns
                .Where(c => c.Direction != SortDirection.None)
                .Select(c => c.Field + (c.Direction == SortDirection.Descending ? " DESC" : ""))
                .JoinAsString(",");
            CurrentPage = e.Page;

            await GetEntitiesAsync();

            await InvokeAsync(StateHasChanged);
        }

        protected virtual async Task OpenCreateModalAsync()
        {
            try
            {
                CreateValidationsRef?.ClearAll();

                await CheckCreatePolicyAsync();

                NewEntity = new TCreateViewModel();

                // Mapper will not notify Blazor that binded values are changed
                // so we need to notify it manually by calling StateHasChanged
                await InvokeAsync(() =>
                {
                    StateHasChanged();
                    CreateModal?.Show();
                });
            }
            catch (Exception ex)
            {
                await HandleErrorAsync(ex);
            }
        }

        protected virtual Task CloseCreateModalAsync()
        {
            return InvokeAsync(CreateModal.Hide);
        }

        protected virtual void ClosingCreateModal(ModalClosingEventArgs eventArgs)
        {
            // cancel close if clicked outside of modal area
            eventArgs.Cancel = eventArgs.CloseReason == CloseReason.FocusLostClosing;
        }

        protected virtual async Task OpenEditModalAsync(TListViewModel entity)
        {
            try
            {
                EditValidationsRef?.ClearAll();

                await CheckUpdatePolicyAsync();

                var entityDto = await AppService.GetAsync(entity.Id);

                EditingEntityId = entity.Id;
                EditingEntity = MapToEditingEntity(entityDto);

                await InvokeAsync(() =>
                {
                    StateHasChanged();
                    EditModal?.Show();
                });
            }
            catch (Exception ex)
            {
                await HandleErrorAsync(ex);
            }
        }

        protected virtual TUpdateViewModel MapToEditingEntity(TGetOutputDto entityDto)
        {
            return ObjectMapper.Map<TGetOutputDto, TUpdateViewModel>(entityDto);
        }

        protected virtual TCreateInput MapToCreateInput(TCreateViewModel createViewModel)
        {
            if (typeof(TCreateInput) == typeof(TCreateViewModel))
            {
                return createViewModel.As<TCreateInput>();
            }

            return ObjectMapper.Map<TCreateViewModel, TCreateInput>(createViewModel);
        }

        protected virtual TUpdateInput MapToUpdateInput(TUpdateViewModel updateViewModel)
        {
            if (typeof(TUpdateInput) == typeof(TUpdateViewModel))
            {
                return updateViewModel.As<TUpdateInput>();
            }

            return ObjectMapper.Map<TUpdateViewModel, TUpdateInput>(updateViewModel);
        }

        protected virtual Task CloseEditModalAsync()
        {
            InvokeAsync(EditModal.Hide);
            return Task.CompletedTask;
        }

        protected virtual void ClosingEditModal(ModalClosingEventArgs eventArgs)
        {
            // cancel close if clicked outside of modal area
            eventArgs.Cancel = eventArgs.CloseReason == CloseReason.FocusLostClosing;
        }

        protected virtual async Task CreateEntityAsync()
        {
            try
            {
                if (CreateValidationsRef?.ValidateAll() ?? true)
                {
                    await OnCreatingEntityAsync();

                    await CheckCreatePolicyAsync();
                    var createInput = MapToCreateInput(NewEntity);
                    await AppService.CreateAsync(createInput);

                    await OnCreatedEntityAsync();
                }
            }
            catch (Exception ex)
            {
                await HandleErrorAsync(ex);
            }
        }

        protected virtual Task OnCreatingEntityAsync()
        {
            return Task.CompletedTask;
        }

        protected virtual async Task OnCreatedEntityAsync()
        {
            await GetEntitiesAsync();

            await InvokeAsync(CreateModal.Hide);
        }

        protected virtual async Task UpdateEntityAsync()
        {
            try
            {
                if (EditValidationsRef?.ValidateAll() ?? true)
                {
                    await OnUpdatingEntityAsync();

                    await CheckUpdatePolicyAsync();
                    var updateInput = MapToUpdateInput(EditingEntity);
                    await AppService.UpdateAsync(EditingEntityId, updateInput);

                    await OnUpdatedEntityAsync();
                }
            }
            catch (Exception ex)
            {
                await HandleErrorAsync(ex);
            }
        }

        protected virtual Task OnUpdatingEntityAsync()
        {
            return Task.CompletedTask;
        }

        protected virtual async Task OnUpdatedEntityAsync()
        {
            await GetEntitiesAsync();

            await InvokeAsync(EditModal.Hide);
        }

        protected virtual async Task DeleteEntityAsync(TListViewModel entity)
        {
            try
            {
                await CheckDeletePolicyAsync();

<<<<<<< HEAD
            await AppService.DeleteAsync(entity.Id);
            await GetEntitiesAsync();
            await InvokeAsync(() => StateHasChanged());
=======
                await AppService.DeleteAsync(entity.Id);
                await GetEntitiesAsync();
            }
            catch (Exception ex)
            {
                await HandleErrorAsync(ex);
            }
>>>>>>> ffad819d
        }

        protected virtual string GetDeleteConfirmationMessage(TListViewModel entity)
        {
            return UiLocalizer["ItemWillBeDeletedMessage"];
        }

        protected virtual async Task CheckCreatePolicyAsync()
        {
            await CheckPolicyAsync(CreatePolicyName);
        }

        protected virtual async Task CheckUpdatePolicyAsync()
        {
            await CheckPolicyAsync(UpdatePolicyName);
        }

        protected virtual async Task CheckDeletePolicyAsync()
        {
            await CheckPolicyAsync(DeletePolicyName);
        }

        /// <summary>
        /// Calls IAuthorizationService.CheckAsync for the given <paramref name="policyName"/>.
        /// Throws <see cref="AbpAuthorizationException"/> if given policy was not granted for the current user.
        ///
        /// Does nothing if <paramref name="policyName"/> is null or empty.
        /// </summary>
        /// <param name="policyName">A policy name to check</param>
        protected virtual async Task CheckPolicyAsync([CanBeNull] string policyName)
        {
            if (string.IsNullOrEmpty(policyName))
            {
                return;
            }

            await AuthorizationService.CheckAsync(policyName);
        }

        protected virtual ValueTask SetBreadcrumbItemsAsync()
        {
            return ValueTask.CompletedTask;
        }

        protected virtual ValueTask SetEntityActionsAsync()
        {
            return ValueTask.CompletedTask;
        }

        protected virtual ValueTask SetTableColumnsAsync()
        {
            return ValueTask.CompletedTask;
        }

        protected virtual ValueTask SetToolbarItemsAsync()
        {
            return ValueTask.CompletedTask;
        }

        protected virtual IEnumerable<TableColumn> GetExtensionTableColumns(string moduleName, string entityType)
        {
            var properties = ModuleExtensionConfigurationHelper.GetPropertyConfigurations(moduleName, entityType);
            foreach (var propertyInfo in properties)
            {
                if (propertyInfo.IsAvailableToClients && propertyInfo.UI.OnTable.IsVisible)
                {
                    if (propertyInfo.Name.EndsWith("_Text"))
                    {
                        var lookupPropertyName = propertyInfo.Name.RemovePostFix("_Text");
                        var lookupPropertyDefinition = properties.SingleOrDefault(t => t.Name == lookupPropertyName);
                        yield return new TableColumn
                        {
                            Title = lookupPropertyDefinition.GetLocalizedDisplayName(StringLocalizerFactory),
                            Data = $"ExtraProperties[{propertyInfo.Name}]"
                        };
                    }
                    else
                    {
                        var column = new TableColumn
                        {
                            Title = propertyInfo.GetLocalizedDisplayName(StringLocalizerFactory),
                            Data = $"ExtraProperties[{propertyInfo.Name}]"
                        };
                        
                        if (propertyInfo.IsDate() || propertyInfo.IsDateTime())
                        {
                            column.DisplayFormat = propertyInfo.GetDateEditInputFormatOrNull();
                        }

                        if (propertyInfo.Type.IsEnum)
                        {
                            column.ValueConverter = (val) =>
                                EnumHelper.GetLocalizedMemberName(propertyInfo.Type, val, StringLocalizerFactory);
                        }

                        yield return column;
                    }
                }
            }
        }
    }
}<|MERGE_RESOLUTION|>--- conflicted
+++ resolved
@@ -475,11 +475,6 @@
             {
                 await CheckDeletePolicyAsync();
 
-<<<<<<< HEAD
-            await AppService.DeleteAsync(entity.Id);
-            await GetEntitiesAsync();
-            await InvokeAsync(() => StateHasChanged());
-=======
                 await AppService.DeleteAsync(entity.Id);
                 await GetEntitiesAsync();
             }
@@ -487,7 +482,6 @@
             {
                 await HandleErrorAsync(ex);
             }
->>>>>>> ffad819d
         }
 
         protected virtual string GetDeleteConfirmationMessage(TListViewModel entity)
