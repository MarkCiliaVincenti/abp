--- conflicted
+++ resolved
@@ -185,12 +185,9 @@
         protected TUpdateViewModel EditingEntity;
         protected Modal CreateModal;
         protected Modal EditModal;
-<<<<<<< HEAD
         protected Validations CreateValidationsRef;
         protected Validations EditValidationsRef;
-=======
         protected List<BreadcrumbItem> BreadcrumbItems = new List<BreadcrumbItem>(2);
->>>>>>> d4f656de
 
         protected string CreatePolicyName { get; set; }
         protected string UpdatePolicyName { get; set; }
@@ -432,7 +429,6 @@
             }
         }
 
-<<<<<<< HEAD
         protected virtual Task OnCreatingEntityAsync()
         {
             return Task.CompletedTask;
@@ -443,8 +439,6 @@
             return Task.CompletedTask;
         }
 
-=======
->>>>>>> d4f656de
         protected virtual async Task UpdateEntityAsync()
         {
             if (EditValidationsRef.ValidateAll())
