--- conflicted
+++ resolved
@@ -11,34 +11,19 @@
     {
         if (context == null)
         {
-<<<<<<< HEAD
-            if (context == null)
-            {
-                throw new ArgumentNullException(nameof(context));
-            }
-
-            if (context.Metadata.ModelType == typeof(RemoteStreamContent) ||
-                typeof(IEnumerable<RemoteStreamContent>).IsAssignableFrom(context.Metadata.ModelType))
-            {
-                return new AbpRemoteStreamContentModelBinder<RemoteStreamContent>();
-            }
-
-            if (context.Metadata.ModelType == typeof(IRemoteStreamContent) ||
-                typeof(IEnumerable<IRemoteStreamContent>).IsAssignableFrom(context.Metadata.ModelType))
-            {
-                return new AbpRemoteStreamContentModelBinder<IRemoteStreamContent>();
-            }
-=======
             throw new ArgumentNullException(nameof(context));
         }
->>>>>>> d2004861
+
+        if (context.Metadata.ModelType == typeof(RemoteStreamContent) ||
+            typeof(IEnumerable<RemoteStreamContent>).IsAssignableFrom(context.Metadata.ModelType))
+        {
+            return new AbpRemoteStreamContentModelBinder<RemoteStreamContent>();
+        }
 
         if (context.Metadata.ModelType == typeof(IRemoteStreamContent) ||
-            context.Metadata.ModelType == typeof(RemoteStreamContent) ||
-            typeof(IEnumerable<IRemoteStreamContent>).IsAssignableFrom(context.Metadata.ModelType) ||
-            typeof(IEnumerable<RemoteStreamContent>).IsAssignableFrom(context.Metadata.ModelType))
+            typeof(IEnumerable<IRemoteStreamContent>).IsAssignableFrom(context.Metadata.ModelType))
         {
-            return new AbpRemoteStreamContentModelBinder();
+            return new AbpRemoteStreamContentModelBinder<IRemoteStreamContent>();
         }
 
         return null;
