--- conflicted
+++ resolved
@@ -8,32 +8,24 @@
 
 namespace Volo.Abp.AspNetCore.Mvc.ContentFormatters;
 
-public class AbpRemoteStreamContentModelBinder : IModelBinder
+public class AbpRemoteStreamContentModelBinder<TRemoteStreamContent> : IModelBinder
+    where TRemoteStreamContent: class, IRemoteStreamContent
 {
-<<<<<<< HEAD
-    public class AbpRemoteStreamContentModelBinder<TRemoteStreamContent> : IModelBinder
-        where TRemoteStreamContent: class, IRemoteStreamContent
-=======
     public async Task BindModelAsync(ModelBindingContext bindingContext)
->>>>>>> d2004861
     {
         if (bindingContext == null)
         {
             throw new ArgumentNullException(nameof(bindingContext));
         }
 
-        var postedFiles = new List<IRemoteStreamContent>();
+        var postedFiles = GetCompatibleCollection<TRemoteStreamContent>(bindingContext);
 
-<<<<<<< HEAD
-            var postedFiles = GetCompatibleCollection<TRemoteStreamContent>(bindingContext);
-=======
         // If we're at the top level, then use the FieldName (parameter or property name).
         // This handles the fact that there will be nothing in the ValueProviders for this parameter
         // and so we'll do the right thing even though we 'fell-back' to the empty prefix.
         var modelName = bindingContext.IsTopLevelObject
             ? bindingContext.BinderModelName ?? bindingContext.FieldName
             : bindingContext.ModelName;
->>>>>>> d2004861
 
         await GetFormFilesAsync(modelName, bindingContext, postedFiles);
 
@@ -51,7 +43,7 @@
         }
 
         object value;
-        if (bindingContext.ModelType == typeof(IRemoteStreamContent) || bindingContext.ModelType == typeof(RemoteStreamContent))
+        if (bindingContext.ModelType == typeof(TRemoteStreamContent))
         {
             if (postedFiles.Count == 0)
             {
@@ -59,16 +51,11 @@
                 return;
             }
 
-<<<<<<< HEAD
-            object value;
-            if (bindingContext.ModelType == typeof(TRemoteStreamContent))
-=======
             value = postedFiles.First();
         }
         else
         {
             if (postedFiles.Count == 0 && !bindingContext.IsTopLevelObject)
->>>>>>> d2004861
             {
                 // Silently fail if no files match. Will bind to an empty collection (treat empty as a success
                 // case and not reach here) if binding to a top-level object.
@@ -77,33 +64,13 @@
 
             // Perform any final type mangling needed.
             var modelType = bindingContext.ModelType;
-            if (modelType == typeof(IRemoteStreamContent[]) || modelType == typeof(RemoteStreamContent[]))
+            if (modelType == typeof(TRemoteStreamContent[]))
             {
                 value = postedFiles.ToArray();
             }
             else
             {
-<<<<<<< HEAD
-                if (postedFiles.Count == 0 && !bindingContext.IsTopLevelObject)
-                {
-                    // Silently fail if no files match. Will bind to an empty collection (treat empty as a success
-                    // case and not reach here) if binding to a top-level object.
-                    return;
-                }
-
-                // Perform any final type mangling needed.
-                var modelType = bindingContext.ModelType;
-                if (modelType == typeof(TRemoteStreamContent[]))
-                {
-                    value = postedFiles.ToArray();
-                }
-                else
-                {
-                    value = postedFiles;
-                }
-=======
                 value = postedFiles;
->>>>>>> d2004861
             }
         }
 
@@ -122,20 +89,13 @@
         bindingContext.Result = ModelBindingResult.Success(value);
     }
 
-<<<<<<< HEAD
-        private async Task GetFormFilesAsync(
-            string modelName,
-            ModelBindingContext bindingContext,
-            ICollection<TRemoteStreamContent> postedFiles)
-=======
     private async Task GetFormFilesAsync(
         string modelName,
         ModelBindingContext bindingContext,
-        ICollection<IRemoteStreamContent> postedFiles)
+        ICollection<TRemoteStreamContent> postedFiles)
     {
         var request = bindingContext.HttpContext.Request;
         if (request.HasFormContentType)
->>>>>>> d2004861
         {
             var form = await request.ReadFormAsync();
 
@@ -147,67 +107,54 @@
                     continue;
                 }
 
-<<<<<<< HEAD
-                    if (file.Name.Equals(modelName, StringComparison.OrdinalIgnoreCase))
-                    {
-                        postedFiles.Add(new RemoteStreamContent(file.OpenReadStream(), file.FileName, file.ContentType, file.Length).As<TRemoteStreamContent>());
-                    }
-                }
-            }
-            else if (bindingContext.IsTopLevelObject)
-            {
-                postedFiles.Add(new RemoteStreamContent(request.Body, null, request.ContentType, request.ContentLength).As<TRemoteStreamContent>());
-            }
-=======
                 if (file.Name.Equals(modelName, StringComparison.OrdinalIgnoreCase))
                 {
-                    postedFiles.Add(new RemoteStreamContent(file.OpenReadStream(), file.FileName, file.ContentType, file.Length));
+                    postedFiles.Add(new RemoteStreamContent(file.OpenReadStream(), file.FileName, file.ContentType, file.Length).As<TRemoteStreamContent>());
                 }
             }
         }
         else if (bindingContext.IsTopLevelObject)
         {
-            postedFiles.Add(new RemoteStreamContent(request.Body, null, request.ContentType, request.ContentLength));
->>>>>>> d2004861
+            postedFiles.Add(new RemoteStreamContent(request.Body, null, request.ContentType, request.ContentLength).As<TRemoteStreamContent>());
+        }
+    }
+
+    private static ICollection<T> GetCompatibleCollection<T>(ModelBindingContext bindingContext)
+    {
+        var model = bindingContext.Model;
+        var modelType = bindingContext.ModelType;
+
+        // There's a limited set of collection types we can create here.
+        //
+        // For the simple cases: Choose List<T> if the destination type supports it (at least as an intermediary).
+        //
+        // For more complex cases: If the destination type is a class that implements ICollection<T>, then activate
+        // an instance and return that.
+        //
+        // Otherwise just give up.
+        if (typeof(T).IsAssignableFrom(modelType))
+        {
+            return new List<T>();
         }
 
-        private static ICollection<T> GetCompatibleCollection<T>(ModelBindingContext bindingContext)
+        if (modelType == typeof(T[]))
         {
-            var model = bindingContext.Model;
-            var modelType = bindingContext.ModelType;
+            return new List<T>();
+        }
 
-            // There's a limited set of collection types we can create here.
-            //
-            // For the simple cases: Choose List<T> if the destination type supports it (at least as an intermediary).
-            //
-            // For more complex cases: If the destination type is a class that implements ICollection<T>, then activate
-            // an instance and return that.
-            //
-            // Otherwise just give up.
-            if (typeof(T).IsAssignableFrom(modelType))
-            {
-                return new List<T>();
-            }
+        // Does collection exist and can it be reused?
+        if (model is ICollection<T> collection && !collection.IsReadOnly)
+        {
+            collection.Clear();
 
-            if (modelType == typeof(T[]))
-            {
-                return new List<T>();
-            }
+            return collection;
+        }
 
-            // Does collection exist and can it be reused?
-            if (model is ICollection<T> collection && !collection.IsReadOnly)
-            {
-                collection.Clear();
+        if (modelType.IsAssignableFrom(typeof(List<T>)))
+        {
+            return new List<T>();
+        }
 
-                return collection;
-            }
-
-            if (modelType.IsAssignableFrom(typeof(List<T>)))
-            {
-                return new List<T>();
-            }
-
-            return (ICollection<T>)Activator.CreateInstance(modelType);
-        }
+        return (ICollection<T>)Activator.CreateInstance(modelType);
     }
 }