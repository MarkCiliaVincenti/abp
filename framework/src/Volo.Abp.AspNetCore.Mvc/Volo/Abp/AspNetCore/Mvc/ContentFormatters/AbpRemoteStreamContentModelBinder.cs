﻿using System;
using System.Collections.Generic;
using System.Linq;
using System.Threading.Tasks;
using Microsoft.AspNetCore.Mvc.ModelBinding;
using Microsoft.AspNetCore.Mvc.ModelBinding.Validation;
using Volo.Abp.Content;

namespace Volo.Abp.AspNetCore.Mvc.ContentFormatters
{
    public class AbpRemoteStreamContentModelBinder : IModelBinder
    {
        public async Task BindModelAsync(ModelBindingContext bindingContext)
        {
            if (bindingContext == null)
            {
                throw new ArgumentNullException(nameof(bindingContext));
            }

            var postedFiles = new List<IRemoteStreamContent>();

            // If we're at the top level, then use the FieldName (parameter or property name).
            // This handles the fact that there will be nothing in the ValueProviders for this parameter
            // and so we'll do the right thing even though we 'fell-back' to the empty prefix.
            var modelName = bindingContext.IsTopLevelObject
                ? bindingContext.BinderModelName ?? bindingContext.FieldName
                : bindingContext.ModelName;

            await GetFormFilesAsync(modelName, bindingContext, postedFiles);

            // If ParameterBinder incorrectly overrode ModelName, fall back to OriginalModelName prefix. Comparisons
            // are tedious because e.g. top-level parameter or property is named Blah and it contains a BlahBlah
            // property. OriginalModelName may be null in tests.
            if (postedFiles.Count == 0 &&
                bindingContext.OriginalModelName != null &&
                !string.Equals(modelName, bindingContext.OriginalModelName, StringComparison.Ordinal) &&
                !modelName.StartsWith(bindingContext.OriginalModelName + "[", StringComparison.Ordinal) &&
                !modelName.StartsWith(bindingContext.OriginalModelName + ".", StringComparison.Ordinal))
            {
                modelName = ModelNames.CreatePropertyModelName(bindingContext.OriginalModelName, modelName);
                await GetFormFilesAsync(modelName, bindingContext, postedFiles);
            }

            object value;
            if (bindingContext.ModelType == typeof(IRemoteStreamContent) || bindingContext.ModelType == typeof(RemoteStreamContent))
            {
                if (postedFiles.Count == 0)
                {
                    // Silently fail if the named file does not exist in the request.
                    return;
                }

                value = postedFiles.First();
            }
            else
            {
                if (postedFiles.Count == 0 && !bindingContext.IsTopLevelObject)
                {
                    // Silently fail if no files match. Will bind to an empty collection (treat empty as a success
                    // case and not reach here) if binding to a top-level object.
                    return;
                }

                // Perform any final type mangling needed.
                var modelType = bindingContext.ModelType;
                if (modelType == typeof(IRemoteStreamContent[]) || modelType == typeof(RemoteStreamContent[]))
                {
                    value = postedFiles.ToArray();
                }
                else
                {
                    value = postedFiles;
                }
            }

            // We need to add a ValidationState entry because the modelName might be non-standard. Otherwise
            // the entry we create in model state might not be marked as valid.
            bindingContext.ValidationState.Add(value, new ValidationStateEntry()
            {
                Key = modelName,
            });

            bindingContext.ModelState.SetModelValue(
                modelName,
                rawValue: null,
                attemptedValue: null);

            bindingContext.Result = ModelBindingResult.Success(value);
        }

        private async Task GetFormFilesAsync(
            string modelName,
            ModelBindingContext bindingContext,
            ICollection<IRemoteStreamContent> postedFiles)
        {
            var request = bindingContext.HttpContext.Request;
            if (request.HasFormContentType)
            {
                var form = await request.ReadFormAsync();

                foreach (var file in form.Files)
                {
                    // If there is an <input type="file" ... /> in the form and is left blank.
                    if (file.Length == 0 && string.IsNullOrEmpty(file.FileName))
                    {
                        continue;
                    }

                    if (file.Name.Equals(modelName, StringComparison.OrdinalIgnoreCase))
                    {
<<<<<<< HEAD
                        postedFiles.Add(new RemoteStreamContent(file.OpenReadStream(), file.ContentType, file.Length));
=======
                        postedFiles.Add(new RemoteStreamContent(file.OpenReadStream())
                        {
                            ContentType = file.ContentType,
                            FileName = file.FileName
                        });
>>>>>>> c15c2210
                    }
                }
            }
            else if (bindingContext.IsTopLevelObject)
            {
                postedFiles.Add(new RemoteStreamContent(request.Body, request.ContentType, request.ContentLength));
            }
        }
    }
}<|MERGE_RESOLUTION|>--- conflicted
+++ resolved
@@ -108,21 +108,13 @@
 
                     if (file.Name.Equals(modelName, StringComparison.OrdinalIgnoreCase))
                     {
-<<<<<<< HEAD
-                        postedFiles.Add(new RemoteStreamContent(file.OpenReadStream(), file.ContentType, file.Length));
-=======
-                        postedFiles.Add(new RemoteStreamContent(file.OpenReadStream())
-                        {
-                            ContentType = file.ContentType,
-                            FileName = file.FileName
-                        });
->>>>>>> c15c2210
+                        postedFiles.Add(new RemoteStreamContent(file.OpenReadStream(), file.FileName, file.ContentType, file.Length));
                     }
                 }
             }
             else if (bindingContext.IsTopLevelObject)
             {
-                postedFiles.Add(new RemoteStreamContent(request.Body, request.ContentType, request.ContentLength));
+                postedFiles.Add(new RemoteStreamContent(request.Body, null, request.ContentType, request.ContentLength));
             }
         }
     }
