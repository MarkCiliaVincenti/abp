using System;
using System.Text;
using System.Threading.Tasks;
using Microsoft.AspNetCore.Http;
using Microsoft.AspNetCore.Mvc;
using Microsoft.AspNetCore.Mvc.Abstractions;
using Microsoft.AspNetCore.Mvc.Filters;
using Microsoft.Extensions.DependencyInjection;
using Microsoft.Extensions.Logging;
using Microsoft.Extensions.Logging.Abstractions;
using Microsoft.Extensions.Options;
using Volo.Abp.AspNetCore.ExceptionHandling;
using Volo.Abp.AspNetCore.Filters;
using Volo.Abp.Authorization;
using Volo.Abp.DependencyInjection;
using Volo.Abp.ExceptionHandling;
using Volo.Abp.Http;
using Volo.Abp.Json;

namespace Volo.Abp.AspNetCore.Mvc.ExceptionHandling;

public class AbpExceptionFilter : IAsyncExceptionFilter, IAbpFilter, ITransientDependency
{
    public virtual async Task OnExceptionAsync(ExceptionContext context)
    {
        if (!ShouldHandleException(context))
        {
            LogException(context, out _);
            return;
        }

        await HandleAndWrapException(context);
    }

    protected virtual bool ShouldHandleException(ExceptionContext context)
    {
        //TODO: Create DontWrap attribute to control wrapping..?

        if (context.ExceptionHandled)
        {
            return false;
        }

        if (context.ActionDescriptor.IsControllerAction() &&
            context.ActionDescriptor.HasObjectResult())
        {
            return true;
        }

        if (context.HttpContext.Request.CanAccept(MimeTypes.Application.Json))
        {
            return true;
        }

        if (context.HttpContext.Request.IsAjax())
        {
            return true;
        }

        return false;
    }

    protected virtual async Task HandleAndWrapException(ExceptionContext context)
    {
        //TODO: Trigger an AbpExceptionHandled event or something like that.

        LogException(context, out var remoteServiceErrorInfo);

        await context.GetRequiredService<IExceptionNotifier>().NotifyAsync(new ExceptionNotificationContext(context.Exception));

        if (context.Exception is AbpAuthorizationException)
        {
            await context.HttpContext.RequestServices.GetRequiredService<IAbpAuthorizationExceptionHandler>()
                .HandleAsync(context.Exception.As<AbpAuthorizationException>(), context.HttpContext);
        }
        else
        {
<<<<<<< HEAD
            context.HttpContext.Response.Headers.Append(AbpHttpConsts.AbpErrorFormat, "true");
            context.HttpContext.Response.StatusCode = (int)context
                .GetRequiredService<IHttpExceptionStatusCodeFinder>()
                .GetStatusCode(context.HttpContext, context.Exception);
=======
            if (!context.HttpContext.Response.HasStarted)
            {
                context.HttpContext.Response.Headers.Add(AbpHttpConsts.AbpErrorFormat, "true");
                context.HttpContext.Response.StatusCode = (int)context
                    .GetRequiredService<IHttpExceptionStatusCodeFinder>()
                    .GetStatusCode(context.HttpContext, context.Exception);
            }
            else
            {
                var logger = context.GetService<ILogger<AbpExceptionFilter>>(NullLogger<AbpExceptionFilter>.Instance)!;
                logger.LogWarning("HTTP response has already started, cannot set headers and status code!");
            }
>>>>>>> a0c8ddee

            context.Result = new ObjectResult(new RemoteServiceErrorResponse(remoteServiceErrorInfo));
        }

        context.ExceptionHandled = true; //Handled!
    }

    protected virtual void LogException(ExceptionContext context, out RemoteServiceErrorInfo remoteServiceErrorInfo)
    {
        var exceptionHandlingOptions = context.GetRequiredService<IOptions<AbpExceptionHandlingOptions>>().Value;
        var exceptionToErrorInfoConverter = context.GetRequiredService<IExceptionToErrorInfoConverter>();
        remoteServiceErrorInfo = exceptionToErrorInfoConverter.Convert(context.Exception, options =>
        {
            options.SendExceptionsDetailsToClients = exceptionHandlingOptions.SendExceptionsDetailsToClients;
            options.SendStackTraceToClients = exceptionHandlingOptions.SendStackTraceToClients;
        });

        var remoteServiceErrorInfoBuilder = new StringBuilder();
        remoteServiceErrorInfoBuilder.AppendLine($"---------- {nameof(RemoteServiceErrorInfo)} ----------");
        remoteServiceErrorInfoBuilder.AppendLine(context.GetRequiredService<IJsonSerializer>().Serialize(remoteServiceErrorInfo, indented: true));

        var logger = context.GetService<ILogger<AbpExceptionFilter>>(NullLogger<AbpExceptionFilter>.Instance)!;
        var logLevel = context.Exception.GetLogLevel();
        logger.LogWithLevel(logLevel, remoteServiceErrorInfoBuilder.ToString());
        logger.LogException(context.Exception, logLevel);
    }
}<|MERGE_RESOLUTION|>--- conflicted
+++ resolved
@@ -75,15 +75,9 @@
         }
         else
         {
-<<<<<<< HEAD
-            context.HttpContext.Response.Headers.Append(AbpHttpConsts.AbpErrorFormat, "true");
-            context.HttpContext.Response.StatusCode = (int)context
-                .GetRequiredService<IHttpExceptionStatusCodeFinder>()
-                .GetStatusCode(context.HttpContext, context.Exception);
-=======
             if (!context.HttpContext.Response.HasStarted)
             {
-                context.HttpContext.Response.Headers.Add(AbpHttpConsts.AbpErrorFormat, "true");
+                context.HttpContext.Response.Headers.Append(AbpHttpConsts.AbpErrorFormat, "true");
                 context.HttpContext.Response.StatusCode = (int)context
                     .GetRequiredService<IHttpExceptionStatusCodeFinder>()
                     .GetStatusCode(context.HttpContext, context.Exception);
@@ -93,7 +87,6 @@
                 var logger = context.GetService<ILogger<AbpExceptionFilter>>(NullLogger<AbpExceptionFilter>.Instance)!;
                 logger.LogWarning("HTTP response has already started, cannot set headers and status code!");
             }
->>>>>>> a0c8ddee
 
             context.Result = new ObjectResult(new RemoteServiceErrorResponse(remoteServiceErrorInfo));
         }
