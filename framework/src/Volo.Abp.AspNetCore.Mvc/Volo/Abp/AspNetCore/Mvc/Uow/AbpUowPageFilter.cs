--- conflicted
+++ resolved
@@ -44,11 +44,7 @@
             var unitOfWorkManager = context.GetRequiredService<IUnitOfWorkManager>();
 
             //Trying to begin a reserved UOW by AbpUnitOfWorkMiddleware
-<<<<<<< HEAD
-            if (unitOfWorkManager.TryBeginReserved(AbpUnitOfWorkMiddleware.UnitOfWorkReservationName, options))
-=======
-            if (_unitOfWorkManager.TryBeginReserved(UnitOfWork.UnitOfWorkReservationName, options))
->>>>>>> 41854540
+            if (unitOfWorkManager.TryBeginReserved(UnitOfWork.UnitOfWorkReservationName, options))
             {
                 var result = await next();
                 if (!Succeed(result))
