﻿using System;
using System.Text.Json;
using System.Text.Json.Serialization;
using Microsoft.AspNetCore.Mvc;
using Microsoft.Extensions.DependencyInjection;
using Microsoft.Extensions.Options;
using Volo.Abp.Json.SystemTextJson.JsonConverters;

namespace Volo.Abp.AspNetCore.Mvc.Json;

public class AbpJsonOptionsSetup : IConfigureOptions<JsonOptions>
{
    protected IServiceProvider ServiceProvider { get; }

    public AbpJsonOptionsSetup(IServiceProvider serviceProvider)
    {
        ServiceProvider = serviceProvider;
    }

    public void Configure(JsonOptions options)
    {
        options.JsonSerializerOptions.ReadCommentHandling = JsonCommentHandling.Skip;
        options.JsonSerializerOptions.AllowTrailingCommas = true;

        options.JsonSerializerOptions.Converters.Add(ServiceProvider.GetRequiredService<AbpDateTimeConverter>());
        options.JsonSerializerOptions.Converters.Add(ServiceProvider.GetRequiredService<AbpNullableDateTimeConverter>());

        options.JsonSerializerOptions.Converters.Add(new AbpStringToEnumFactory());
        options.JsonSerializerOptions.Converters.Add(new AbpStringToBooleanConverter());

<<<<<<< HEAD
            options.JsonSerializerOptions.Converters.Add(new ObjectToInferredTypesConverter());
        }
=======
        options.JsonSerializerOptions.Converters.Add(new ObjectToInferredTypesConverter());
        options.JsonSerializerOptions.Converters.Add(new AbpHasExtraPropertiesJsonConverterFactory());
>>>>>>> e97d98af
    }
}<|MERGE_RESOLUTION|>--- conflicted
+++ resolved
@@ -28,12 +28,6 @@
         options.JsonSerializerOptions.Converters.Add(new AbpStringToEnumFactory());
         options.JsonSerializerOptions.Converters.Add(new AbpStringToBooleanConverter());
 
-<<<<<<< HEAD
-            options.JsonSerializerOptions.Converters.Add(new ObjectToInferredTypesConverter());
-        }
-=======
         options.JsonSerializerOptions.Converters.Add(new ObjectToInferredTypesConverter());
-        options.JsonSerializerOptions.Converters.Add(new AbpHasExtraPropertiesJsonConverterFactory());
->>>>>>> e97d98af
     }
 }