using System;
using System.Collections.Concurrent;
using System.Collections.Generic;
using System.Linq;
using System.Threading.Tasks;
using Azure.Messaging.ServiceBus;
using Microsoft.Extensions.DependencyInjection;
using Microsoft.Extensions.Options;
using Volo.Abp.DependencyInjection;
using Volo.Abp.EventBus.Distributed;
using Volo.Abp.AzureServiceBus;
using Volo.Abp.Guids;
using Volo.Abp.MultiTenancy;
using Volo.Abp.Threading;
using Volo.Abp.Timing;
using Volo.Abp.Uow;

namespace Volo.Abp.EventBus.Azure;

[Dependency(ReplaceServices = true)]
[ExposeServices(typeof(IDistributedEventBus), typeof(AzureDistributedEventBus))]
public class AzureDistributedEventBus : DistributedEventBusBase, ISingletonDependency
{
    private readonly AbpAzureEventBusOptions _options;
    private readonly IAzureServiceBusMessageConsumerFactory _messageConsumerFactory;
    private readonly IPublisherPool _publisherPool;
    private readonly IAzureServiceBusSerializer _serializer;
    private readonly ConcurrentDictionary<Type, List<IEventHandlerFactory>> _handlerFactories;
    private readonly ConcurrentDictionary<string, Type> _eventTypes;
    private IAzureServiceBusMessageConsumer _consumer;

    public AzureDistributedEventBus(
        IServiceScopeFactory serviceScopeFactory,
        ICurrentTenant currentTenant,
        IUnitOfWorkManager unitOfWorkManager,
        IOptions<AbpDistributedEventBusOptions> abpDistributedEventBusOptions,
        IGuidGenerator guidGenerator,
        IClock clock,
        IOptions<AbpAzureEventBusOptions> abpAzureEventBusOptions,
        IAzureServiceBusSerializer serializer,
        IAzureServiceBusMessageConsumerFactory messageConsumerFactory,
        IPublisherPool publisherPool)
        : base(serviceScopeFactory,
            currentTenant,
            unitOfWorkManager,
            abpDistributedEventBusOptions,
            guidGenerator,
            clock)
    {
        _options = abpAzureEventBusOptions.Value;
        _serializer = serializer;
        _messageConsumerFactory = messageConsumerFactory;
        _publisherPool = publisherPool;
        _handlerFactories = new ConcurrentDictionary<Type, List<IEventHandlerFactory>>();
        _eventTypes = new ConcurrentDictionary<string, Type>();
    }

    public void Initialize()
    {
        _consumer = _messageConsumerFactory.CreateMessageConsumer(
            _options.TopicName,
            _options.SubscriberName,
            _options.ConnectionName);

        _consumer.OnMessageReceived(ProcessEventAsync);
        SubscribeHandlers(AbpDistributedEventBusOptions.Handlers);
    }

    private async Task ProcessEventAsync(ServiceBusReceivedMessage message)
    {
        var eventName = message.Subject;
        var eventType = _eventTypes.GetOrDefault(eventName);
        if (eventType == null)
        {
            return;
        }

        if (await AddToInboxAsync(message.MessageId, eventName, eventType, message.Body.ToArray()))
        {
            return;
        }

        var eventData = _serializer.Deserialize(message.Body.ToArray(), eventType);

        await TriggerHandlersAsync(eventType, eventData);
    }

    public override async Task PublishFromOutboxAsync(OutgoingEventInfo outgoingEvent, OutboxConfig outboxConfig)
    {
        await PublishAsync(outgoingEvent.EventName, outgoingEvent.EventData);
    }

    public override async Task ProcessFromInboxAsync(IncomingEventInfo incomingEvent, InboxConfig inboxConfig)
    {
        var eventType = _eventTypes.GetOrDefault(incomingEvent.EventName);
        if (eventType == null)
        {
            return;
        }

        var eventData = _serializer.Deserialize(incomingEvent.EventData, eventType);
        var exceptions = new List<Exception>();
        await TriggerHandlersAsync(eventType, eventData, exceptions, inboxConfig);
        if (exceptions.Any())
        {
<<<<<<< HEAD
            await PublishAsync(outgoingEvent.EventName, outgoingEvent.EventData, outgoingEvent.Id);
=======
            ThrowOriginalExceptions(eventType, exceptions);
>>>>>>> e2686282
        }
    }

    protected override byte[] Serialize(object eventData)
    {
        return _serializer.Serialize(eventData);
    }

    public override IDisposable Subscribe(Type eventType, IEventHandlerFactory factory)
    {
        var handlerFactories = GetOrCreateHandlerFactories(eventType);

        if (factory.IsInFactories(handlerFactories))
        {
            return NullDisposable.Instance;
        }

        handlerFactories.Add(factory);

        return new EventHandlerFactoryUnregistrar(this, eventType, factory);
    }

    public override void Unsubscribe<TEvent>(Func<TEvent, Task> action)
    {
        Check.NotNull(action, nameof(action));

        GetOrCreateHandlerFactories(typeof(TEvent))
            .Locking(factories =>
            {
                factories.RemoveAll(
                    factory =>
                    {
                        var singleInstanceFactory = factory as SingleInstanceHandlerFactory;
                        if (singleInstanceFactory == null)
                        {
                            return false;
                        }

                        var actionHandler = singleInstanceFactory.HandlerInstance as ActionEventHandler<TEvent>;
                        if (actionHandler == null)
                        {
                            return false;
                        }

                        return actionHandler.Action == action;
                    });
            });
    }

    public override void Unsubscribe(Type eventType, IEventHandler handler)
    {
        GetOrCreateHandlerFactories(eventType)
            .Locking(factories =>
            {
                factories.RemoveAll(
                    factory =>
                        factory is SingleInstanceHandlerFactory handlerFactory &&
                        handlerFactory.HandlerInstance == handler
                );
            });
    }

    public override void Unsubscribe(Type eventType, IEventHandlerFactory factory)
    {
        GetOrCreateHandlerFactories(eventType)
            .Locking(factories => factories.Remove(factory));
    }

    public override void UnsubscribeAll(Type eventType)
    {
        GetOrCreateHandlerFactories(eventType)
            .Locking(factories => factories.Clear());
    }

    protected override async Task PublishToEventBusAsync(Type eventType, object eventData)
    {
        await PublishAsync(EventNameAttribute.GetNameOrDefault(eventType), eventData);
    }

<<<<<<< HEAD
        protected virtual Task PublishAsync(string eventName, object eventData)
        {
            var body = _serializer.Serialize(eventData);

            return PublishAsync(eventName, body, null);
        }

        protected virtual async Task PublishAsync(
            string eventName,
            byte[] body,
            Guid? eventId)
        {
            var message = new ServiceBusMessage(body)
            {
                Subject = eventName
            };

            if (message.MessageId.IsNullOrWhiteSpace())
            {
                message.MessageId = (eventId ?? GuidGenerator.Create()).ToString("N");
            }

            var publisher = await _publisherPool.GetAsync(
                _options.TopicName,
                _options.ConnectionName);
=======
    protected override void AddToUnitOfWork(IUnitOfWork unitOfWork, UnitOfWorkEventRecord eventRecord)
    {
        unitOfWork.AddOrReplaceDistributedEvent(eventRecord);
    }

    protected virtual async Task PublishAsync(string eventName, object eventData)
    {
        var body = _serializer.Serialize(eventData);

        var message = new ServiceBusMessage(body)
        {
            Subject = eventName
        };
>>>>>>> e2686282

        var publisher = await _publisherPool.GetAsync(
            _options.TopicName,
            _options.ConnectionName);

        await publisher.SendMessageAsync(message);
    }

    protected override IEnumerable<EventTypeWithEventHandlerFactories> GetHandlerFactories(Type eventType)
    {
        return _handlerFactories
            .Where(hf => ShouldTriggerEventForHandler(eventType, hf.Key))
            .Select(handlerFactory =>
                new EventTypeWithEventHandlerFactories(handlerFactory.Key, handlerFactory.Value))
            .ToArray();
    }

    private static bool ShouldTriggerEventForHandler(Type targetEventType, Type handlerEventType)
    {
        return handlerEventType == targetEventType || handlerEventType.IsAssignableFrom(targetEventType);
    }

    private List<IEventHandlerFactory> GetOrCreateHandlerFactories(Type eventType)
    {
        return _handlerFactories.GetOrAdd(
            eventType,
            type =>
            {
                var eventName = EventNameAttribute.GetNameOrDefault(type);
                _eventTypes[eventName] = type;
                return new List<IEventHandlerFactory>();
            }
        );
    }
}<|MERGE_RESOLUTION|>--- conflicted
+++ resolved
@@ -87,7 +87,7 @@
 
     public override async Task PublishFromOutboxAsync(OutgoingEventInfo outgoingEvent, OutboxConfig outboxConfig)
     {
-        await PublishAsync(outgoingEvent.EventName, outgoingEvent.EventData);
+        await PublishAsync(outgoingEvent.EventName, outgoingEvent.EventData, outgoingEvent.Id);
     }
 
     public override async Task ProcessFromInboxAsync(IncomingEventInfo incomingEvent, InboxConfig inboxConfig)
@@ -103,11 +103,7 @@
         await TriggerHandlersAsync(eventType, eventData, exceptions, inboxConfig);
         if (exceptions.Any())
         {
-<<<<<<< HEAD
-            await PublishAsync(outgoingEvent.EventName, outgoingEvent.EventData, outgoingEvent.Id);
-=======
             ThrowOriginalExceptions(eventType, exceptions);
->>>>>>> e2686282
         }
     }
 
@@ -187,47 +183,32 @@
         await PublishAsync(EventNameAttribute.GetNameOrDefault(eventType), eventData);
     }
 
-<<<<<<< HEAD
-        protected virtual Task PublishAsync(string eventName, object eventData)
-        {
-            var body = _serializer.Serialize(eventData);
-
-            return PublishAsync(eventName, body, null);
-        }
-
-        protected virtual async Task PublishAsync(
-            string eventName,
-            byte[] body,
-            Guid? eventId)
-        {
-            var message = new ServiceBusMessage(body)
-            {
-                Subject = eventName
-            };
-
-            if (message.MessageId.IsNullOrWhiteSpace())
-            {
-                message.MessageId = (eventId ?? GuidGenerator.Create()).ToString("N");
-            }
-
-            var publisher = await _publisherPool.GetAsync(
-                _options.TopicName,
-                _options.ConnectionName);
-=======
     protected override void AddToUnitOfWork(IUnitOfWork unitOfWork, UnitOfWorkEventRecord eventRecord)
     {
         unitOfWork.AddOrReplaceDistributedEvent(eventRecord);
     }
 
-    protected virtual async Task PublishAsync(string eventName, object eventData)
+    protected virtual Task PublishAsync(string eventName, object eventData)
     {
         var body = _serializer.Serialize(eventData);
 
+        return PublishAsync(eventName, body, null);
+    }
+
+    protected virtual async Task PublishAsync(
+        string eventName,
+        byte[] body,
+        Guid? eventId)
+    {
         var message = new ServiceBusMessage(body)
         {
             Subject = eventName
         };
->>>>>>> e2686282
+
+        if (message.MessageId.IsNullOrWhiteSpace())
+        {
+            message.MessageId = (eventId ?? GuidGenerator.Create()).ToString("N");
+        }
 
         var publisher = await _publisherPool.GetAsync(
             _options.TopicName,
