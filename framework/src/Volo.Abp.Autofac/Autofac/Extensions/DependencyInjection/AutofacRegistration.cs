// This software is part of the Autofac IoC container
// Copyright © 2015 Autofac Contributors
// https://autofac.org
//
// Permission is hereby granted, free of charge, to any person
// obtaining a copy of this software and associated documentation
// files (the "Software"), to deal in the Software without
// restriction, including without limitation the rights to use,
// copy, modify, merge, publish, distribute, sublicense, and/or sell
// copies of the Software, and to permit persons to whom the
// Software is furnished to do so, subject to the following
// conditions:
//
// The above copyright notice and this permission notice shall be
// included in all copies or substantial portions of the Software.
//
// THE SOFTWARE IS PROVIDED "AS IS", WITHOUT WARRANTY OF ANY KIND,
// EXPRESS OR IMPLIED, INCLUDING BUT NOT LIMITED TO THE WARRANTIES
// OF MERCHANTABILITY, FITNESS FOR A PARTICULAR PURPOSE AND
// NONINFRINGEMENT. IN NO EVENT SHALL THE AUTHORS OR COPYRIGHT
// HOLDERS BE LIABLE FOR ANY CLAIM, DAMAGES OR OTHER LIABILITY,
// WHETHER IN AN ACTION OF CONTRACT, TORT OR OTHERWISE, ARISING
// FROM, OUT OF OR IN CONNECTION WITH THE SOFTWARE OR THE USE OR
// OTHER DEALINGS IN THE SOFTWARE.

using System;
using System.Collections.Generic;
using System.Diagnostics.CodeAnalysis;
using System.Reflection;
using Autofac.Builder;
using Microsoft.Extensions.DependencyInjection;
<<<<<<< HEAD
using Volo.Abp;
=======
using Volo.Abp.Autofac;
>>>>>>> bc83da78
using Volo.Abp.Modularity;

namespace Autofac.Extensions.DependencyInjection
{
    /// <summary>
    /// Extension methods for registering ASP.NET Core dependencies with Autofac.
    /// </summary>
    public static class AutofacRegistration
    {
        /// <summary>
        /// Populates the Autofac container builder with the set of registered service descriptors
        /// and makes <see cref="IServiceProvider"/> and <see cref="IServiceScopeFactory"/>
        /// available in the container.
        /// </summary>
        /// <param name="builder">
        /// The <see cref="ContainerBuilder"/> into which the registrations should be made.
        /// </param>
        /// <param name="services">
        /// A container builder that can be used to create an <see cref="IServiceProvider" />.
        /// </param>
        public static void Populate(
            this ContainerBuilder builder,
            IServiceCollection services)
        {
            Populate(builder, services, null);
        }

        /// <summary>
        /// Populates the Autofac container builder with the set of registered service descriptors
        /// and makes <see cref="IServiceProvider"/> and <see cref="IServiceScopeFactory"/>
        /// available in the container. Using this overload is incompatible with the ASP.NET Core
        /// support for <see cref="IServiceProviderFactory{TContainerBuilder}"/>.
        /// </summary>
        /// <param name="builder">
        /// The <see cref="ContainerBuilder"/> into which the registrations should be made.
        /// </param>
        /// <param name="services">
        /// A container builder that can be used to create an <see cref="IServiceProvider" />.
        /// </param>
        /// <param name="lifetimeScopeTagForSingletons">
        /// If provided and not <see langword="null"/> then all registrations with lifetime <see cref="ServiceLifetime.Singleton" /> are registered
        /// using <see cref="IRegistrationBuilder{TLimit,TActivatorData,TRegistrationStyle}.InstancePerMatchingLifetimeScope" />
        /// with provided <paramref name="lifetimeScopeTagForSingletons"/>
        /// instead of using <see cref="IRegistrationBuilder{TLimit,TActivatorData,TRegistrationStyle}.SingleInstance"/>.
        /// </param>
        /// <remarks>
        /// <para>
        /// Specifying a <paramref name="lifetimeScopeTagForSingletons"/> addresses a specific case where you have
        /// an application that uses Autofac but where you need to isolate a set of services in a child scope. For example,
        /// if you have a large application that self-hosts ASP.NET Core items, you may want to isolate the ASP.NET
        /// Core registrations in a child lifetime scope so they don't show up for the rest of the application.
        /// This overload allows that. Note it is the developer's responsibility to execute this and create an
        /// <see cref="AutofacServiceProvider"/> using the child lifetime scope.
        /// </para>
        /// </remarks>
        public static void Populate(
            this ContainerBuilder builder,
            IServiceCollection services,
            object lifetimeScopeTagForSingletons)
        {
            if (services == null)
            {
                throw new ArgumentNullException(nameof(services));
            }

            builder.RegisterType<AutofacServiceProvider>().As<IServiceProvider>().ExternallyOwned();
            var autofacServiceScopeFactory = typeof(AutofacServiceProvider).Assembly.GetType("Autofac.Extensions.DependencyInjection.AutofacServiceScopeFactory");
            if (autofacServiceScopeFactory == null)
            {
                throw new AbpException("Unable get type of Autofac.Extensions.DependencyInjection.AutofacServiceScopeFactory!");
            }
            builder.RegisterType(autofacServiceScopeFactory).As<IServiceScopeFactory>();

            Register(builder, services, lifetimeScopeTagForSingletons);
        }

        /// <summary>
        /// Configures the lifecycle on a service registration.
        /// </summary>
        /// <typeparam name="TActivatorData">The activator data type.</typeparam>
        /// <typeparam name="TRegistrationStyle">The object registration style.</typeparam>
        /// <param name="registrationBuilder">The registration being built.</param>
        /// <param name="lifecycleKind">The lifecycle specified on the service registration.</param>
        /// <param name="lifetimeScopeTagForSingleton">
        /// If not <see langword="null"/> then all registrations with lifetime <see cref="ServiceLifetime.Singleton" /> are registered
        /// using <see cref="IRegistrationBuilder{TLimit,TActivatorData,TRegistrationStyle}.InstancePerMatchingLifetimeScope" />
        /// with provided <paramref name="lifetimeScopeTagForSingleton"/>
        /// instead of using <see cref="IRegistrationBuilder{TLimit,TActivatorData,TRegistrationStyle}.SingleInstance"/>.
        /// </param>
        /// <returns>
        /// The <paramref name="registrationBuilder" />, configured with the proper lifetime scope,
        /// and available for additional configuration.
        /// </returns>
        private static IRegistrationBuilder<object, TActivatorData, TRegistrationStyle> ConfigureLifecycle<TActivatorData, TRegistrationStyle>(
            this IRegistrationBuilder<object, TActivatorData, TRegistrationStyle> registrationBuilder,
            ServiceLifetime lifecycleKind,
            object lifetimeScopeTagForSingleton)
        {
            switch (lifecycleKind)
            {
                case ServiceLifetime.Singleton:
                    if (lifetimeScopeTagForSingleton == null)
                    {
                        registrationBuilder.SingleInstance();
                    }
                    else
                    {
                        registrationBuilder.InstancePerMatchingLifetimeScope(lifetimeScopeTagForSingleton);
                    }

                    break;
                case ServiceLifetime.Scoped:
                    registrationBuilder.InstancePerLifetimeScope();
                    break;
                case ServiceLifetime.Transient:
                    registrationBuilder.InstancePerDependency();
                    break;
            }

            return registrationBuilder;
        }

        /// <summary>
        /// Populates the Autofac container builder with the set of registered service descriptors.
        /// </summary>
        /// <param name="builder">
        /// The <see cref="ContainerBuilder"/> into which the registrations should be made.
        /// </param>
        /// <param name="services">
        /// A container builder that can be used to create an <see cref="IServiceProvider" />.
        /// </param>
        /// <param name="lifetimeScopeTagForSingletons">
        /// If not <see langword="null"/> then all registrations with lifetime <see cref="ServiceLifetime.Singleton" /> are registered
        /// using <see cref="IRegistrationBuilder{TLimit,TActivatorData,TRegistrationStyle}.InstancePerMatchingLifetimeScope" />
        /// with provided <paramref name="lifetimeScopeTagForSingletons"/>
        /// instead of using <see cref="IRegistrationBuilder{TLimit,TActivatorData,TRegistrationStyle}.SingleInstance"/>.
        /// </param>
        [SuppressMessage("CA2000", "CA2000", Justification = "Registrations created here are disposed when the built container is disposed.")]
        private static void Register(
            ContainerBuilder builder,
            IServiceCollection services,
            object lifetimeScopeTagForSingletons)
        {
            var moduleContainer = services.GetSingletonInstance<IModuleContainer>();
            var registrationActionList = services.GetRegistrationActionList();

            foreach (var descriptor in services)
            {
                if (descriptor.ImplementationType != null)
                {
                    // Test if the an open generic type is being registered
                    var serviceTypeInfo = descriptor.ServiceType.GetTypeInfo();
                    if (serviceTypeInfo.IsGenericTypeDefinition)
                    {
                        builder
<<<<<<< HEAD
                            .RegisterGeneric(descriptor.ImplementationType)
                            .As(descriptor.ServiceType)
                            .ConfigureLifecycle(descriptor.Lifetime, lifetimeScopeTagForSingletons)
=======
                            .RegisterGeneric(service.ImplementationType)
                            .As(service.ServiceType)
                            .ConfigureLifecycle(service.Lifetime)
                            .FindConstructorsWith(new AbpAutofacConstructorFinder())
>>>>>>> bc83da78
                            .ConfigureAbpConventions(moduleContainer, registrationActionList);
                    }
                    else
                    {
                        builder
<<<<<<< HEAD
                            .RegisterType(descriptor.ImplementationType)
                            .As(descriptor.ServiceType)
                            .ConfigureLifecycle(descriptor.Lifetime, lifetimeScopeTagForSingletons)
=======
                            .RegisterType(service.ImplementationType)
                            .As(service.ServiceType)
                            .ConfigureLifecycle(service.Lifetime)
                            .FindConstructorsWith(new AbpAutofacConstructorFinder())
>>>>>>> bc83da78
                            .ConfigureAbpConventions(moduleContainer, registrationActionList);
                    }
                }
                else if (descriptor.ImplementationFactory != null)
                {
                    var registration = RegistrationBuilder.ForDelegate(descriptor.ServiceType, (context, parameters) =>
                        {
                            var serviceProvider = context.Resolve<IServiceProvider>();
                            return descriptor.ImplementationFactory(serviceProvider);
                        })
                        .ConfigureLifecycle(descriptor.Lifetime, lifetimeScopeTagForSingletons)
                        .CreateRegistration();
                        //TODO: ConfigureAbpConventions ?

                    builder.RegisterComponent(registration);
                }
                else
                {
                    builder
                        .RegisterInstance(descriptor.ImplementationInstance)
                        .As(descriptor.ServiceType)
                        .ConfigureLifecycle(descriptor.Lifetime, null);
                }
            }
        }
    }
}<|MERGE_RESOLUTION|>--- conflicted
+++ resolved
@@ -29,11 +29,8 @@
 using System.Reflection;
 using Autofac.Builder;
 using Microsoft.Extensions.DependencyInjection;
-<<<<<<< HEAD
+using Volo.Abp.Autofac;
 using Volo.Abp;
-=======
-using Volo.Abp.Autofac;
->>>>>>> bc83da78
 using Volo.Abp.Modularity;
 
 namespace Autofac.Extensions.DependencyInjection
@@ -189,31 +186,19 @@
                     if (serviceTypeInfo.IsGenericTypeDefinition)
                     {
                         builder
-<<<<<<< HEAD
                             .RegisterGeneric(descriptor.ImplementationType)
                             .As(descriptor.ServiceType)
                             .ConfigureLifecycle(descriptor.Lifetime, lifetimeScopeTagForSingletons)
-=======
-                            .RegisterGeneric(service.ImplementationType)
-                            .As(service.ServiceType)
-                            .ConfigureLifecycle(service.Lifetime)
                             .FindConstructorsWith(new AbpAutofacConstructorFinder())
->>>>>>> bc83da78
                             .ConfigureAbpConventions(moduleContainer, registrationActionList);
                     }
                     else
                     {
                         builder
-<<<<<<< HEAD
                             .RegisterType(descriptor.ImplementationType)
                             .As(descriptor.ServiceType)
                             .ConfigureLifecycle(descriptor.Lifetime, lifetimeScopeTagForSingletons)
-=======
-                            .RegisterType(service.ImplementationType)
-                            .As(service.ServiceType)
-                            .ConfigureLifecycle(service.Lifetime)
                             .FindConstructorsWith(new AbpAutofacConstructorFinder())
->>>>>>> bc83da78
                             .ConfigureAbpConventions(moduleContainer, registrationActionList);
                     }
                 }
