﻿using System;
using Microsoft.AspNetCore.Http;
using System.Threading.Tasks;
using Microsoft.Extensions.Caching.Distributed;
using Volo.Abp.AspNetCore.Mvc.ApplicationConfigurations;
using Volo.Abp.AspNetCore.Mvc.ApplicationConfigurations.ClientProxies;
using Volo.Abp.Caching;
using Volo.Abp.DependencyInjection;
using Volo.Abp.Threading;
using Volo.Abp.Users;

namespace Volo.Abp.AspNetCore.Mvc.Client;

[ExposeServices(
    typeof(MvcCachedApplicationConfigurationClient),
    typeof(ICachedApplicationConfigurationClient),
    typeof(IAsyncInitialize)
    )]
public class MvcCachedApplicationConfigurationClient : ICachedApplicationConfigurationClient, ITransientDependency
{
    protected IHttpContextAccessor HttpContextAccessor { get; }
    protected AbpApplicationConfigurationClientProxy ApplicationConfigurationAppService { get; }
    protected ICurrentUser CurrentUser { get; }
    protected IDistributedCache<ApplicationConfigurationDto> Cache { get; }

    public MvcCachedApplicationConfigurationClient(
        IDistributedCache<ApplicationConfigurationDto> cache,
        AbpApplicationConfigurationClientProxy applicationConfigurationAppService,
        ICurrentUser currentUser,
        IHttpContextAccessor httpContextAccessor)
    {
        ApplicationConfigurationAppService = applicationConfigurationAppService;
        CurrentUser = currentUser;
        HttpContextAccessor = httpContextAccessor;
        Cache = cache;
    }

    public async Task InitializeAsync()
    {
        await GetAsync();
    }

    public async Task<ApplicationConfigurationDto> GetAsync()
    {
        var cacheKey = CreateCacheKey();
        var httpContext = HttpContextAccessor?.HttpContext;

        if (httpContext != null && !httpContext.WebSockets.IsWebSocketRequest && httpContext.Items[cacheKey] is ApplicationConfigurationDto configuration)
        {
<<<<<<< HEAD
            var cacheKey = CreateCacheKey();
            var httpContext = HttpContextAccessor?.HttpContext;

            if (httpContext != null && httpContext.Items[cacheKey] is ApplicationConfigurationDto configuration)
            {
                return configuration;
            }


            configuration = await Cache.GetOrAddAsync(
                cacheKey,
                async () => await ApplicationConfigurationAppService.GetAsync(),
                () => new DistributedCacheEntryOptions
                {
                    AbsoluteExpirationRelativeToNow = TimeSpan.FromSeconds(300) //TODO: Should be configurable.
                }
            );

            if (httpContext != null)
            {
                httpContext.Items[cacheKey] = configuration;
            }
=======
>>>>>>> a1dcd3a0

            return configuration;
        }


<<<<<<< HEAD
            if (httpContext != null && httpContext.Items[cacheKey] is ApplicationConfigurationDto configuration)
=======
        configuration = await Cache.GetOrAddAsync(
            cacheKey,
            async () => await ApplicationConfigurationAppService.GetAsync(),
            () => new DistributedCacheEntryOptions
>>>>>>> a1dcd3a0
            {
                AbsoluteExpirationRelativeToNow = TimeSpan.FromSeconds(300) //TODO: Should be configurable.
                }
        );

        if (httpContext != null && !httpContext.WebSockets.IsWebSocketRequest)
        {
            httpContext.Items[cacheKey] = configuration;
        }

        return configuration;
    }

    public ApplicationConfigurationDto Get()
    {
        var cacheKey = CreateCacheKey();
        var httpContext = HttpContextAccessor?.HttpContext;

        if (httpContext != null && !httpContext.WebSockets.IsWebSocketRequest && httpContext.Items[cacheKey] is ApplicationConfigurationDto configuration)
        {
            return configuration;
        }

        return AsyncHelper.RunSync(GetAsync);
    }

    protected virtual string CreateCacheKey()
    {
        return MvcCachedApplicationConfigurationClientHelper.CreateCacheKey(CurrentUser);
    }
}<|MERGE_RESOLUTION|>--- conflicted
+++ resolved
@@ -1,4 +1,4 @@
-﻿using System;
+using System;
 using Microsoft.AspNetCore.Http;
 using System.Threading.Tasks;
 using Microsoft.Extensions.Caching.Distributed;
@@ -45,52 +45,22 @@
         var cacheKey = CreateCacheKey();
         var httpContext = HttpContextAccessor?.HttpContext;
 
-        if (httpContext != null && !httpContext.WebSockets.IsWebSocketRequest && httpContext.Items[cacheKey] is ApplicationConfigurationDto configuration)
+        if (httpContext != null && httpContext.Items[cacheKey] is ApplicationConfigurationDto configuration)
         {
-<<<<<<< HEAD
-            var cacheKey = CreateCacheKey();
-            var httpContext = HttpContextAccessor?.HttpContext;
-
-            if (httpContext != null && httpContext.Items[cacheKey] is ApplicationConfigurationDto configuration)
-            {
-                return configuration;
-            }
-
-
-            configuration = await Cache.GetOrAddAsync(
-                cacheKey,
-                async () => await ApplicationConfigurationAppService.GetAsync(),
-                () => new DistributedCacheEntryOptions
-                {
-                    AbsoluteExpirationRelativeToNow = TimeSpan.FromSeconds(300) //TODO: Should be configurable.
-                }
-            );
-
-            if (httpContext != null)
-            {
-                httpContext.Items[cacheKey] = configuration;
-            }
-=======
->>>>>>> a1dcd3a0
-
             return configuration;
         }
 
 
-<<<<<<< HEAD
-            if (httpContext != null && httpContext.Items[cacheKey] is ApplicationConfigurationDto configuration)
-=======
         configuration = await Cache.GetOrAddAsync(
             cacheKey,
             async () => await ApplicationConfigurationAppService.GetAsync(),
             () => new DistributedCacheEntryOptions
->>>>>>> a1dcd3a0
             {
                 AbsoluteExpirationRelativeToNow = TimeSpan.FromSeconds(300) //TODO: Should be configurable.
-                }
+            }
         );
 
-        if (httpContext != null && !httpContext.WebSockets.IsWebSocketRequest)
+        if (httpContext != null)
         {
             httpContext.Items[cacheKey] = configuration;
         }
@@ -103,7 +73,7 @@
         var cacheKey = CreateCacheKey();
         var httpContext = HttpContextAccessor?.HttpContext;
 
-        if (httpContext != null && !httpContext.WebSockets.IsWebSocketRequest && httpContext.Items[cacheKey] is ApplicationConfigurationDto configuration)
+        if (httpContext != null && httpContext.Items[cacheKey] is ApplicationConfigurationDto configuration)
         {
             return configuration;
         }
