﻿using System;
using System.Linq;
using System.Text.Json;
using System.Text.Json.Serialization;
using Volo.Abp.Data;

namespace Volo.Abp.Json.SystemTextJson.JsonConverters;

public class AbpHasExtraPropertiesJsonConverter<T> : JsonConverter<T>
    where T : IHasExtraProperties
{
    public override T Read(ref Utf8JsonReader reader, Type typeToConvert, JsonSerializerOptions options)
    {
        var newOptions = JsonSerializerOptionsHelper.Create(options, x => x == this);

        var converterFactory = newOptions.Converters.FirstOrDefault(x => x is AbpHasExtraPropertiesJsonConverterFactory).As<AbpHasExtraPropertiesJsonConverterFactory>();
        var newConverterFactory = new AbpHasExtraPropertiesJsonConverterFactory();
        if (converterFactory != null)
        {
            newOptions.Converters.Remove(converterFactory);
            newConverterFactory.AddExcludeTypes(converterFactory.GetExcludeTypes().ToArray());
        }

        newConverterFactory.AddExcludeTypes(typeToConvert);
        newOptions.Converters.Add(newConverterFactory);

        var rootElement = JsonDocument.ParseValue(ref reader).RootElement;
        if (rootElement.ValueKind == JsonValueKind.Object)
        {
            var extensibleObject = JsonSerializer.Deserialize<T>(rootElement.GetRawText(), newOptions);

            var extraPropertiesJsonProperty = rootElement.EnumerateObject().FirstOrDefault(x => x.Name.Equals(nameof(IHasExtraProperties.ExtraProperties), StringComparison.OrdinalIgnoreCase));
            if (extraPropertiesJsonProperty.Value.ValueKind == JsonValueKind.Object)
            {
<<<<<<< HEAD
                var extensibleObject = rootElement.Deserialize<T>(newOptions);

                var extraPropertiesJsonProperty = rootElement.EnumerateObject().FirstOrDefault(x => x.Name.Equals(nameof(IHasExtraProperties.ExtraProperties), StringComparison.OrdinalIgnoreCase));
                
                if (extraPropertiesJsonProperty.Value.ValueKind == JsonValueKind.Object)
                {
                    var extraPropertyDictionary = extraPropertiesJsonProperty.Value.Deserialize(typeof(ExtraPropertyDictionary), newOptions);
                    ObjectHelper.TrySetProperty(extensibleObject, x => x.ExtraProperties, () => extraPropertyDictionary);
                }

                return extensibleObject;
=======
                var extraPropertyDictionary = JsonSerializer.Deserialize(extraPropertiesJsonProperty.Value.GetRawText(), typeof(ExtraPropertyDictionary), newOptions);
                ObjectHelper.TrySetProperty(extensibleObject, x => x.ExtraProperties, () => extraPropertyDictionary);
>>>>>>> 9f5b18dd
            }

            return extensibleObject;
        }

        throw new JsonException("RootElement's ValueKind is not Object!");
    }

    public override void Write(Utf8JsonWriter writer, T value, JsonSerializerOptions options)
    {
        var newOptions = JsonSerializerOptionsHelper.Create(options, x =>
            x == this ||
            x.GetType() == typeof(AbpHasExtraPropertiesJsonConverterFactory));

        JsonSerializer.Serialize(writer, value, newOptions);
    }
}<|MERGE_RESOLUTION|>--- conflicted
+++ resolved
@@ -27,27 +27,14 @@
         var rootElement = JsonDocument.ParseValue(ref reader).RootElement;
         if (rootElement.ValueKind == JsonValueKind.Object)
         {
-            var extensibleObject = JsonSerializer.Deserialize<T>(rootElement.GetRawText(), newOptions);
+            var extensibleObject = rootElement.Deserialize<T>(newOptions);
 
             var extraPropertiesJsonProperty = rootElement.EnumerateObject().FirstOrDefault(x => x.Name.Equals(nameof(IHasExtraProperties.ExtraProperties), StringComparison.OrdinalIgnoreCase));
+            
             if (extraPropertiesJsonProperty.Value.ValueKind == JsonValueKind.Object)
             {
-<<<<<<< HEAD
-                var extensibleObject = rootElement.Deserialize<T>(newOptions);
-
-                var extraPropertiesJsonProperty = rootElement.EnumerateObject().FirstOrDefault(x => x.Name.Equals(nameof(IHasExtraProperties.ExtraProperties), StringComparison.OrdinalIgnoreCase));
-                
-                if (extraPropertiesJsonProperty.Value.ValueKind == JsonValueKind.Object)
-                {
-                    var extraPropertyDictionary = extraPropertiesJsonProperty.Value.Deserialize(typeof(ExtraPropertyDictionary), newOptions);
-                    ObjectHelper.TrySetProperty(extensibleObject, x => x.ExtraProperties, () => extraPropertyDictionary);
-                }
-
-                return extensibleObject;
-=======
-                var extraPropertyDictionary = JsonSerializer.Deserialize(extraPropertiesJsonProperty.Value.GetRawText(), typeof(ExtraPropertyDictionary), newOptions);
+                var extraPropertyDictionary = extraPropertiesJsonProperty.Value.Deserialize(typeof(ExtraPropertyDictionary), newOptions);
                 ObjectHelper.TrySetProperty(extensibleObject, x => x.ExtraProperties, () => extraPropertyDictionary);
->>>>>>> 9f5b18dd
             }
 
             return extensibleObject;
