--- conflicted
+++ resolved
@@ -16,28 +16,15 @@
         context.Services.TryAddEnumerable(ServiceDescriptor
             .Transient<IConfigureOptions<AbpSystemTextJsonSerializerOptions>, AbpSystemTextJsonSerializerOptionsSetup>());
 
+        var preActions = context.Services.GetPreConfigureActions<AbpJsonOptions>();
         Configure<AbpJsonOptions>(options =>
         {
             options.Providers.Add<AbpNewtonsoftJsonSerializerProvider>();
-
-<<<<<<< HEAD
-            var preActions = context.Services.GetPreConfigureActions<AbpJsonOptions>();
-            Configure<AbpJsonOptions>(options =>
-            {
-                options.Providers.Add<AbpNewtonsoftJsonSerializerProvider>();
-                if (preActions.Configure().UseHybridSerializer)
-                {
-                    options.Providers.Add<AbpSystemTextJsonSerializerProvider>();
-                }
-            });
-=======
-            var abpJsonOptions = context.Services.ExecutePreConfiguredActions<AbpJsonOptions>();
-            if (abpJsonOptions.UseHybridSerializer)
+            if (preActions.Configure().UseHybridSerializer)
             {
                 options.Providers.Add<AbpSystemTextJsonSerializerProvider>();
             }
         });
->>>>>>> c7e0a916
 
         Configure<AbpNewtonsoftJsonSerializerOptions>(options =>
         {
