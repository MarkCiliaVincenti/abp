--- conflicted
+++ resolved
@@ -9,14 +9,10 @@
     {
         private readonly AbpJsonIsoDateTimeConverter _dateTimeConverter;
 
-<<<<<<< HEAD
         private static readonly CamelCaseExceptDictionaryKeysResolver SharedCamelCaseExceptDictionaryKeysResolver =
             new CamelCaseExceptDictionaryKeysResolver();
 
-        public NewtonsoftJsonSerializer(AbpJsonIsoDateTimeConverter dateTimeConverter, IOptions<AbpJsonOptions> abpJsonOptions)
-=======
         public NewtonsoftJsonSerializer(AbpJsonIsoDateTimeConverter dateTimeConverter)
->>>>>>> de47cf34
         {
             _dateTimeConverter = dateTimeConverter;
         }
