--- conflicted
+++ resolved
@@ -7,8 +7,8 @@
 @inject SignOutSessionStateManager SignOutManager
 <AuthorizeView>
     <Authorized>
-        <BarDropdown>
-            <BarDropdownToggle>
+        <Dropdown>
+            <DropdownToggle Color="Color.None">
                 @if (CurrentTenant.Name != null)
                 {
                     <span><i>@CurrentTenant.Name</i>\@CurrentUser.UserName</span>
@@ -17,28 +17,22 @@
                 {
                     <span>@CurrentUser.UserName</span>
                 }
-            </BarDropdownToggle>
-            <BarDropdownMenu RightAligned="true">
+            </DropdownToggle>
+            <DropdownMenu>
                 @if (Menu != null)
                 {
                     @foreach (var menuItem in Menu.Items)
                     {
-                        <BarDropdownItem Clicked="@(() => NavigateTo(menuItem.Url))">@menuItem.DisplayName</BarDropdownItem>
+                        <DropdownItem Clicked="@(() => NavigateTo(menuItem.Url))">@menuItem.DisplayName</DropdownItem>
                     }
                 }
-<<<<<<< HEAD
-                <BarDropdownItem To="@ServerAccountUrl">
-                    @UiLocalizer["ManageYourAccount"]
-                </BarDropdownItem>
-=======
->>>>>>> a319936d
                 <DropdownDivider />
-                <BarDropdownItem Clicked="BeginSignOut">Logout</BarDropdownItem>
-            </BarDropdownMenu>
-        </BarDropdown>
+                <DropdownItem Clicked="BeginSignOut">Logout</DropdownItem>
+            </DropdownMenu>
+        </Dropdown>
     </Authorized>
     <NotAuthorized>
-        <BarLink To="authentication/login">Log in</BarLink>
+        <a class="nav-link" href="authentication/login">Log in</a>
     </NotAuthorized>
 </AuthorizeView>
 @code{
