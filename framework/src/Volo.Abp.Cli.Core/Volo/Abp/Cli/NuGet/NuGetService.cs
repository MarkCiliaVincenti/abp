using Newtonsoft.Json;
using NuGet.Versioning;
using System;
using System.Collections.Generic;
using System.IO;
using System.Linq;
using System.Net;
using System.Net.Http;
using System.Threading.Tasks;
using Microsoft.Extensions.Logging;
using Microsoft.Extensions.Logging.Abstractions;
using Polly;
using Polly.Extensions.Http;
using Volo.Abp.Cli.Http;
using Volo.Abp.Cli.Licensing;
using Volo.Abp.Cli.ProjectBuilding;
using Volo.Abp.Cli.ProjectModification;
using Volo.Abp.DependencyInjection;
using Volo.Abp.Json;
using Volo.Abp.Threading;

namespace Volo.Abp.Cli.NuGet
{
    public class NuGetService : ITransientDependency
    {
        public ILogger<VoloNugetPackagesVersionUpdater> Logger { get; set; }
        protected IJsonSerializer JsonSerializer { get; }
        protected ICancellationTokenProvider CancellationTokenProvider { get; }
        protected IRemoteServiceExceptionHandler RemoteServiceExceptionHandler { get; }
        private readonly IApiKeyService _apiKeyService;

        public NuGetService(
            IJsonSerializer jsonSerializer,
            IRemoteServiceExceptionHandler remoteServiceExceptionHandler,
            ICancellationTokenProvider cancellationTokenProvider, IApiKeyService apiKeyService)
        {
            JsonSerializer = jsonSerializer;
            RemoteServiceExceptionHandler = remoteServiceExceptionHandler;
            CancellationTokenProvider = cancellationTokenProvider;
            _apiKeyService = apiKeyService;
            Logger = NullLogger<VoloNugetPackagesVersionUpdater>.Instance;
        }

        public async Task<SemanticVersion> GetLatestVersionOrNullAsync(string packageId, bool includePreviews = false, bool includeNightly = false)
        {
            var url = includeNightly ?
                $"https://www.myget.org/F/abp-nightly/api/v3/flatcontainer/{packageId.ToLowerInvariant()}/index.json" :
                $"https://api.nuget.org/v3-flatcontainer/{packageId.ToLowerInvariant()}/index.json";


            using (var client = new CliHttpClient(setBearerToken: false))
            {
                var responseMessage = await GetHttpResponseMessageWithRetryAsync(client, url);

<<<<<<< HEAD
                var responseMessage = await client.GetAsync(url, CancellationTokenProvider.Token).ConfigureAwait(false);
=======
                if (responseMessage.StatusCode == HttpStatusCode.NotFound)
                {
                    var commercialNuGetUrl = await GetNuGetUrlForCommercialPackage(packageId);
                    responseMessage = await GetHttpResponseMessageWithRetryAsync(client, commercialNuGetUrl);
                }

                if (!responseMessage.IsSuccessStatusCode)
                {
                    throw new Exception($"ERROR: Remote server returns '{responseMessage.StatusCode}'");
                }
>>>>>>> 9d65b6d8

                await RemoteServiceExceptionHandler.EnsureSuccessfulHttpResponseAsync(responseMessage).ConfigureAwait(false);

<<<<<<< HEAD
                var result = await responseMessage.Content.ReadAsStringAsync().ConfigureAwait(false);
=======
                var responseContent = await responseMessage.Content.ReadAsStringAsync();
>>>>>>> 9d65b6d8

                var versions = JsonSerializer
                    .Deserialize<NuGetVersionResultDto>(responseContent)
                    .Versions
                    .Select(SemanticVersion.Parse);

                if (!includePreviews && !includeNightly)
                {
                    versions = versions.Where(x => !x.IsPrerelease);
                }

                var semanticVersions = versions.ToList();
                return semanticVersions.Any() ? semanticVersions.Max() : null;
            }
        }

        private async Task<string> GetNuGetUrlForCommercialPackage(string packageId)
        {
            var apiKeyResult = await _apiKeyService.GetApiKeyOrNullAsync();
            return CliUrls.GetNuGetPackageInfoUrl(apiKeyResult.ApiKey, packageId);
        }

        private async Task<HttpResponseMessage> GetHttpResponseMessageWithRetryAsync(HttpClient client, string url)
        {
            return await HttpPolicyExtensions
                .HandleTransientHttpError()
                .OrResult(msg => !msg.IsSuccessStatusCode)
                .WaitAndRetryAsync(new[]
                    {
                        TimeSpan.FromSeconds(1),
                        TimeSpan.FromSeconds(3),
                        TimeSpan.FromSeconds(7)
                    },
                    (responseMessage, timeSpan, retryCount, context) =>
                    {
                        if (responseMessage.Exception != null)
                        {
                            Logger.LogWarning(
                                $"{retryCount}. HTTP request attempt failed to {url} with an error: HTTP {(int)responseMessage.Result.StatusCode}-{responseMessage.Exception.Message}. " +
                                $"Waiting {timeSpan.TotalSeconds} secs for the next try...");
                        }
                        else if (responseMessage.Result != null)
                        {
                            Logger.LogWarning(
                                $"{retryCount}. HTTP request attempt failed to {url} with an error: {(int)responseMessage.Result.StatusCode}-{responseMessage.Result.ReasonPhrase}. " +
                                $"Waiting {timeSpan.TotalSeconds} secs for the next try...");
                        }
                    })
                .ExecuteAsync(async () => await client.GetAsync(url, CancellationTokenProvider.Token));
        }


        public class NuGetVersionResultDto
        {
            [JsonProperty("versions")]
            public List<string> Versions { get; set; }
        }
    }
}<|MERGE_RESOLUTION|>--- conflicted
+++ resolved
@@ -50,30 +50,22 @@
 
             using (var client = new CliHttpClient(setBearerToken: false))
             {
-                var responseMessage = await GetHttpResponseMessageWithRetryAsync(client, url);
+                var responseMessage = await GetHttpResponseMessageWithRetryAsync(client, url).ConfigureAwait(false);
 
-<<<<<<< HEAD
-                var responseMessage = await client.GetAsync(url, CancellationTokenProvider.Token).ConfigureAwait(false);
-=======
                 if (responseMessage.StatusCode == HttpStatusCode.NotFound)
                 {
-                    var commercialNuGetUrl = await GetNuGetUrlForCommercialPackage(packageId);
-                    responseMessage = await GetHttpResponseMessageWithRetryAsync(client, commercialNuGetUrl);
+                    var commercialNuGetUrl = await GetNuGetUrlForCommercialPackage(packageId).ConfigureAwait(false);
+                    responseMessage = await GetHttpResponseMessageWithRetryAsync(client, commercialNuGetUrl).ConfigureAwait(false);
                 }
 
                 if (!responseMessage.IsSuccessStatusCode)
                 {
                     throw new Exception($"ERROR: Remote server returns '{responseMessage.StatusCode}'");
                 }
->>>>>>> 9d65b6d8
 
                 await RemoteServiceExceptionHandler.EnsureSuccessfulHttpResponseAsync(responseMessage).ConfigureAwait(false);
 
-<<<<<<< HEAD
-                var result = await responseMessage.Content.ReadAsStringAsync().ConfigureAwait(false);
-=======
-                var responseContent = await responseMessage.Content.ReadAsStringAsync();
->>>>>>> 9d65b6d8
+                var responseContent = await responseMessage.Content.ReadAsStringAsync().ConfigureAwait(false);
 
                 var versions = JsonSerializer
                     .Deserialize<NuGetVersionResultDto>(responseContent)
