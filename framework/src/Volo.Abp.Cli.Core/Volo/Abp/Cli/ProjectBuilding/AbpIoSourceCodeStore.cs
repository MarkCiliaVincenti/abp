using Microsoft.Extensions.Logging;
using Microsoft.Extensions.Logging.Abstractions;
using Microsoft.Extensions.Options;
using System;
using System.Collections.Generic;
using System.IO;
using System.Linq;
using System.Net.Http;
using System.Reflection;
using System.Text;
using System.Text.RegularExpressions;
using System.Threading;
using System.Threading.Tasks;
using Volo.Abp.Cli.Http;
using Volo.Abp.Cli.ProjectBuilding.Templates.App;
using Volo.Abp.Cli.ProjectBuilding.Templates.Console;
using Volo.Abp.Cli.ProjectBuilding.Templates.MvcModule;
using Volo.Abp.Cli.ProjectBuilding.Templates.Wpf;
using Volo.Abp.DependencyInjection;
using Volo.Abp.Http;
using Volo.Abp.IO;
using Volo.Abp.Json;
using Volo.Abp.Threading;

namespace Volo.Abp.Cli.ProjectBuilding;

public class AbpIoSourceCodeStore : ISourceCodeStore, ITransientDependency
{
    public ILogger<AbpIoSourceCodeStore> Logger { get; set; }

    protected AbpCliOptions Options { get; }
    protected IJsonSerializer JsonSerializer { get; }
    protected IRemoteServiceExceptionHandler RemoteServiceExceptionHandler { get; }
    protected ICancellationTokenProvider CancellationTokenProvider { get; }

    private readonly CliHttpClientFactory _cliHttpClientFactory;

    public AbpIoSourceCodeStore(
        IOptions<AbpCliOptions> options,
        IJsonSerializer jsonSerializer,
        IRemoteServiceExceptionHandler remoteServiceExceptionHandler,
        ICancellationTokenProvider cancellationTokenProvider,
        CliHttpClientFactory cliHttpClientFactory)
    {
        JsonSerializer = jsonSerializer;
        RemoteServiceExceptionHandler = remoteServiceExceptionHandler;
        CancellationTokenProvider = cancellationTokenProvider;
        _cliHttpClientFactory = cliHttpClientFactory;
        Options = options.Value;

        Logger = NullLogger<AbpIoSourceCodeStore>.Instance;
    }

    public async Task<TemplateFile> GetAsync(
        string name,
        string type,
        string version = null,
        string templateSource = null,
        bool includePreReleases = false)
    {
        DirectoryHelper.CreateIfNotExists(CliPaths.TemplateCache);
        var latestVersion = version ?? await GetLatestSourceCodeVersionAsync(name, type, null, includePreReleases);

        if (version == null)
        {
            if (latestVersion == null)
            {
                Logger.LogWarning("The remote service is currently unavailable, please specify the version.");
                Logger.LogWarning(string.Empty);
                Logger.LogWarning("Find the following template in your cache directory: ");
                Logger.LogWarning("\tTemplate Name\tVersion");

                var templateList = GetLocalTemplates();
                foreach (var cacheFile in templateList)
                {
                    Logger.LogWarning($"\t{cacheFile.TemplateName}\t\t{cacheFile.Version}");
                }

                Logger.LogWarning(string.Empty);
                throw new CliUsageException("Use command: abp new Acme.BookStore -v version");
            }
<<<<<<< HEAD
            else
            {
                if (!await IsVersionExists(version))
                {
                    throw new Exception("There is no version found with given version: " + version);
                }
            }

            var nugetVersion = (await GetTemplateNugetVersionAsync(name, type, version)) ?? version;

            if (!string.IsNullOrWhiteSpace(templateSource) && !IsNetworkSource(templateSource))
            {
                Logger.LogInformation("Using local " + type + ": " + name + ", version: " + version);
                return new TemplateFile(File.ReadAllBytes(Path.Combine(templateSource, name + "-" + version + ".zip")),
                    version, latestVersion, nugetVersion);
            }
=======

            version = latestVersion;
        }

        if (await GetTemplateNugetVersionAsync(name, type, version) == null)
        {
            throw new Exception("There is no version found with given version: " + version);
        }
>>>>>>> 93b24266

        if (!string.IsNullOrWhiteSpace(templateSource) && !IsNetworkSource(templateSource))
        {
            Logger.LogInformation("Using local " + type + ": " + name + ", version: " + version);
            return new TemplateFile(File.ReadAllBytes(Path.Combine(templateSource, name + "-" + version + ".zip")),
                version, latestVersion, version);
        }

        var localCacheFile = Path.Combine(CliPaths.TemplateCache, name.Replace("/", ".") + "-" + version + ".zip");

#if DEBUG
<<<<<<< HEAD
            if (File.Exists(localCacheFile))
            {
                return new TemplateFile(File.ReadAllBytes(localCacheFile), version, latestVersion, nugetVersion);
            }
#endif

            if (Options.CacheTemplates && File.Exists(localCacheFile) && templateSource.IsNullOrWhiteSpace())
            {
                Logger.LogInformation("Using cached " + type + ": " + name + ", version: " + version);
                return new TemplateFile(File.ReadAllBytes(localCacheFile), version, latestVersion, nugetVersion);
            }

            Logger.LogInformation("Downloading " + type + ": " + name + ", version: " + version);
=======
        if (File.Exists(localCacheFile))
        {
            return new TemplateFile(File.ReadAllBytes(localCacheFile), version, latestVersion, version);
        }
#endif

        if (Options.CacheTemplates && File.Exists(localCacheFile) && templateSource.IsNullOrWhiteSpace())
        {
            Logger.LogInformation("Using cached " + type + ": " + name + ", version: " + version);
            return new TemplateFile(File.ReadAllBytes(localCacheFile), version, latestVersion, version);
        }
>>>>>>> 93b24266

        Logger.LogInformation("Downloading " + type + ": " + name + ", version: " + version);

        var fileContent = await DownloadSourceCodeContentAsync(
            new SourceCodeDownloadInputDto
            {
                Name = name,
                Type = type,
                TemplateSource = templateSource,
                Version = version,
                IncludePreReleases = includePreReleases
            }
        );

<<<<<<< HEAD
            return new TemplateFile(fileContent, version, latestVersion, nugetVersion);
=======
        if (Options.CacheTemplates && templateSource.IsNullOrWhiteSpace())
        {
            File.WriteAllBytes(localCacheFile, fileContent);
>>>>>>> 93b24266
        }

        return new TemplateFile(fileContent, version, latestVersion, version);
    }

    private async Task<string> GetLatestSourceCodeVersionAsync(string name, string type, string url = null,
        bool includePreReleases = false)
    {
        if (url == null)
        {
            url = $"{CliUrls.WwwAbpIo}api/download/{type}/get-version/";
        }

        try
        {
            var client = _cliHttpClientFactory.CreateClient();
            var stringContent = new StringContent(
                JsonSerializer.Serialize(new GetLatestSourceCodeVersionDto
                    {Name = name, IncludePreReleases = includePreReleases}),
                Encoding.UTF8,
                MimeTypes.Application.Json
            );

            using (var response = await client.PostAsync(url, stringContent,
                _cliHttpClientFactory.GetCancellationToken(TimeSpan.FromMinutes(10))))
            {
                await RemoteServiceExceptionHandler.EnsureSuccessfulHttpResponseAsync(response);
                var result = await response.Content.ReadAsStringAsync();
                return JsonSerializer.Deserialize<GetVersionResultDto>(result).Version;
            }
        }
        catch (Exception ex)
        {
            Console.WriteLine("Error occured while getting the latest version from {0} : {1}", url, ex.Message);
            return null;
        }
    }

    private async Task<string> GetTemplateNugetVersionAsync(string name, string type, string version)
    {
        if (type != SourceCodeTypes.Template)
        {
            return null;
        }

        try
        {
            var url = $"{CliUrls.WwwAbpIo}api/download/{type}/get-nuget-version/";
            var client = _cliHttpClientFactory.CreateClient();

            var stringContent = new StringContent(
                JsonSerializer.Serialize(new GetTemplateNugetVersionDto {Name = name, Version = version}),
                Encoding.UTF8,
                MimeTypes.Application.Json
            );

            using (var response = await client.PostAsync(url, stringContent,
                _cliHttpClientFactory.GetCancellationToken(TimeSpan.FromMinutes(10))))
            {
                await RemoteServiceExceptionHandler.EnsureSuccessfulHttpResponseAsync(response);
                var result = await response.Content.ReadAsStringAsync();
                return JsonSerializer.Deserialize<GetVersionResultDto>(result).Version;
            }
        }
<<<<<<< HEAD

        private async Task<bool> IsVersionExists(string version)
        {
            var url = $"{CliUrls.WwwAbpIo}api/download/versions?includePreReleases=true";

            try
            {
                var client = _cliHttpClientFactory.CreateClient();

                using (var response = await client.GetAsync(url,
                    _cliHttpClientFactory.GetCancellationToken(TimeSpan.FromMinutes(10))))
                {
                    await RemoteServiceExceptionHandler.EnsureSuccessfulHttpResponseAsync(response);
                    var result = await response.Content.ReadAsStringAsync();
                    var versions = JsonSerializer.Deserialize<List<GithubRelease>>(result);

                    return versions.Any(v => v.Name == version);
                }
            }
            catch (Exception ex)
            {
                throw new Exception($"Error occured while getting the versions from {url} : {ex.Message}");
            }
        }

        private async Task<byte[]> DownloadSourceCodeContentAsync(SourceCodeDownloadInputDto input)
=======
        catch (Exception)
>>>>>>> 93b24266
        {
            return null;
        }
    }

    private async Task<byte[]> DownloadSourceCodeContentAsync(SourceCodeDownloadInputDto input)
    {
        var url = $"{CliUrls.WwwAbpIo}api/download/{input.Type}/";

        HttpResponseMessage responseMessage = null;

        try
        {
            var client = _cliHttpClientFactory.CreateClient(timeout: TimeSpan.FromMinutes(5));

            if (input.TemplateSource.IsNullOrWhiteSpace())
            {
                responseMessage = await client.PostAsync(
                    url,
                    new StringContent(JsonSerializer.Serialize(input), Encoding.UTF8, MimeTypes.Application.Json),
                    _cliHttpClientFactory.GetCancellationToken(TimeSpan.FromMinutes(10))
                );
            }
            else
            {
                responseMessage = await client.GetAsync(input.TemplateSource,
                    _cliHttpClientFactory.GetCancellationToken());
            }

            await RemoteServiceExceptionHandler.EnsureSuccessfulHttpResponseAsync(responseMessage);
            var resultAsBytes = await responseMessage.Content.ReadAsByteArrayAsync();
            responseMessage.Dispose();

            return resultAsBytes;
        }
        catch (Exception ex)
        {
            Console.WriteLine("Error occured while downloading source-code from {0} : {1}{2}{3}", url,
                responseMessage?.ToString(), Environment.NewLine, ex.Message);
            throw;
        }
    }

    private static bool IsNetworkSource(string source)
    {
        return source.ToLower().StartsWith("http");
    }

    private List<(string TemplateName, string Version)> GetLocalTemplates()
    {
        var templateList = new List<(string TemplateName, string Version)>();

        var stringBuilder = new StringBuilder();
        foreach (var cacheFile in Directory.GetFiles(CliPaths.TemplateCache))
        {
            stringBuilder.AppendLine(cacheFile);
        }

        var matches = Regex.Matches(stringBuilder.ToString(),
            $"({AppTemplate.TemplateName}|{AppProTemplate.TemplateName}|{ModuleTemplate.TemplateName}|{ModuleProTemplate.TemplateName}|{ConsoleTemplate.TemplateName}|{WpfTemplate.TemplateName})-(.+).zip");
        foreach (Match match in matches)
        {
            templateList.Add((match.Groups[1].Value, match.Groups[2].Value));
        }

        return templateList;
    }

    public class SourceCodeDownloadInputDto
    {
        public string Name { get; set; }

        public string Version { get; set; }

        public string Type { get; set; }

        public string TemplateSource { get; set; }

        public bool IncludePreReleases { get; set; }
    }

    public class GetLatestSourceCodeVersionDto
    {
        public string Name { get; set; }

        public bool IncludePreReleases { get; set; }
    }

    public class GetTemplateNugetVersionDto
    {
        public string Name { get; set; }

<<<<<<< HEAD
        public class GetVersionResultDto
        {
            public string Version { get; set; }
        }

        public class GithubRelease
        {
            public int Id { get; set; }

            public string Name { get; set; }

            public bool IsPrerelease { get; set; }

            public DateTime PublishTime { get; set; }
        }
=======
        public string Version { get; set; }

        public bool IncludePreReleases { get; set; }
    }

    public class GetVersionResultDto
    {
        public string Version { get; set; }
>>>>>>> 93b24266
    }
}<|MERGE_RESOLUTION|>--- conflicted
+++ resolved
@@ -79,71 +79,40 @@
                 Logger.LogWarning(string.Empty);
                 throw new CliUsageException("Use command: abp new Acme.BookStore -v version");
             }
-<<<<<<< HEAD
-            else
-            {
-                if (!await IsVersionExists(version))
-                {
-                    throw new Exception("There is no version found with given version: " + version);
-                }
-            }
-
-            var nugetVersion = (await GetTemplateNugetVersionAsync(name, type, version)) ?? version;
-
-            if (!string.IsNullOrWhiteSpace(templateSource) && !IsNetworkSource(templateSource))
-            {
-                Logger.LogInformation("Using local " + type + ": " + name + ", version: " + version);
-                return new TemplateFile(File.ReadAllBytes(Path.Combine(templateSource, name + "-" + version + ".zip")),
-                    version, latestVersion, nugetVersion);
-            }
-=======
 
             version = latestVersion;
         }
-
-        if (await GetTemplateNugetVersionAsync(name, type, version) == null)
-        {
-            throw new Exception("There is no version found with given version: " + version);
-        }
->>>>>>> 93b24266
+        else
+        {
+            if (!await IsVersionExists(version))
+            {
+                throw new Exception("There is no version found with given version: " + version);
+            }
+        }
+
+        var nugetVersion = (await GetTemplateNugetVersionAsync(name, type, version)) ?? version;
 
         if (!string.IsNullOrWhiteSpace(templateSource) && !IsNetworkSource(templateSource))
         {
             Logger.LogInformation("Using local " + type + ": " + name + ", version: " + version);
             return new TemplateFile(File.ReadAllBytes(Path.Combine(templateSource, name + "-" + version + ".zip")),
-                version, latestVersion, version);
+                version, latestVersion, nugetVersion);
         }
 
         var localCacheFile = Path.Combine(CliPaths.TemplateCache, name.Replace("/", ".") + "-" + version + ".zip");
 
 #if DEBUG
-<<<<<<< HEAD
-            if (File.Exists(localCacheFile))
-            {
-                return new TemplateFile(File.ReadAllBytes(localCacheFile), version, latestVersion, nugetVersion);
-            }
+        if (File.Exists(localCacheFile))
+        {
+            return new TemplateFile(File.ReadAllBytes(localCacheFile), version, latestVersion, nugetVersion);
+        }
 #endif
 
-            if (Options.CacheTemplates && File.Exists(localCacheFile) && templateSource.IsNullOrWhiteSpace())
-            {
-                Logger.LogInformation("Using cached " + type + ": " + name + ", version: " + version);
-                return new TemplateFile(File.ReadAllBytes(localCacheFile), version, latestVersion, nugetVersion);
-            }
-
-            Logger.LogInformation("Downloading " + type + ": " + name + ", version: " + version);
-=======
-        if (File.Exists(localCacheFile))
-        {
-            return new TemplateFile(File.ReadAllBytes(localCacheFile), version, latestVersion, version);
-        }
-#endif
-
         if (Options.CacheTemplates && File.Exists(localCacheFile) && templateSource.IsNullOrWhiteSpace())
         {
             Logger.LogInformation("Using cached " + type + ": " + name + ", version: " + version);
-            return new TemplateFile(File.ReadAllBytes(localCacheFile), version, latestVersion, version);
-        }
->>>>>>> 93b24266
+            return new TemplateFile(File.ReadAllBytes(localCacheFile), version, latestVersion, nugetVersion);
+        }
 
         Logger.LogInformation("Downloading " + type + ": " + name + ", version: " + version);
 
@@ -158,16 +127,12 @@
             }
         );
 
-<<<<<<< HEAD
-            return new TemplateFile(fileContent, version, latestVersion, nugetVersion);
-=======
         if (Options.CacheTemplates && templateSource.IsNullOrWhiteSpace())
         {
             File.WriteAllBytes(localCacheFile, fileContent);
->>>>>>> 93b24266
-        }
-
-        return new TemplateFile(fileContent, version, latestVersion, version);
+        }
+
+        return new TemplateFile(fileContent, version, latestVersion, nugetVersion);
     }
 
     private async Task<string> GetLatestSourceCodeVersionAsync(string name, string type, string url = null,
@@ -229,38 +194,33 @@
                 return JsonSerializer.Deserialize<GetVersionResultDto>(result).Version;
             }
         }
-<<<<<<< HEAD
-
-        private async Task<bool> IsVersionExists(string version)
-        {
-            var url = $"{CliUrls.WwwAbpIo}api/download/versions?includePreReleases=true";
-
-            try
-            {
-                var client = _cliHttpClientFactory.CreateClient();
-
-                using (var response = await client.GetAsync(url,
-                    _cliHttpClientFactory.GetCancellationToken(TimeSpan.FromMinutes(10))))
-                {
-                    await RemoteServiceExceptionHandler.EnsureSuccessfulHttpResponseAsync(response);
-                    var result = await response.Content.ReadAsStringAsync();
-                    var versions = JsonSerializer.Deserialize<List<GithubRelease>>(result);
-
-                    return versions.Any(v => v.Name == version);
-                }
-            }
-            catch (Exception ex)
-            {
-                throw new Exception($"Error occured while getting the versions from {url} : {ex.Message}");
-            }
-        }
-
-        private async Task<byte[]> DownloadSourceCodeContentAsync(SourceCodeDownloadInputDto input)
-=======
         catch (Exception)
->>>>>>> 93b24266
         {
             return null;
+        }
+    }
+
+    private async Task<bool> IsVersionExists(string version)
+    {
+        var url = $"{CliUrls.WwwAbpIo}api/download/versions?includePreReleases=true";
+
+        try
+        {
+            var client = _cliHttpClientFactory.CreateClient();
+
+            using (var response = await client.GetAsync(url,
+                _cliHttpClientFactory.GetCancellationToken(TimeSpan.FromMinutes(10))))
+            {
+                await RemoteServiceExceptionHandler.EnsureSuccessfulHttpResponseAsync(response);
+                var result = await response.Content.ReadAsStringAsync();
+                var versions = JsonSerializer.Deserialize<List<GithubRelease>>(result);
+
+                return versions.Any(v => v.Name == version);
+            }
+        }
+        catch (Exception ex)
+        {
+            throw new Exception($"Error occured while getting the versions from {url} : {ex.Message}");
         }
     }
 
@@ -351,23 +311,6 @@
     {
         public string Name { get; set; }
 
-<<<<<<< HEAD
-        public class GetVersionResultDto
-        {
-            public string Version { get; set; }
-        }
-
-        public class GithubRelease
-        {
-            public int Id { get; set; }
-
-            public string Name { get; set; }
-
-            public bool IsPrerelease { get; set; }
-
-            public DateTime PublishTime { get; set; }
-        }
-=======
         public string Version { get; set; }
 
         public bool IncludePreReleases { get; set; }
@@ -376,6 +319,16 @@
     public class GetVersionResultDto
     {
         public string Version { get; set; }
->>>>>>> 93b24266
+    }
+
+    public class GithubRelease
+    {
+        public int Id { get; set; }
+
+        public string Name { get; set; }
+
+        public bool IsPrerelease { get; set; }
+
+        public DateTime PublishTime { get; set; }
     }
 }