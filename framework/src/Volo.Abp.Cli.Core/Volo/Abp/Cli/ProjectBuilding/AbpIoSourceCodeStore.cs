--- conflicted
+++ resolved
@@ -80,60 +80,35 @@
                 throw new CliUsageException("Use command: abp new Acme.BookStore -v version");
             }
 
-<<<<<<< HEAD
-            if (await GetTemplateNugetVersionAsync(name, type, version) == null)
-            {
-                throw new Exception("There is no version found with given version: " + version);
-            }
-
-            if (!string.IsNullOrWhiteSpace(templateSource) && !IsNetworkSource(templateSource))
-            {
-                Logger.LogInformation("Using local " + type + ": " + name + ", version: " + version);
-                return new TemplateFile(File.ReadAllBytes(Path.Combine(templateSource, name + "-" + version + ".zip")),
-                    version, latestVersion, version);
-            }
-=======
             version = latestVersion;
         }
 
-        var nugetVersion = (await GetTemplateNugetVersionAsync(name, type, version)) ?? version;
->>>>>>> e9ac3b30
+        if (await GetTemplateNugetVersionAsync(name, type, version) == null)
+        {
+            throw new Exception("There is no version found with given version: " + version);
+        }
 
         if (!string.IsNullOrWhiteSpace(templateSource) && !IsNetworkSource(templateSource))
         {
             Logger.LogInformation("Using local " + type + ": " + name + ", version: " + version);
             return new TemplateFile(File.ReadAllBytes(Path.Combine(templateSource, name + "-" + version + ".zip")),
-                version, latestVersion, nugetVersion);
+                version, latestVersion, version);
         }
 
         var localCacheFile = Path.Combine(CliPaths.TemplateCache, name.Replace("/", ".") + "-" + version + ".zip");
 
 #if DEBUG
-<<<<<<< HEAD
-            if (File.Exists(localCacheFile))
-            {
-                return new TemplateFile(File.ReadAllBytes(localCacheFile), version, latestVersion, version);
-            }
+        if (File.Exists(localCacheFile))
+        {
+            return new TemplateFile(File.ReadAllBytes(localCacheFile), version, latestVersion, version);
+        }
 #endif
 
-            if (Options.CacheTemplates && File.Exists(localCacheFile) && templateSource.IsNullOrWhiteSpace())
-            {
-                Logger.LogInformation("Using cached " + type + ": " + name + ", version: " + version);
-                return new TemplateFile(File.ReadAllBytes(localCacheFile), version, latestVersion, version);
-            }
-=======
-        if (File.Exists(localCacheFile))
-        {
-            return new TemplateFile(File.ReadAllBytes(localCacheFile), version, latestVersion, nugetVersion);
-        }
-#endif
-
         if (Options.CacheTemplates && File.Exists(localCacheFile) && templateSource.IsNullOrWhiteSpace())
         {
             Logger.LogInformation("Using cached " + type + ": " + name + ", version: " + version);
-            return new TemplateFile(File.ReadAllBytes(localCacheFile), version, latestVersion, nugetVersion);
-        }
->>>>>>> e9ac3b30
+            return new TemplateFile(File.ReadAllBytes(localCacheFile), version, latestVersion, version);
+        }
 
         Logger.LogInformation("Downloading " + type + ": " + name + ", version: " + version);
 
@@ -148,16 +123,12 @@
             }
         );
 
-<<<<<<< HEAD
-            return new TemplateFile(fileContent, version, latestVersion, version);
-=======
         if (Options.CacheTemplates && templateSource.IsNullOrWhiteSpace())
         {
             File.WriteAllBytes(localCacheFile, fileContent);
->>>>>>> e9ac3b30
-        }
-
-        return new TemplateFile(fileContent, version, latestVersion, nugetVersion);
+        }
+
+        return new TemplateFile(fileContent, version, latestVersion, version);
     }
 
     private async Task<string> GetLatestSourceCodeVersionAsync(string name, string type, string url = null,
@@ -173,7 +144,7 @@
             var client = _cliHttpClientFactory.CreateClient();
             var stringContent = new StringContent(
                 JsonSerializer.Serialize(new GetLatestSourceCodeVersionDto
-                { Name = name, IncludePreReleases = includePreReleases }),
+                    {Name = name, IncludePreReleases = includePreReleases}),
                 Encoding.UTF8,
                 MimeTypes.Application.Json
             );
@@ -206,7 +177,7 @@
             var client = _cliHttpClientFactory.CreateClient();
 
             var stringContent = new StringContent(
-                JsonSerializer.Serialize(new GetTemplateNugetVersionDto { Name = name, Version = version }),
+                JsonSerializer.Serialize(new GetTemplateNugetVersionDto {Name = name, Version = version}),
                 Encoding.UTF8,
                 MimeTypes.Application.Json
             );
