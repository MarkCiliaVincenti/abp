--- conflicted
+++ resolved
@@ -9,22 +9,13 @@
     {
         var pipeline = new ProjectBuildPipeline(context);
 
-<<<<<<< HEAD
-            pipeline.Steps.Add(new FileEntryListReadStep());
-            pipeline.Steps.Add(new ProjectReferenceReplaceStep());
-            pipeline.Steps.Add(new ReplaceCommonPropsStep());
-            pipeline.Steps.Add(new MakeProxyJsonFileEmbeddedStep());
-            pipeline.Steps.Add(new ReplaceConfigureAwaitPropsStep());
-            pipeline.Steps.Add(new UpdateNuGetConfigStep("/NuGet.Config"));
-            pipeline.Steps.Add(new CreateProjectResultZipStep());
-=======
         pipeline.Steps.Add(new FileEntryListReadStep());
         pipeline.Steps.Add(new ProjectReferenceReplaceStep());
         pipeline.Steps.Add(new ReplaceCommonPropsStep());
+        pipeline.Steps.Add(new MakeProxyJsonFileEmbeddedStep());
         pipeline.Steps.Add(new ReplaceConfigureAwaitPropsStep());
         pipeline.Steps.Add(new UpdateNuGetConfigStep("/NuGet.Config"));
         pipeline.Steps.Add(new CreateProjectResultZipStep());
->>>>>>> 3e95785e
 
         return pipeline;
     }
