--- conflicted
+++ resolved
@@ -8,15 +8,12 @@
     {
         foreach (var file in context.Files)
         {
-<<<<<<< HEAD
-            if (file.Name.EndsWith(".cs") || file.Name.EndsWith(".csproj") || file.Name.EndsWith(".cshtml") || file.Name.EndsWith(".json") || file.Name.EndsWith(".gitignore"))
-=======
             if (file.Name.EndsWith(".cs") ||
                 file.Name.EndsWith(".csproj") ||
                 file.Name.EndsWith(".cshtml") ||
                 file.Name.EndsWith(".json") ||
+                file.Name.EndsWith(".gitignore") ||
                 file.Name.EndsWith(".html"))
->>>>>>> e1c36ee7
             {
                 file.RemoveTemplateCode(context.Symbols);
                 file.RemoveTemplateCodeMarkers();
