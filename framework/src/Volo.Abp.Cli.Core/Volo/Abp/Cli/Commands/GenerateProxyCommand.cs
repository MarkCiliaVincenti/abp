<<<<<<< HEAD
using Volo.Abp.Cli.Utils;
=======
using System.Text;
using Microsoft.Extensions.Options;
using Volo.Abp.Cli.ServiceProxying;
using Volo.Abp.DependencyInjection;
>>>>>>> f6f1d5bb

namespace Volo.Abp.Cli.Commands
{
    public class GenerateProxyCommand : ProxyCommandBase<GenerateProxyCommand>
    {
        public const string Name = "generate-proxy";

        protected override string CommandName => Name;

        public GenerateProxyCommand(
            IOptions<AbpCliServiceProxyOptions> serviceProxyOptions,
            IHybridServiceScopeFactory serviceScopeFactory)
            : base(serviceProxyOptions, serviceScopeFactory)
        {
        }

<<<<<<< HEAD
        public GenerateProxyCommand(CliService cliService, ICmdHelper cmdHelper)
            : base(cliService, cmdHelper)
=======
        public override string GetUsageInfo()
>>>>>>> f6f1d5bb
        {
            var sb = new StringBuilder(base.GetUsageInfo());

            sb.AppendLine("");
            sb.AppendLine("Examples:");
            sb.AppendLine("");
            sb.AppendLine("  abp generate-proxy -t ng");
            sb.AppendLine("  abp generate-proxy -t js -m identity -o Pages/Identity/client-proxies.js -url https://localhost:44302/");
            sb.AppendLine("  abp generate-proxy -t csharp --folder MyProxies/InnerFolder -url https://localhost:44302/");

            return sb.ToString();
        }

        public override string GetShortDescription()
        {
            return "Generates client service proxies and DTOs to consume HTTP APIs.";
        }
    }
}<|MERGE_RESOLUTION|>--- conflicted
+++ resolved
@@ -1,11 +1,7 @@
-<<<<<<< HEAD
-using Volo.Abp.Cli.Utils;
-=======
 using System.Text;
 using Microsoft.Extensions.Options;
 using Volo.Abp.Cli.ServiceProxying;
 using Volo.Abp.DependencyInjection;
->>>>>>> f6f1d5bb
 
 namespace Volo.Abp.Cli.Commands
 {
@@ -22,12 +18,7 @@
         {
         }
 
-<<<<<<< HEAD
-        public GenerateProxyCommand(CliService cliService, ICmdHelper cmdHelper)
-            : base(cliService, cmdHelper)
-=======
         public override string GetUsageInfo()
->>>>>>> f6f1d5bb
         {
             var sb = new StringBuilder(base.GetUsageInfo());
 
