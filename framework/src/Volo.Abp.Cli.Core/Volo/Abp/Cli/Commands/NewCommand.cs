using System;
using System.Collections.Generic;
using System.Diagnostics;
using System.IO;
using System.Linq;
using System.Runtime.InteropServices;
using System.Text;
using System.Threading.Tasks;
using Microsoft.Extensions.Logging;
using Microsoft.Extensions.Logging.Abstractions;
using Volo.Abp.Cli.Args;
using Volo.Abp.Cli.Commands.Services;
using Volo.Abp.Cli.ProjectBuilding;
using Volo.Abp.Cli.Utils;
using Volo.Abp.DependencyInjection;

namespace Volo.Abp.Cli.Commands;

public class NewCommand : ProjectCreationCommandBase, IConsoleCommand, ITransientDependency
{
    public ILogger<NewCommand> Logger { get; set; }

    protected TemplateProjectBuilder TemplateProjectBuilder { get; }
    public ITemplateInfoProvider TemplateInfoProvider { get; }

    public NewCommand(TemplateProjectBuilder templateProjectBuilder
        , ITemplateInfoProvider templateInfoProvider,
        ConnectionStringProvider connectionStringProvider,
        ICmdHelper cmdHelper)
    : base(connectionStringProvider, cmdHelper)
    {
        TemplateProjectBuilder = templateProjectBuilder;
        TemplateInfoProvider = templateInfoProvider;

        Logger = NullLogger<NewCommand>.Instance;
    }

    public async Task ExecuteAsync(CommandLineArgs commandLineArgs)
    {
        var projectName = NamespaceHelper.NormalizeNamespace(commandLineArgs.Target);
        if (string.IsNullOrWhiteSpace(projectName))
        {
            throw new CliUsageException("Project name is missing!" + Environment.NewLine + Environment.NewLine + GetUsageInfo());
        }

        ProjectNameValidator.Validate(projectName);

        Logger.LogInformation("Creating your project...");
        Logger.LogInformation("Project name: " + projectName);

        var template = commandLineArgs.Options.GetOrNull(Options.Template.Short, Options.Template.Long);
        if (template != null)
        {
            Logger.LogInformation("Template: " + template);
        }
        else
        {
            template = (await TemplateInfoProvider.GetDefaultAsync()).Name;
        }

        var isTiered = commandLineArgs.Options.ContainsKey(Options.Tiered.Long);
        if (isTiered)
        {
            Logger.LogInformation("Tiered: yes");
        }

        var projectArgs = GetProjectBuildArgs(commandLineArgs, template, projectName);

        var result = await TemplateProjectBuilder.BuildAsync(
            projectArgs
        );

        ExtractProjectZip(result, projectArgs.OutputFolder);

<<<<<<< HEAD
            RunGraphBuildForMicroserviceServiceTemplate(projectArgs);
            OpenRelatedWebPage(projectArgs, template, isTiered, commandLineArgs);
        }
=======
        Logger.LogInformation($"'{projectName}' has been successfully created to '{projectArgs.OutputFolder}'");
>>>>>>> a5adab8a

        OpenRelatedWebPage(projectArgs, template, isTiered, commandLineArgs);
    }

    public string GetUsageInfo()
    {
        var sb = new StringBuilder();

        sb.AppendLine("");
        sb.AppendLine("Usage:");
        sb.AppendLine("");
        sb.AppendLine("  abp new <project-name> [options]");
        sb.AppendLine("");
        sb.AppendLine("Options:");
        sb.AppendLine("");
        sb.AppendLine("-t|--template <template-name>               (default: app)");
        sb.AppendLine("-u|--ui <ui-framework>                      (if supported by the template)");
        sb.AppendLine("-m|--mobile <mobile-framework>              (if supported by the template)");
        sb.AppendLine("-d|--database-provider <database-provider>  (if supported by the template)");
        sb.AppendLine("-o|--output-folder <output-folder>          (default: current folder)");
        sb.AppendLine("-v|--version <version>                      (default: latest version)");
        sb.AppendLine("--preview                                   (Use latest pre-release version if there is at least one pre-release after latest stable version)");
        sb.AppendLine("-ts|--template-source <template-source>     (your local or network abp template source)");
        sb.AppendLine("-csf|--create-solution-folder               (default: true)");
        sb.AppendLine("-cs|--connection-string <connection-string> (your database connection string)");
        sb.AppendLine("--dbms <database-management-system>         (your database management system)");
        sb.AppendLine("--tiered                                    (if supported by the template)");
        sb.AppendLine("--no-ui                                     (if supported by the template)");
        sb.AppendLine("--no-random-port                            (Use template's default ports)");
        sb.AppendLine("--separate-identity-server                  (if supported by the template)");
        sb.AppendLine("--local-framework-ref --abp-path <your-local-abp-repo-path>  (keeps local references to projects instead of replacing with NuGet package references)");
        sb.AppendLine("");
        sb.AppendLine("Examples:");
        sb.AppendLine("");
        sb.AppendLine("  abp new Acme.BookStore");
        sb.AppendLine("  abp new Acme.BookStore --tiered");
        sb.AppendLine("  abp new Acme.BookStore -u angular");
        sb.AppendLine("  abp new Acme.BookStore -u angular -d mongodb");
        sb.AppendLine("  abp new Acme.BookStore -m none");
        sb.AppendLine("  abp new Acme.BookStore -m react-native");
        sb.AppendLine("  abp new Acme.BookStore -d mongodb");
        sb.AppendLine("  abp new Acme.BookStore -d mongodb -o d:\\my-project");
        sb.AppendLine("  abp new Acme.BookStore -t module");
        sb.AppendLine("  abp new Acme.BookStore -t module --no-ui");
        sb.AppendLine("  abp new Acme.BookStore -t console");
        sb.AppendLine("  abp new Acme.BookStore -ts \"D:\\localTemplate\\abp\"");
        sb.AppendLine("  abp new Acme.BookStore -csf false");
        sb.AppendLine("  abp new Acme.BookStore --local-framework-ref --abp-path \"D:\\github\\abp\"");
        sb.AppendLine("  abp new Acme.BookStore --dbms mysql");
        sb.AppendLine("  abp new Acme.BookStore --connection-string \"Server=myServerName\\myInstanceName;Database=myDatabase;User Id=myUsername;Password=myPassword\"");
        sb.AppendLine("");
        sb.AppendLine("See the documentation for more info: https://docs.abp.io/en/abp/latest/CLI");

        return sb.ToString();
    }

    public string GetShortDescription()
    {
        return "Generate a new solution based on the ABP startup templates.";
    }

}<|MERGE_RESOLUTION|>--- conflicted
+++ resolved
@@ -72,14 +72,9 @@
 
         ExtractProjectZip(result, projectArgs.OutputFolder);
 
-<<<<<<< HEAD
-            RunGraphBuildForMicroserviceServiceTemplate(projectArgs);
-            OpenRelatedWebPage(projectArgs, template, isTiered, commandLineArgs);
-        }
-=======
         Logger.LogInformation($"'{projectName}' has been successfully created to '{projectArgs.OutputFolder}'");
->>>>>>> a5adab8a
 
+        RunGraphBuildForMicroserviceServiceTemplate(projectArgs);
         OpenRelatedWebPage(projectArgs, template, isTiered, commandLineArgs);
     }
 
