using System;
using System.Collections.Generic;
using System.Diagnostics;
using System.IO;
using System.Linq;
using System.Runtime.InteropServices;
using System.Text;
using System.Threading.Tasks;
using Microsoft.Extensions.Logging;
using Microsoft.Extensions.Logging.Abstractions;
using Volo.Abp.Cli.Args;
using Volo.Abp.Cli.Bundling;
using Volo.Abp.Cli.Commands.Services;
using Volo.Abp.Cli.LIbs;
using Volo.Abp.Cli.ProjectBuilding;
using Volo.Abp.Cli.ProjectBuilding.Building;
using Volo.Abp.Cli.ProjectModification;
using Volo.Abp.Cli.Utils;
using Volo.Abp.DependencyInjection;
using Volo.Abp.EventBus.Local;

namespace Volo.Abp.Cli.Commands;

public class NewCommand : ProjectCreationCommandBase, IConsoleCommand, ITransientDependency
{
    public const string Name = "new";
    
    protected TemplateProjectBuilder TemplateProjectBuilder { get; }
    public ITemplateInfoProvider TemplateInfoProvider { get; }

    public NewCommand(TemplateProjectBuilder templateProjectBuilder
        , ITemplateInfoProvider templateInfoProvider,
        ConnectionStringProvider connectionStringProvider,
        SolutionPackageVersionFinder solutionPackageVersionFinder,
        ICmdHelper cmdHelper,
        CliService cliService,
        IInstallLibsService installLibsService,
<<<<<<< HEAD
        AngularPwaSupportAdder angularPwaSupportAdder)
    : base(connectionStringProvider, solutionPackageVersionFinder, cmdHelper, installLibsService,  cliService, angularPwaSupportAdder)
=======
        AngularPwaSupportAdder angularPwaSupportAdder,
        InitialMigrationCreator initialMigrationCreator,
        ThemePackageAdder themePackageAdder,
        ILocalEventBus eventBus,
        IBundlingService bundlingService)
    : base(connectionStringProvider, solutionPackageVersionFinder, cmdHelper, installLibsService, angularPwaSupportAdder, initialMigrationCreator, themePackageAdder, eventBus, bundlingService)
>>>>>>> c76f8475
    {
        TemplateProjectBuilder = templateProjectBuilder;
        TemplateInfoProvider = templateInfoProvider;
    }

    public async Task ExecuteAsync(CommandLineArgs commandLineArgs)
    {
        var projectName = NamespaceHelper.NormalizeNamespace(commandLineArgs.Target);
        if (string.IsNullOrWhiteSpace(projectName))
        {
            throw new CliUsageException("Project name is missing!" + Environment.NewLine + Environment.NewLine + GetUsageInfo());
        }

        ProjectNameValidator.Validate(projectName);

        Logger.LogInformation("Creating your project...");
        Logger.LogInformation("Project name: " + projectName);

        var template = commandLineArgs.Options.GetOrNull(Options.Template.Short, Options.Template.Long);
        if (template != null)
        {
            Logger.LogInformation("Template: " + template);
        }
        else
        {
            template = (await TemplateInfoProvider.GetDefaultAsync()).Name;
        }

        var isTiered = commandLineArgs.Options.ContainsKey(Options.Tiered.Long);
        if (isTiered)
        {
            Logger.LogInformation("Tiered: yes");
        }

        var projectArgs = await GetProjectBuildArgsAsync(commandLineArgs, template, projectName);

        var result = await TemplateProjectBuilder.BuildAsync(
            projectArgs
        );

        ExtractProjectZip(result, projectArgs.OutputFolder);

        Logger.LogInformation($"'{projectName}' has been successfully created to '{projectArgs.OutputFolder}'");

        ConfigureNpmPackagesForTheme(projectArgs);
        await RunGraphBuildForMicroserviceServiceTemplate(projectArgs);
        await CreateInitialMigrationsAsync(projectArgs);
        
        var skipInstallLibs = commandLineArgs.Options.ContainsKey(Options.SkipInstallingLibs.Long) || commandLineArgs.Options.ContainsKey(Options.SkipInstallingLibs.Short);
        if (!skipInstallLibs)
        {
            await RunInstallLibsForWebTemplateAsync(projectArgs);
        }
        
        await RunBundleForBlazorWasmTemplateAsync(projectArgs);
            
        await ConfigurePwaSupportForAngular(projectArgs);

        OpenRelatedWebPage(projectArgs, template, isTiered, commandLineArgs);
    }

    public string GetUsageInfo()
    {
        var sb = new StringBuilder();

        sb.AppendLine("");
        sb.AppendLine("Usage:");
        sb.AppendLine("");
        sb.AppendLine("  abp new <project-name> [options]");
        sb.AppendLine("");
        sb.AppendLine("Options:");
        sb.AppendLine("");
        sb.AppendLine("-t|--template <template-name>               (default: app)");
        sb.AppendLine("-u|--ui <ui-framework>                      (if supported by the template)");
        sb.AppendLine("-m|--mobile <mobile-framework>              (if supported by the template)");
        sb.AppendLine("-d|--database-provider <database-provider>  (if supported by the template)");
        sb.AppendLine("-o|--output-folder <output-folder>          (default: current folder)");
        sb.AppendLine("-v|--version <version>                      (default: latest version)");
        sb.AppendLine("--preview                                   (Use latest pre-release version if there is at least one pre-release after latest stable version)");
        sb.AppendLine("-ts|--template-source <template-source>     (your local or network abp template source)");
        sb.AppendLine("-csf|--create-solution-folder               (default: true)");
        sb.AppendLine("-cs|--connection-string <connection-string> (your database connection string)");
        sb.AppendLine("--dbms <database-management-system>         (your database management system)");
        sb.AppendLine("--theme <theme-name>                        (if supported by the template. default: leptonx-lite)");
        sb.AppendLine("--tiered                                    (if supported by the template)");
        sb.AppendLine("--no-ui                                     (if supported by the template)");
        sb.AppendLine("--no-random-port                            (Use template's default ports)");
        sb.AppendLine("--separate-auth-server                      (if supported by the template)");
        sb.AppendLine("--local-framework-ref --abp-path <your-local-abp-repo-path>  (keeps local references to projects instead of replacing with NuGet package references)");
        sb.AppendLine("");
        sb.AppendLine("Examples:");
        sb.AppendLine("");
        sb.AppendLine("  abp new Acme.BookStore");
        sb.AppendLine("  abp new Acme.BookStore --tiered");
        sb.AppendLine("  abp new Acme.BookStore -u angular");
        sb.AppendLine("  abp new Acme.BookStore -u angular -d mongodb");
        sb.AppendLine("  abp new Acme.BookStore -m none");
        sb.AppendLine("  abp new Acme.BookStore -m react-native");
        sb.AppendLine("  abp new Acme.BookStore -d mongodb");
        sb.AppendLine("  abp new Acme.BookStore -d mongodb -o d:\\my-project");
        sb.AppendLine("  abp new Acme.BookStore -t module");
        sb.AppendLine("  abp new Acme.BookStore -t module --no-ui");
        sb.AppendLine("  abp new Acme.BookStore -t console");
        sb.AppendLine("  abp new Acme.BookStore -ts \"D:\\localTemplate\\abp\"");
        sb.AppendLine("  abp new Acme.BookStore -csf false");
        sb.AppendLine("  abp new Acme.BookStore --local-framework-ref --abp-path \"D:\\github\\abp\"");
        sb.AppendLine("  abp new Acme.BookStore --dbms mysql");
        sb.AppendLine("  abp new Acme.BookStore --theme basic");
        sb.AppendLine("  abp new Acme.BookStore --connection-string \"Server=myServerName\\myInstanceName;Database=myDatabase;User Id=myUsername;Password=myPassword\"");
        sb.AppendLine("");
        sb.AppendLine("See the documentation for more info: https://docs.abp.io/en/abp/latest/CLI");

        return sb.ToString();
    }

    public string GetShortDescription()
    {
        return "Generate a new solution based on the ABP startup templates.";
    }

}<|MERGE_RESOLUTION|>--- conflicted
+++ resolved
@@ -35,17 +35,12 @@
         ICmdHelper cmdHelper,
         CliService cliService,
         IInstallLibsService installLibsService,
-<<<<<<< HEAD
-        AngularPwaSupportAdder angularPwaSupportAdder)
-    : base(connectionStringProvider, solutionPackageVersionFinder, cmdHelper, installLibsService,  cliService, angularPwaSupportAdder)
-=======
         AngularPwaSupportAdder angularPwaSupportAdder,
         InitialMigrationCreator initialMigrationCreator,
         ThemePackageAdder themePackageAdder,
         ILocalEventBus eventBus,
         IBundlingService bundlingService)
     : base(connectionStringProvider, solutionPackageVersionFinder, cmdHelper, installLibsService, angularPwaSupportAdder, initialMigrationCreator, themePackageAdder, eventBus, bundlingService)
->>>>>>> c76f8475
     {
         TemplateProjectBuilder = templateProjectBuilder;
         TemplateInfoProvider = templateInfoProvider;
