using System;
using System.Collections.Generic;
using System.Diagnostics;
using System.IO;
using System.Linq;
using System.Runtime.InteropServices;
using System.Text;
using System.Threading.Tasks;
using Microsoft.Extensions.Logging;
using Microsoft.Extensions.Logging.Abstractions;
using Volo.Abp.Cli.Args;
using Volo.Abp.Cli.Commands.Services;
using Volo.Abp.Cli.LIbs;
using Volo.Abp.Cli.ProjectBuilding;
using Volo.Abp.Cli.ProjectBuilding.Building;
using Volo.Abp.Cli.ProjectModification;
using Volo.Abp.Cli.Utils;
using Volo.Abp.DependencyInjection;
using Volo.Abp.EventBus.Local;

namespace Volo.Abp.Cli.Commands;

public class NewCommand : ProjectCreationCommandBase, IConsoleCommand, ITransientDependency
{
    public const string Name = "new";
    
    protected TemplateProjectBuilder TemplateProjectBuilder { get; }
    public ITemplateInfoProvider TemplateInfoProvider { get; }

    public NewCommand(TemplateProjectBuilder templateProjectBuilder
        , ITemplateInfoProvider templateInfoProvider,
        ConnectionStringProvider connectionStringProvider,
        SolutionPackageVersionFinder solutionPackageVersionFinder,
        ICmdHelper cmdHelper,
        IInstallLibsService installLibsService,
        AngularPwaSupportAdder angularPwaSupportAdder,
<<<<<<< HEAD
        InitialMigrationCreator ınitialMigrationCreator,
        ILocalEventBus eventBus)
    : base(connectionStringProvider, solutionPackageVersionFinder, cmdHelper, installLibsService, angularPwaSupportAdder, ınitialMigrationCreator, eventBus)
=======
        InitialMigrationCreator initialMigrationCreator,
        ThemePackageAdder themePackageAdder)
    : base(connectionStringProvider, solutionPackageVersionFinder, cmdHelper, installLibsService, angularPwaSupportAdder, initialMigrationCreator, themePackageAdder)
>>>>>>> cc54b34f
    {
        TemplateProjectBuilder = templateProjectBuilder;
        TemplateInfoProvider = templateInfoProvider;
    }

    public async Task ExecuteAsync(CommandLineArgs commandLineArgs)
    {
        var projectName = NamespaceHelper.NormalizeNamespace(commandLineArgs.Target);
        if (string.IsNullOrWhiteSpace(projectName))
        {
            throw new CliUsageException("Project name is missing!" + Environment.NewLine + Environment.NewLine + GetUsageInfo());
        }

        ProjectNameValidator.Validate(projectName);

        Logger.LogInformation("Creating your project...");
        Logger.LogInformation("Project name: " + projectName);

        var template = commandLineArgs.Options.GetOrNull(Options.Template.Short, Options.Template.Long);
        if (template != null)
        {
            Logger.LogInformation("Template: " + template);
        }
        else
        {
            template = (await TemplateInfoProvider.GetDefaultAsync()).Name;
        }

        var isTiered = commandLineArgs.Options.ContainsKey(Options.Tiered.Long);
        if (isTiered)
        {
            Logger.LogInformation("Tiered: yes");
        }

        var projectArgs = GetProjectBuildArgs(commandLineArgs, template, projectName);

        var result = await TemplateProjectBuilder.BuildAsync(
            projectArgs
        );

        ExtractProjectZip(result, projectArgs.OutputFolder);

        Logger.LogInformation($"'{projectName}' has been successfully created to '{projectArgs.OutputFolder}'");

<<<<<<< HEAD
        await RunGraphBuildForMicroserviceServiceTemplate(projectArgs);
=======
        ConfigureNpmPackagesForTheme(projectArgs);
        RunGraphBuildForMicroserviceServiceTemplate(projectArgs);
>>>>>>> cc54b34f
        await CreateInitialMigrationsAsync(projectArgs);
        await RunInstallLibsForWebTemplateAsync(projectArgs);
        await ConfigurePwaSupportForAngular(projectArgs);

        OpenRelatedWebPage(projectArgs, template, isTiered, commandLineArgs);
    }

    public string GetUsageInfo()
    {
        var sb = new StringBuilder();

        sb.AppendLine("");
        sb.AppendLine("Usage:");
        sb.AppendLine("");
        sb.AppendLine("  abp new <project-name> [options]");
        sb.AppendLine("");
        sb.AppendLine("Options:");
        sb.AppendLine("");
        sb.AppendLine("-t|--template <template-name>               (default: app)");
        sb.AppendLine("-u|--ui <ui-framework>                      (if supported by the template)");
        sb.AppendLine("-m|--mobile <mobile-framework>              (if supported by the template)");
        sb.AppendLine("-d|--database-provider <database-provider>  (if supported by the template)");
        sb.AppendLine("-o|--output-folder <output-folder>          (default: current folder)");
        sb.AppendLine("-v|--version <version>                      (default: latest version)");
        sb.AppendLine("--preview                                   (Use latest pre-release version if there is at least one pre-release after latest stable version)");
        sb.AppendLine("-ts|--template-source <template-source>     (your local or network abp template source)");
        sb.AppendLine("-csf|--create-solution-folder               (default: true)");
        sb.AppendLine("-cs|--connection-string <connection-string> (your database connection string)");
        sb.AppendLine("--dbms <database-management-system>         (your database management system)");
        sb.AppendLine("--theme <theme-name>                        (if supported by the template. default: leptonx-lite)");
        sb.AppendLine("--tiered                                    (if supported by the template)");
        sb.AppendLine("--no-ui                                     (if supported by the template)");
        sb.AppendLine("--no-random-port                            (Use template's default ports)");
        sb.AppendLine("--separate-auth-server                      (if supported by the template)");
        sb.AppendLine("--local-framework-ref --abp-path <your-local-abp-repo-path>  (keeps local references to projects instead of replacing with NuGet package references)");
        sb.AppendLine("");
        sb.AppendLine("Examples:");
        sb.AppendLine("");
        sb.AppendLine("  abp new Acme.BookStore");
        sb.AppendLine("  abp new Acme.BookStore --tiered");
        sb.AppendLine("  abp new Acme.BookStore -u angular");
        sb.AppendLine("  abp new Acme.BookStore -u angular -d mongodb");
        sb.AppendLine("  abp new Acme.BookStore -m none");
        sb.AppendLine("  abp new Acme.BookStore -m react-native");
        sb.AppendLine("  abp new Acme.BookStore -d mongodb");
        sb.AppendLine("  abp new Acme.BookStore -d mongodb -o d:\\my-project");
        sb.AppendLine("  abp new Acme.BookStore -t module");
        sb.AppendLine("  abp new Acme.BookStore -t module --no-ui");
        sb.AppendLine("  abp new Acme.BookStore -t console");
        sb.AppendLine("  abp new Acme.BookStore -ts \"D:\\localTemplate\\abp\"");
        sb.AppendLine("  abp new Acme.BookStore -csf false");
        sb.AppendLine("  abp new Acme.BookStore --local-framework-ref --abp-path \"D:\\github\\abp\"");
        sb.AppendLine("  abp new Acme.BookStore --dbms mysql");
        sb.AppendLine("  abp new Acme.BookStore --theme basic");
        sb.AppendLine("  abp new Acme.BookStore --connection-string \"Server=myServerName\\myInstanceName;Database=myDatabase;User Id=myUsername;Password=myPassword\"");
        sb.AppendLine("");
        sb.AppendLine("See the documentation for more info: https://docs.abp.io/en/abp/latest/CLI");

        return sb.ToString();
    }

    public string GetShortDescription()
    {
        return "Generate a new solution based on the ABP startup templates.";
    }

}<|MERGE_RESOLUTION|>--- conflicted
+++ resolved
@@ -34,15 +34,10 @@
         ICmdHelper cmdHelper,
         IInstallLibsService installLibsService,
         AngularPwaSupportAdder angularPwaSupportAdder,
-<<<<<<< HEAD
-        InitialMigrationCreator ınitialMigrationCreator,
+        InitialMigrationCreator initialMigrationCreator,
+        ThemePackageAdder themePackageAdder,
         ILocalEventBus eventBus)
-    : base(connectionStringProvider, solutionPackageVersionFinder, cmdHelper, installLibsService, angularPwaSupportAdder, ınitialMigrationCreator, eventBus)
-=======
-        InitialMigrationCreator initialMigrationCreator,
-        ThemePackageAdder themePackageAdder)
-    : base(connectionStringProvider, solutionPackageVersionFinder, cmdHelper, installLibsService, angularPwaSupportAdder, initialMigrationCreator, themePackageAdder)
->>>>>>> cc54b34f
+    : base(connectionStringProvider, solutionPackageVersionFinder, cmdHelper, installLibsService, angularPwaSupportAdder, initialMigrationCreator, themePackageAdder, eventBus)
     {
         TemplateProjectBuilder = templateProjectBuilder;
         TemplateInfoProvider = templateInfoProvider;
@@ -87,12 +82,8 @@
 
         Logger.LogInformation($"'{projectName}' has been successfully created to '{projectArgs.OutputFolder}'");
 
-<<<<<<< HEAD
+        ConfigureNpmPackagesForTheme(projectArgs);
         await RunGraphBuildForMicroserviceServiceTemplate(projectArgs);
-=======
-        ConfigureNpmPackagesForTheme(projectArgs);
-        RunGraphBuildForMicroserviceServiceTemplate(projectArgs);
->>>>>>> cc54b34f
         await CreateInitialMigrationsAsync(projectArgs);
         await RunInstallLibsForWebTemplateAsync(projectArgs);
         await ConfigurePwaSupportForAngular(projectArgs);
