using System;
using System.IO;
using System.Linq;
using System.Threading.Tasks;
using ICSharpCode.SharpZipLib.Core;
using ICSharpCode.SharpZipLib.Zip;
using Microsoft.Extensions.Logging;
using Microsoft.Extensions.Logging.Abstractions;
using NuGet.Versioning;
using NUglify.Helpers;
using Volo.Abp.Cli.ProjectModification;
using Volo.Abp.Cli.Args;
using Volo.Abp.Cli.Bundling;
using Volo.Abp.Cli.Commands.Services;
using Volo.Abp.Cli.LIbs;
using Volo.Abp.Cli.ProjectBuilding;
using Volo.Abp.Cli.ProjectBuilding.Building;
using Volo.Abp.Cli.ProjectBuilding.Events;
using Volo.Abp.Cli.ProjectBuilding.Templates;
using Volo.Abp.Cli.ProjectBuilding.Templates.App;
using Volo.Abp.Cli.ProjectBuilding.Templates.Microservice;
using Volo.Abp.Cli.ProjectBuilding.Templates.Module;
using Volo.Abp.Cli.ProjectBuilding.Templates.MvcModule;
using Volo.Abp.Cli.Utils;
using Volo.Abp.Cli.Version;
using Volo.Abp.EventBus.Local;

namespace Volo.Abp.Cli.Commands;

public abstract class ProjectCreationCommandBase
{
    private readonly IBundlingService _bundlingService;
    public ConnectionStringProvider ConnectionStringProvider { get; }
    public SolutionPackageVersionFinder SolutionPackageVersionFinder { get; }
    public ICmdHelper CmdHelper { get; }
    public IInstallLibsService InstallLibsService { get; }
    public CliService CliService { get; }
    public AngularPwaSupportAdder AngularPwaSupportAdder { get; }
    public InitialMigrationCreator InitialMigrationCreator { get; }
    public ILocalEventBus EventBus { get; }
    public ILogger<NewCommand> Logger { get; set; }

    public ThemePackageAdder ThemePackageAdder { get; }

    public AngularThemeConfigurer AngularThemeConfigurer { get; }

    public CliVersionService CliVersionService { get; }

    public ProjectCreationCommandBase(
        ConnectionStringProvider connectionStringProvider,
        SolutionPackageVersionFinder solutionPackageVersionFinder,
        ICmdHelper cmdHelper,
        IInstallLibsService installLibsService,
        CliService cliService,
        AngularPwaSupportAdder angularPwaSupportAdder,
        InitialMigrationCreator initialMigrationCreator,
        ThemePackageAdder themePackageAdder,
        ILocalEventBus eventBus,
        IBundlingService bundlingService,
        AngularThemeConfigurer angularThemeConfigurer,
        CliVersionService cliVersionService)
    {
        _bundlingService = bundlingService;
        ConnectionStringProvider = connectionStringProvider;
        SolutionPackageVersionFinder = solutionPackageVersionFinder;
        CmdHelper = cmdHelper;
        InstallLibsService = installLibsService;
        CliService = cliService;
        AngularPwaSupportAdder = angularPwaSupportAdder;
        InitialMigrationCreator = initialMigrationCreator;
        EventBus = eventBus;
        ThemePackageAdder = themePackageAdder;
        AngularThemeConfigurer = angularThemeConfigurer;
        CliVersionService = cliVersionService;

        Logger = NullLogger<NewCommand>.Instance;
    }

    protected async Task<ProjectBuildArgs> GetProjectBuildArgsAsync(CommandLineArgs commandLineArgs, string template, string projectName)
    {
        var version = commandLineArgs.Options.GetOrNull(Options.Version.Short, Options.Version.Long);

        if (version != null)
        {
            Logger.LogInformation("Version: " + version);
        }

        var preview = commandLineArgs.Options.ContainsKey(Options.Preview.Long);
        if (preview)
        {
            Logger.LogInformation("Preview: yes");

#if !DEBUG
            var cliVersion = await CliVersionService.GetCurrentCliVersionAsync();

            if (!cliVersion.IsPrerelease)
            {
                throw new CliUsageException(
                    "You can only create a new preview solution with preview CLI version." +
                    " Update your ABP CLI to the preview version.");
            }
#endif
        }

        var pwa = commandLineArgs.Options.ContainsKey(Options.ProgressiveWebApp.Short);
        if (pwa)
        {
            Logger.LogInformation("Progressive Web App: yes");
        }

        var databaseProvider = GetDatabaseProvider(commandLineArgs);
        if (databaseProvider != DatabaseProvider.NotSpecified)
        {
            Logger.LogInformation("Database provider: " + databaseProvider);
        }

        var connectionString = GetConnectionString(commandLineArgs);
        if (connectionString != null)
        {
            Logger.LogInformation("Connection string: " + connectionString);
        }

        var databaseManagementSystem = GetDatabaseManagementSystem(commandLineArgs);
        if (databaseManagementSystem != DatabaseManagementSystem.NotSpecified)
        {
            Logger.LogInformation("DBMS: " + databaseManagementSystem);
        }

        var uiFramework = GetUiFramework(commandLineArgs, template);
        if (uiFramework != UiFramework.NotSpecified)
        {
            Logger.LogInformation("UI Framework: " + uiFramework);
        }

        var publicWebSite = uiFramework != UiFramework.None && commandLineArgs.Options.ContainsKey(Options.PublicWebSite.Long);
        if (publicWebSite)
        {
            Logger.LogInformation("Public Web Site: yes");
        }

        var mobileApp = GetMobilePreference(commandLineArgs);
        if (mobileApp != MobileApp.None)
        {
            Logger.LogInformation("Mobile App: " + mobileApp);
        }

        var gitHubAbpLocalRepositoryPath = commandLineArgs.Options.GetOrNull(Options.GitHubAbpLocalRepositoryPath.Long);
        if (gitHubAbpLocalRepositoryPath != null)
        {
            Logger.LogInformation("GitHub Abp Local Repository Path: " + gitHubAbpLocalRepositoryPath);
        }

        var gitHubVoloLocalRepositoryPath = commandLineArgs.Options.GetOrNull(Options.GitHubVoloLocalRepositoryPath.Long);
        if (gitHubVoloLocalRepositoryPath != null)
        {
            Logger.LogInformation("GitHub Volo Local Repository Path: " + gitHubVoloLocalRepositoryPath);
        }

        var templateSource = commandLineArgs.Options.GetOrNull(Options.TemplateSource.Short, Options.TemplateSource.Long);
        if (templateSource != null)
        {
            Logger.LogInformation("Template Source: " + templateSource);
        }

        var createSolutionFolder = GetCreateSolutionFolderPreference(commandLineArgs);

        var outputFolder = commandLineArgs.Options.GetOrNull(Options.OutputFolder.Short, Options.OutputFolder.Long);

        var outputFolderRoot =
            outputFolder != null ? Path.GetFullPath(outputFolder) : Directory.GetCurrentDirectory();

        SolutionName solutionName;
        if (MicroserviceServiceTemplateBase.IsMicroserviceServiceTemplate(template))
        {
            var slnPath = commandLineArgs.Options.GetOrNull(Options.MainSolution.Short, Options.MainSolution.Long);

            if (slnPath == null)
            {
                slnPath = Directory.GetFiles(outputFolderRoot, "*.sln").FirstOrDefault();
            }
            else if (slnPath.EndsWith(".sln"))
            {
                Directory.SetCurrentDirectory(Path.GetDirectoryName(slnPath));
                outputFolderRoot = Path.GetDirectoryName(slnPath);
            }
            else if (!Directory.Exists(slnPath))
            {
                slnPath = null;
            }
            else
            {
                Directory.SetCurrentDirectory(slnPath);
                outputFolderRoot = slnPath;
                slnPath = Directory.GetFiles(outputFolderRoot, "*.sln").FirstOrDefault();
            }

            if (slnPath == null)
            {
                throw new CliUsageException($"This command should be run inside a folder that contains a microservice solution! Or use -{Options.MainSolution.Short} parameter.");
            }

            var microserviceSolutionName = Path.GetFileName(slnPath).RemovePostFix(".sln");

            version ??= SolutionPackageVersionFinder.FindByCsprojVersion(slnPath);
            solutionName = SolutionName.Parse(microserviceSolutionName, projectName);
            outputFolder = MicroserviceServiceTemplateBase.CalculateTargetFolder(outputFolderRoot, solutionName.ProjectName);
            uiFramework = uiFramework == UiFramework.NotSpecified ? FindMicroserviceSolutionUiFramework(outputFolderRoot) : uiFramework;
        }
        else
        {
            solutionName = SolutionName.Parse(projectName);

            outputFolder = createSolutionFolder ?
                Path.Combine(outputFolderRoot, SolutionName.Parse(projectName).FullName) :
                outputFolderRoot;
        }

        IO.DirectoryHelper.CreateIfNotExists(outputFolder);

        Logger.LogInformation("Output folder: " + outputFolder);

        if (connectionString == null &&
            databaseManagementSystem != DatabaseManagementSystem.NotSpecified &&
            databaseManagementSystem != DatabaseManagementSystem.SQLServer)
        {
            connectionString = ConnectionStringProvider.GetByDbms(databaseManagementSystem, outputFolder);
        }

        commandLineArgs.Options.Add(CliConsts.Command, commandLineArgs.Command);

        var theme = uiFramework == UiFramework.None ? (Theme?)null : GetThemeByTemplateOrNull(commandLineArgs, template);
        var themeStyle = theme.HasValue ? GetThemeStyleOrNull(commandLineArgs, theme.Value) : (ThemeStyle?)null;

        var skipCache = commandLineArgs.Options.ContainsKey(Options.SkipCache.Long) || commandLineArgs.Options.ContainsKey(Options.SkipCache.Short);

        var trustUserVersion = !version.IsNullOrEmpty() && commandLineArgs.Options.ContainsKey(Options.TrustUserVersion.Long) || commandLineArgs.Options.ContainsKey(Options.TrustUserVersion.Short);

        return new ProjectBuildArgs(
            solutionName,
            template,
            version,
            outputFolder,
            databaseProvider,
            databaseManagementSystem,
            uiFramework,
            mobileApp,
            publicWebSite,
            gitHubAbpLocalRepositoryPath,
            gitHubVoloLocalRepositoryPath,
            templateSource,
            commandLineArgs.Options,
            connectionString,
            pwa,
            theme,
            themeStyle,
            skipCache,
            trustUserVersion
        );
    }

    protected void ExtractProjectZip(ProjectBuildResult project, string outputFolder)
    {
        EventBus.PublishAsync(new ProjectCreationProgressEvent
        {
            Message = "Unzipping the solution"
        }, false);

        using (var templateFileStream = new MemoryStream(project.ZipContent))
        {
            using (var zipInputStream = new ZipInputStream(templateFileStream))
            {
                var zipEntry = zipInputStream.GetNextEntry();
                while (zipEntry != null)
                {
                    if (string.IsNullOrWhiteSpace(zipEntry.Name))
                    {
                        zipEntry = zipInputStream.GetNextEntry();
                        continue;
                    }

                    var fullZipToPath = Path.Combine(outputFolder, zipEntry.Name);
                    var directoryName = Path.GetDirectoryName(fullZipToPath);

                    if (!string.IsNullOrEmpty(directoryName))
                    {
                        Directory.CreateDirectory(directoryName);
                    }

                    var fileName = Path.GetFileName(fullZipToPath);
                    if (fileName.Length == 0)
                    {
                        zipEntry = zipInputStream.GetNextEntry();
                        continue;
                    }

                    var buffer = new byte[4096]; // 4K is optimum
                    using (var streamWriter = File.Create(fullZipToPath))
                    {
                        StreamUtils.Copy(zipInputStream, streamWriter, buffer);
                    }

                    zipEntry = zipInputStream.GetNextEntry();
                }
            }
        }
    }

    protected void OpenRelatedWebPage(ProjectBuildArgs projectArgs,
        string template,
        bool isTiered,
        CommandLineArgs commandLineArgs)
    {

#if DEBUG
        return;
#endif
        if (AppTemplateBase.IsAppTemplate(template))
        {
            var isCommercial = template == AppProTemplate.TemplateName;
            OpenThanksPage(projectArgs.UiFramework, projectArgs.DatabaseProvider, isTiered || commandLineArgs.Options.ContainsKey("separate-identity-server") || commandLineArgs.Options.ContainsKey("separate-auth-server"), isCommercial);
        }
        else if (MicroserviceTemplateBase.IsMicroserviceTemplate(template))
        {
            OpenMicroserviceDocumentPage();
        }
    }

    protected UiFramework FindMicroserviceSolutionUiFramework(string outputFolderRoot)
    {
        if (Directory.Exists(Path.Combine(outputFolderRoot, "apps", "blazor")))
        {
            return UiFramework.Blazor;
        }
        if (Directory.Exists(Path.Combine(outputFolderRoot, "apps", "web")))
        {
            return UiFramework.Mvc;
        }
        if (Directory.Exists(Path.Combine(outputFolderRoot, "apps", "angular")))
        {
            return UiFramework.Angular;
        }

        return UiFramework.None;
    }

    protected void OpenThanksPage(UiFramework uiFramework, DatabaseProvider databaseProvider, bool tiered, bool commercial)
    {
        uiFramework = uiFramework == UiFramework.NotSpecified || uiFramework == UiFramework.None ? UiFramework.Mvc : uiFramework;
        databaseProvider = databaseProvider == DatabaseProvider.NotSpecified ? DatabaseProvider.EntityFrameworkCore : databaseProvider;

        var urlPrefix = commercial ? "commercial" : "www";
        var tieredYesNo = tiered ? "yes" : "no";
        var url = $"https://{urlPrefix}.abp.io/project-created-success?ui={uiFramework:g}&db={databaseProvider:g}&tiered={tieredYesNo}";

        CmdHelper.Open(url);
    }

    protected void OpenMicroserviceDocumentPage()
    {
        var url = "https://docs.abp.io/en/commercial/latest/startup-templates/microservice/index";

        CmdHelper.Open(url);
    }

    protected bool GetCreateSolutionFolderPreference(CommandLineArgs commandLineArgs)
    {
        return commandLineArgs.Options.ContainsKey(Options.CreateSolutionFolder.Long)
            || commandLineArgs.Options.ContainsKey(Options.CreateSolutionFolder.Short);
    }

    protected static string GetConnectionString(CommandLineArgs commandLineArgs)
    {
        var connectionString = commandLineArgs.Options.GetOrNull(Options.ConnectionString.Short, Options.ConnectionString.Long);
        return string.IsNullOrWhiteSpace(connectionString) ? null : connectionString;
    }

    protected virtual DatabaseProvider GetDatabaseProvider(CommandLineArgs commandLineArgs)
    {
        var optionValue = commandLineArgs.Options.GetOrNull(Options.DatabaseProvider.Short, Options.DatabaseProvider.Long);

        if (optionValue == null)
        {
            return DatabaseProvider.NotSpecified;
        }

        if (optionValue.Equals("ef", StringComparison.InvariantCultureIgnoreCase) || optionValue.Equals("entityframeworkcore", StringComparison.InvariantCultureIgnoreCase))
        {
            return DatabaseProvider.EntityFrameworkCore;
        }

        if (optionValue.Equals("mongo", StringComparison.InvariantCultureIgnoreCase) || optionValue.Equals("mongodb", StringComparison.InvariantCultureIgnoreCase))
        {
            return DatabaseProvider.MongoDb;
        }

        throw new CliUsageException(ExceptionMessageHelper.GetInvalidOptionExceptionMessage("Database Provider"));
    }

    protected virtual async Task RunGraphBuildForMicroserviceServiceTemplate(ProjectBuildArgs projectArgs)
    {
        if (MicroserviceServiceTemplateBase.IsMicroserviceServiceTemplate(projectArgs.TemplateName))
        {
            await EventBus.PublishAsync(new ProjectCreationProgressEvent
            {
                Message = "Building the microservice solution"
            }, false);

            CmdHelper.RunCmd("dotnet build /graphbuild", projectArgs.OutputFolder);
        }
    }

    protected async Task RunInstallLibsForWebTemplateAsync(ProjectBuildArgs projectArgs)
    {
        if (AppTemplateBase.IsAppTemplate(projectArgs.TemplateName) ||
            ModuleTemplateBase.IsModuleTemplate(projectArgs.TemplateName) ||
            AppNoLayersTemplateBase.IsAppNoLayersTemplate(projectArgs.TemplateName) ||
            MicroserviceServiceTemplateBase.IsMicroserviceTemplate(projectArgs.TemplateName))
        {
            Logger.LogInformation("Installing client-side packages...");

            await EventBus.PublishAsync(new ProjectCreationProgressEvent
            {
                Message = "Installing client-side packages"
            }, false);

            await InstallLibsService.InstallLibsAsync(projectArgs.OutputFolder);
        }
    }

    protected virtual async Task RunBundleInternalAsync(ProjectBuildArgs projectArgs)
    {
        if (!ShouldRunBundleCommand(projectArgs))
        {
            return;
        }

        var isModuleTemplate = ModuleTemplateBase.IsModuleTemplate(projectArgs.TemplateName);
        var isWebassembly = projectArgs.UiFramework == UiFramework.Blazor;
        var message = isWebassembly || isModuleTemplate
            ? "Generating bundles for Blazor Wasm"
            : "Generating bundles for MAUI Blazor";

        var projectType = isWebassembly || isModuleTemplate
            ? BundlingConsts.WebAssembly
            : BundlingConsts.MauiBlazor;

        Logger.LogInformation(message + "...");

        await EventBus.PublishAsync(new ProjectCreationProgressEvent
        {
            Message = message
        }, false);

        var searchPattern = isWebassembly ? "*.Blazor.csproj" : "*.MauiBlazor.csproj";
        var path = projectArgs.OutputFolder;
        if (isWebassembly && Directory.GetFiles(path, "*.Blazor.Client.csproj", SearchOption.AllDirectories).Any())
        {
            searchPattern = "*.Blazor.Client.csproj";
        }

        if (isModuleTemplate)
        {
            path = Path.Combine(path, "host");
            searchPattern = "*.Blazor.Host.csproj";
            if (Directory.GetFiles(path, "*.Blazor.Host.Client.csproj", SearchOption.AllDirectories).Any())
            {
                searchPattern = "*.Blazor.Host.Client.csproj";
            }
        }
        else if (MicroserviceTemplateBase.IsMicroserviceTemplate(projectArgs.TemplateName))
        {
            path = Path.Combine(path, "apps");
        }

        var directory = Path.GetDirectoryName(
            Directory.GetFiles(path, searchPattern, SearchOption.AllDirectories).First()
        );

        await _bundlingService.BundleAsync(directory, true, projectType);
    }

    protected virtual bool ShouldRunBundleCommand(ProjectBuildArgs projectArgs)
    {
        if ((AppTemplateBase.IsAppTemplate(projectArgs.TemplateName) || AppNoLayersTemplateBase.IsAppNoLayersTemplate(projectArgs.TemplateName))
            && projectArgs.UiFramework is UiFramework.Blazor or UiFramework.MauiBlazor)
        {
            return true;
        }

        if (MicroserviceServiceTemplateBase.IsMicroserviceTemplate(projectArgs.TemplateName) && projectArgs.UiFramework is UiFramework.Blazor)
        {
            return true;
        }

        if (ModuleTemplateBase.IsModuleTemplate(projectArgs.TemplateName) && projectArgs.UiFramework != UiFramework.None)
        {
            return true;
        }

        return false;
    }

    protected async Task CreateInitialMigrationsAsync(ProjectBuildArgs projectArgs)
    {
        if (projectArgs.DatabaseProvider == DatabaseProvider.MongoDb)
        {
            return;
        }

        var efCoreProjectPath = string.Empty;
        bool isLayeredTemplate;
        var isModuleTemplate = false;
        switch (projectArgs.TemplateName)
        {
            case AppTemplate.TemplateName:
            case AppProTemplate.TemplateName:
                efCoreProjectPath = Directory.GetFiles(projectArgs.OutputFolder, "*EntityFrameworkCore.csproj", SearchOption.AllDirectories).FirstOrDefault();
                isLayeredTemplate = true;
                break;
            case AppNoLayersTemplate.TemplateName:
            case AppNoLayersProTemplate.TemplateName:
                efCoreProjectPath = Directory.GetFiles(projectArgs.OutputFolder, "*.Host.csproj", SearchOption.AllDirectories).FirstOrDefault()
                    ?? Directory.GetFiles(projectArgs.OutputFolder, "*.csproj", SearchOption.AllDirectories).FirstOrDefault();
                isLayeredTemplate = false;
                break;
            case ModuleTemplate.TemplateName:
            case ModuleProTemplate.TemplateName:
                isModuleTemplate = true;
                isLayeredTemplate = false;
                break;
            default:
                return;
        }

        if (string.IsNullOrWhiteSpace(efCoreProjectPath) && !isModuleTemplate)
        {
            Logger.LogWarning("Couldn't find the project to create initial migrations!");
            return;
        }

        await EventBus.PublishAsync(new ProjectCreationProgressEvent
        {
            Message = "Creating the initial DB migration"
        }, false);

        if (!isModuleTemplate)
        {
            await InitialMigrationCreator.CreateAsync(Path.GetDirectoryName(efCoreProjectPath), isLayeredTemplate);
        }
        else
        {
            var hostProjectsWithEfCore = Directory.GetFiles(projectArgs.OutputFolder, "*.csproj", SearchOption.AllDirectories)
                .Where(x => File.ReadAllText(x).Contains("Microsoft.EntityFrameworkCore.Tools"))
                .ToList();
            foreach (var project in hostProjectsWithEfCore)
            {
                await InitialMigrationCreator.CreateAsync(Path.GetDirectoryName(project));
            }
        }
    }

    protected Task CreateOpenIddictPfxFilesAsync(ProjectBuildArgs projectArgs)
    {
        if (!projectArgs.ExtraProperties.ContainsKey(nameof(RandomizeAuthServerPassPhraseStep)))
        {
            return Task.CompletedTask;
        }

        var module = projectArgs.ExtraProperties[nameof(RandomizeAuthServerPassPhraseStep)];
        if (string.IsNullOrWhiteSpace(module))
        {
            return Task.CompletedTask;
        }

        var moduleDirectory = projectArgs.OutputFolder + module;
        if (projectArgs.UiFramework != UiFramework.Angular)
        {
            moduleDirectory = moduleDirectory.Replace("/aspnet-core/", "/");
        }

        moduleDirectory = Path.GetDirectoryName(projectArgs.SolutionName.CompanyName == null
            ? moduleDirectory.Replace("MyCompanyName.MyProjectName", projectArgs.SolutionName.ProjectName)
            : moduleDirectory.Replace("MyCompanyName", projectArgs.SolutionName.CompanyName).Replace("MyProjectName", projectArgs.SolutionName.ProjectName));

        if (Directory.Exists(moduleDirectory))
        {
            Logger.LogInformation($"Creating openiddict.pfx file on {moduleDirectory}");
            CmdHelper.RunCmd($"dotnet dev-certs https -ep openiddict.pfx -p {RandomizeAuthServerPassPhraseStep.RandomOpenIddictPassword}", moduleDirectory);
        }
        else
        {
            Logger.LogWarning($"Couldn't find the module directory to create openiddict.pfx file: {moduleDirectory}");
        }
        return Task.CompletedTask;
    }

    protected async Task ConfigurePwaSupportForAngular(ProjectBuildArgs projectArgs)
    {
        var isAngular = projectArgs.UiFramework == UiFramework.Angular;
        var isPwa = projectArgs.Pwa;

        if (isAngular && isPwa)
        {
            Logger.LogInformation("Adding PWA Support to Angular app.");

            AngularPwaSupportAdder.AddPwaSupport(projectArgs.OutputFolder);
        }
    }

    protected virtual DatabaseManagementSystem GetDatabaseManagementSystem(CommandLineArgs commandLineArgs)
    {
        var optionValue = commandLineArgs.Options.GetOrNull(Options.DatabaseManagementSystem.Short, Options.DatabaseManagementSystem.Long);

        if (optionValue == null)
        {
            return DatabaseManagementSystem.NotSpecified;
        }

        switch (optionValue.ToLowerInvariant())
        {
            case "sqlserver":
                return DatabaseManagementSystem.SQLServer;
            case "mysql":
                return DatabaseManagementSystem.MySQL;
            case "postgresql":
                return DatabaseManagementSystem.PostgreSQL;
            case "oracle-devart":
                return DatabaseManagementSystem.OracleDevart;
            case "sqlite":
                return DatabaseManagementSystem.SQLite;
            case "oracle":
                return DatabaseManagementSystem.Oracle;
            default:
                throw new CliUsageException(ExceptionMessageHelper.GetInvalidOptionExceptionMessage("Database Management System"));
        }
    }

    protected virtual MobileApp GetMobilePreference(CommandLineArgs commandLineArgs)
    {
        var optionValue = commandLineArgs.Options.GetOrNull(Options.Mobile.Short, Options.Mobile.Long);

        switch (optionValue)
        {
            case null:
            case "none":
                return MobileApp.None;
            case "react-native":
                return MobileApp.ReactNative;
            case "maui":
                return MobileApp.Maui;
            default:
                throw new CliUsageException(ExceptionMessageHelper.GetInvalidOptionExceptionMessage("Mobile App"));
        }
    }

    protected virtual UiFramework GetUiFramework(CommandLineArgs commandLineArgs, string template = "app")
    {
        if (commandLineArgs.Options.ContainsKey("no-ui"))
        {
            return UiFramework.None;
        }

        var optionValue = commandLineArgs.Options.GetOrNull(Options.UiFramework.Short, Options.UiFramework.Long);

        switch (optionValue)
        {
            case null:
                return UiFramework.NotSpecified;
            case "none":
                return UiFramework.None;
            case "mvc":
                return UiFramework.Mvc;
            case "angular":
                return UiFramework.Angular;
            case "blazor":
                return UiFramework.Blazor;
            case "blazor-server":
                return UiFramework.BlazorServer;
            case "blazor-webapp":
                return UiFramework.BlazorWebApp;
            case "maui-blazor" when template == AppProTemplate.TemplateName:
                return UiFramework.MauiBlazor;
            default:
                throw new CliUsageException(ExceptionMessageHelper.GetInvalidOptionExceptionMessage("UI Framework"));
        }
    }

    protected virtual Theme? GetThemeByTemplateOrNull(CommandLineArgs commandLineArgs, string template = "app")
    {
        var theme = commandLineArgs.Options.GetOrNull(Options.Theme.Long)?.ToLower();

        return template switch
        {
            AppTemplate.TemplateName or AppNoLayersTemplate.TemplateName => GetAppTheme(),
            AppProTemplate.TemplateName or AppNoLayersProTemplate.TemplateName or MicroserviceProTemplate.TemplateName => GetAppProTheme(),
            _ => null
        };

        Theme GetAppTheme()
        {
            return theme switch
            {
                // null or "leptonx-lite" => Theme.LeptonXLite,
                "basic" => Theme.Basic,
                _ => Theme.LeptonXLite
            };
        }

        Theme GetAppProTheme()
        {
            return theme switch
            {
                // null or "leptonx" => Theme.LeptonX,
                "lepton" => Theme.Lepton,
                "basic" => Theme.Basic,
                _ => Theme.LeptonX //TODO: default???
            };
        }
    }

    protected virtual ThemeStyle? GetThemeStyleOrNull(CommandLineArgs commandLineArgs, Theme theme)
    {
        if(theme != Theme.LeptonX)
        {
            return null;
        }

        var themeStyle = commandLineArgs.Options.GetOrNull(Options.ThemeStyle.Long)?.ToLower();

        return themeStyle switch
        {
            "system" or null => ThemeStyle.System,
            "dim" => ThemeStyle.Dim,
            "light" => ThemeStyle.Light,
            "dark" => ThemeStyle.Dark,
            _ => null
        };
    }

<<<<<<< HEAD
    protected void ConfigureNpmPackagesForTheme(ProjectBuildArgs projectArgs)
    {
        if (!projectArgs.Theme.HasValue)
        {
            return;
        }

        switch (projectArgs.Theme)
        {
            case Theme.Basic:
                ConfigureNpmPackagesForBasicTheme(projectArgs);
                break;
            case Theme.Lepton:
                ConfigureNpmPackagesForLeptonTheme(projectArgs);
                break;
            case Theme.NotSpecified:
            case Theme.LeptonXLite:
            case Theme.LeptonX:
                break;
            default:
                 throw new CliUsageException(ExceptionMessageHelper.GetInvalidOptionExceptionMessage(Options.Theme.Long));
        }
    }

    private void ConfigureNpmPackagesForBasicTheme(ProjectBuildArgs projectArgs)
    {
        if (projectArgs.UiFramework is not UiFramework.None or UiFramework.Angular)
        {
            ThemePackageAdder.AddNpmPackage(projectArgs.OutputFolder, "@abp/aspnetcore.mvc.ui.theme.basic", projectArgs.Version);
        }

        if (projectArgs.UiFramework is UiFramework.BlazorServer)
        {
            ThemePackageAdder.AddNpmPackage(projectArgs.OutputFolder, "@abp/aspnetcore.components.server.basictheme", projectArgs.Version);
        }

        if (projectArgs.UiFramework is UiFramework.BlazorWebApp)
        {
            ThemePackageAdder.AddNpmPackage(projectArgs.OutputFolder, "@abp/aspnetcore.components.server.basictheme", projectArgs.Version);
        }

        if (projectArgs.UiFramework is UiFramework.Angular)
        {
            ThemePackageAdder.AddAngularPackage(projectArgs.OutputFolder, "@abp/ng.theme.basic", projectArgs.Version);
        }
    }

    private void ConfigureNpmPackagesForLeptonTheme(ProjectBuildArgs projectArgs)
    {
        if (projectArgs.UiFramework is not UiFramework.None or UiFramework.Angular)
        {
            ThemePackageAdder.AddNpmPackage(projectArgs.OutputFolder, "@volo/abp.aspnetcore.mvc.ui.theme.lepton", projectArgs.Version);
        }

        if (projectArgs.UiFramework is UiFramework.BlazorServer)
        {
            ThemePackageAdder.AddNpmPackage(projectArgs.OutputFolder, "@volo/abp.aspnetcore.components.server.leptontheme", projectArgs.Version);
            ThemePackageAdder.AddNpmPackage(projectArgs.OutputFolder, "@volo/abp.aspnetcore.mvc.ui.theme.lepton", projectArgs.Version);
        }

        if (projectArgs.UiFramework is UiFramework.BlazorWebApp)
        {
            ThemePackageAdder.AddNpmPackage(projectArgs.OutputFolder, "@volo/abp.aspnetcore.components.server.leptontheme", projectArgs.Version);
            ThemePackageAdder.AddNpmPackage(projectArgs.OutputFolder, "@volo/abp.aspnetcore.mvc.ui.theme.lepton", projectArgs.Version);
        }

        if (projectArgs.UiFramework is UiFramework.Angular)
        {
            ThemePackageAdder.AddAngularPackage(projectArgs.OutputFolder, "@volo/abp.ng.theme.lepton", projectArgs.Version);
        }
    }

=======
>>>>>>> 72deaf39
    protected void ConfigureAngularJsonForThemeSelection(ProjectBuildArgs projectArgs)
    {
        if (projectArgs.TemplateName == ModuleTemplate.TemplateName)
        {
            return;
        }

        if (projectArgs.Theme.HasValue && projectArgs.UiFramework == UiFramework.Angular)
        {
            var angularFolderPath = projectArgs.TemplateName == MicroserviceProTemplate.TemplateName
                ? projectArgs.OutputFolder.EnsureEndsWith(Path.DirectorySeparatorChar) + "apps" + Path.DirectorySeparatorChar + "angular"
                : projectArgs.OutputFolder.EnsureEndsWith(Path.DirectorySeparatorChar) + "angular";

            AngularThemeConfigurer.Configure(new AngularThemeConfigurationArgs(
                theme: projectArgs.Theme.Value,
                projectName: projectArgs.SolutionName.ProjectName,
                angularFolderPath: angularFolderPath
            ));
        }
    }

    public static class Options
    {
        public static class Template
        {
            public const string Short = "t";
            public const string Long = "template";
        }

        public static class DatabaseProvider
        {
            public const string Short = "d";
            public const string Long = "database-provider";
        }

        public static class DatabaseManagementSystem
        {
            public const string Short = "dbms";
            public const string Long = "database-management-system";
        }

        public static class OutputFolder
        {
            public const string Short = "o";
            public const string Long = "output-folder";
        }

        public static class GitHubAbpLocalRepositoryPath
        {
            public const string Long = "abp-path";
        }

        public static class GitHubVoloLocalRepositoryPath
        {
            public const string Long = "volo-path";
        }

        public static class Version
        {
            public const string Short = "v";
            public const string Long = "version";
        }

        public static class UiFramework
        {
            public const string Short = "u";
            public const string Long = "ui";
        }

        public static class Mobile
        {
            public const string Short = "m";
            public const string Long = "mobile";
        }

        public static class PublicWebSite
        {
            public const string Long = "with-public-website";
        }

        public static class TemplateSource
        {
            public const string Short = "ts";
            public const string Long = "template-source";
        }

        public static class ConnectionString
        {
            public const string Short = "cs";
            public const string Long = "connection-string";
        }

        public static class CreateSolutionFolder
        {
            public const string Short = "csf";
            public const string Long = "create-solution-folder";
        }

        public static class SkipInstallingLibs
        {
            public const string Short = "sib";
            public const string Long = "skip-installing-libs";
        }

        public static class SkipBundling
        {
            public const string Short = "sb";
            public const string Long = "skip-bundling";
        }

        public static class SkipCache
        {
            public const string Short = "sc";
            public const string Long = "skip-cache";
        }

        public static class TrustUserVersion
        {
            public const string Short = "tv";
            public const string Long = "trust-version";
        }

        public static class Tiered
        {
            public const string Long = "tiered";
        }

        public static class Preview
        {
            public const string Long = "preview";
        }

        public static class ProgressiveWebApp
        {
            public const string Short = "pwa";
        }

        public static class MainSolution
        {
            public const string Short = "ms";
            public const string Long = "main-solution";
        }

        public static class Theme
        {
            public const string Long = "theme";
        }

        public static class ThemeStyle
        {
            public const string Long = "theme-style";
        }

        public static class NoOpenWebPage
        {
            public const string Long = "no-open";
        }
    }
}<|MERGE_RESOLUTION|>--- conflicted
+++ resolved
@@ -737,81 +737,6 @@
         };
     }
 
-<<<<<<< HEAD
-    protected void ConfigureNpmPackagesForTheme(ProjectBuildArgs projectArgs)
-    {
-        if (!projectArgs.Theme.HasValue)
-        {
-            return;
-        }
-
-        switch (projectArgs.Theme)
-        {
-            case Theme.Basic:
-                ConfigureNpmPackagesForBasicTheme(projectArgs);
-                break;
-            case Theme.Lepton:
-                ConfigureNpmPackagesForLeptonTheme(projectArgs);
-                break;
-            case Theme.NotSpecified:
-            case Theme.LeptonXLite:
-            case Theme.LeptonX:
-                break;
-            default:
-                 throw new CliUsageException(ExceptionMessageHelper.GetInvalidOptionExceptionMessage(Options.Theme.Long));
-        }
-    }
-
-    private void ConfigureNpmPackagesForBasicTheme(ProjectBuildArgs projectArgs)
-    {
-        if (projectArgs.UiFramework is not UiFramework.None or UiFramework.Angular)
-        {
-            ThemePackageAdder.AddNpmPackage(projectArgs.OutputFolder, "@abp/aspnetcore.mvc.ui.theme.basic", projectArgs.Version);
-        }
-
-        if (projectArgs.UiFramework is UiFramework.BlazorServer)
-        {
-            ThemePackageAdder.AddNpmPackage(projectArgs.OutputFolder, "@abp/aspnetcore.components.server.basictheme", projectArgs.Version);
-        }
-
-        if (projectArgs.UiFramework is UiFramework.BlazorWebApp)
-        {
-            ThemePackageAdder.AddNpmPackage(projectArgs.OutputFolder, "@abp/aspnetcore.components.server.basictheme", projectArgs.Version);
-        }
-
-        if (projectArgs.UiFramework is UiFramework.Angular)
-        {
-            ThemePackageAdder.AddAngularPackage(projectArgs.OutputFolder, "@abp/ng.theme.basic", projectArgs.Version);
-        }
-    }
-
-    private void ConfigureNpmPackagesForLeptonTheme(ProjectBuildArgs projectArgs)
-    {
-        if (projectArgs.UiFramework is not UiFramework.None or UiFramework.Angular)
-        {
-            ThemePackageAdder.AddNpmPackage(projectArgs.OutputFolder, "@volo/abp.aspnetcore.mvc.ui.theme.lepton", projectArgs.Version);
-        }
-
-        if (projectArgs.UiFramework is UiFramework.BlazorServer)
-        {
-            ThemePackageAdder.AddNpmPackage(projectArgs.OutputFolder, "@volo/abp.aspnetcore.components.server.leptontheme", projectArgs.Version);
-            ThemePackageAdder.AddNpmPackage(projectArgs.OutputFolder, "@volo/abp.aspnetcore.mvc.ui.theme.lepton", projectArgs.Version);
-        }
-
-        if (projectArgs.UiFramework is UiFramework.BlazorWebApp)
-        {
-            ThemePackageAdder.AddNpmPackage(projectArgs.OutputFolder, "@volo/abp.aspnetcore.components.server.leptontheme", projectArgs.Version);
-            ThemePackageAdder.AddNpmPackage(projectArgs.OutputFolder, "@volo/abp.aspnetcore.mvc.ui.theme.lepton", projectArgs.Version);
-        }
-
-        if (projectArgs.UiFramework is UiFramework.Angular)
-        {
-            ThemePackageAdder.AddAngularPackage(projectArgs.OutputFolder, "@volo/abp.ng.theme.lepton", projectArgs.Version);
-        }
-    }
-
-=======
->>>>>>> 72deaf39
     protected void ConfigureAngularJsonForThemeSelection(ProjectBuildArgs projectArgs)
     {
         if (projectArgs.TemplateName == ModuleTemplate.TemplateName)
