using System;
using System.IO;
using System.Linq;
using System.Threading.Tasks;
using ICSharpCode.SharpZipLib.Core;
using ICSharpCode.SharpZipLib.Zip;
using Microsoft.Extensions.Logging;
using Microsoft.Extensions.Logging.Abstractions;
using NuGet.Versioning;
using NUglify.Helpers;
using Volo.Abp.Cli.ProjectModification;
using Volo.Abp.Cli.Args;
using Volo.Abp.Cli.Commands.Services;
using Volo.Abp.Cli.LIbs;
using Volo.Abp.Cli.ProjectBuilding;
using Volo.Abp.Cli.ProjectBuilding.Building;
using Volo.Abp.Cli.ProjectBuilding.Events;
using Volo.Abp.Cli.ProjectBuilding.Templates.App;
using Volo.Abp.Cli.ProjectBuilding.Templates.Microservice;
using Volo.Abp.Cli.ProjectBuilding.Templates.Module;
using Volo.Abp.Cli.Utils;
using Volo.Abp.EventBus.Local;

namespace Volo.Abp.Cli.Commands;

public abstract class ProjectCreationCommandBase
{
    public ConnectionStringProvider ConnectionStringProvider { get; }
    public SolutionPackageVersionFinder SolutionPackageVersionFinder { get; }
    public ICmdHelper CmdHelper { get; }
    public IInstallLibsService InstallLibsService { get; }
    public AngularPwaSupportAdder AngularPwaSupportAdder { get; }
    public InitialMigrationCreator InitialMigrationCreator { get; }
    public ILocalEventBus EventBus { get; }
    public ILogger<NewCommand> Logger { get; set; }

    public ThemePackageAdder ThemePackageAdder { get; }

    public ProjectCreationCommandBase(
        ConnectionStringProvider connectionStringProvider,
        SolutionPackageVersionFinder solutionPackageVersionFinder,
        ICmdHelper cmdHelper,
        IInstallLibsService installLibsService,
        AngularPwaSupportAdder angularPwaSupportAdder,
        InitialMigrationCreator initialMigrationCreator,
        ThemePackageAdder themePackageAdder,
		ILocalEventBus eventBus)
    {
        ConnectionStringProvider = connectionStringProvider;
        SolutionPackageVersionFinder = solutionPackageVersionFinder;
        CmdHelper = cmdHelper;
        InstallLibsService = installLibsService;
        AngularPwaSupportAdder = angularPwaSupportAdder;
        InitialMigrationCreator = initialMigrationCreator;
        EventBus = eventBus;
        ThemePackageAdder = themePackageAdder;

        Logger = NullLogger<NewCommand>.Instance;
    }

    protected ProjectBuildArgs GetProjectBuildArgs(CommandLineArgs commandLineArgs, string template, string projectName)
    {
        var version = commandLineArgs.Options.GetOrNull(Options.Version.Short, Options.Version.Long);

        if (version != null)
        {
            Logger.LogInformation("Version: " + version);
        }

        var preview = commandLineArgs.Options.ContainsKey(Options.Preview.Long);
        if (preview)
        {
            Logger.LogInformation("Preview: yes");
        }

        var pwa = commandLineArgs.Options.ContainsKey(Options.ProgressiveWebApp.Short);
        if (pwa)
        {
            Logger.LogInformation("Progressive Web App: yes");
        }

        var databaseProvider = GetDatabaseProvider(commandLineArgs);
        if (databaseProvider != DatabaseProvider.NotSpecified)
        {
            Logger.LogInformation("Database provider: " + databaseProvider);
        }

        var connectionString = GetConnectionString(commandLineArgs);
        if (connectionString != null)
        {
            Logger.LogInformation("Connection string: " + connectionString);
        }

        var databaseManagementSystem = GetDatabaseManagementSystem(commandLineArgs);
        if (databaseManagementSystem != DatabaseManagementSystem.NotSpecified)
        {
            Logger.LogInformation("DBMS: " + databaseManagementSystem);
        }

        var uiFramework = GetUiFramework(commandLineArgs);
        if (uiFramework != UiFramework.NotSpecified)
        {
            Logger.LogInformation("UI Framework: " + uiFramework);
        }

        var theme = uiFramework == UiFramework.None ? (Theme?)null : GetTheme(commandLineArgs);
        if (theme.HasValue)
        {
            Logger.LogInformation("Theme: " + theme);
        }

        var publicWebSite = uiFramework != UiFramework.None && commandLineArgs.Options.ContainsKey(Options.PublicWebSite.Long);
        if (publicWebSite)
        {
            Logger.LogInformation("Public Web Site: yes");
        }

        var mobileApp = GetMobilePreference(commandLineArgs);
        if (mobileApp != MobileApp.None)
        {
            Logger.LogInformation("Mobile App: " + mobileApp);
        }

        var gitHubAbpLocalRepositoryPath = commandLineArgs.Options.GetOrNull(Options.GitHubAbpLocalRepositoryPath.Long);
        if (gitHubAbpLocalRepositoryPath != null)
        {
            Logger.LogInformation("GitHub Abp Local Repository Path: " + gitHubAbpLocalRepositoryPath);
        }

        var gitHubVoloLocalRepositoryPath = commandLineArgs.Options.GetOrNull(Options.GitHubVoloLocalRepositoryPath.Long);
        if (gitHubVoloLocalRepositoryPath != null)
        {
            Logger.LogInformation("GitHub Volo Local Repository Path: " + gitHubVoloLocalRepositoryPath);
        }

        var templateSource = commandLineArgs.Options.GetOrNull(Options.TemplateSource.Short, Options.TemplateSource.Long);
        if (templateSource != null)
        {
            Logger.LogInformation("Template Source: " + templateSource);
        }

        var createSolutionFolder = GetCreateSolutionFolderPreference(commandLineArgs);

        var outputFolder = commandLineArgs.Options.GetOrNull(Options.OutputFolder.Short, Options.OutputFolder.Long);

        var outputFolderRoot =
            outputFolder != null ? Path.GetFullPath(outputFolder) : Directory.GetCurrentDirectory();

        SolutionName solutionName;
        if (MicroserviceServiceTemplateBase.IsMicroserviceServiceTemplate(template))
        {
<<<<<<< HEAD
            var slnPath = commandLineArgs.Options.GetOrNull(Options.MainSolution.Short, Options.MainSolution.Long);

            if (slnPath == null)
=======
            var slnFile = Directory.GetFiles(outputFolderRoot, "*.sln").FirstOrDefault();
            if (slnFile == null)
>>>>>>> eeab3a38
            {
                slnPath = Directory.GetFiles(outputFolderRoot, "*.sln").FirstOrDefault();
            }
            else if (slnPath.EndsWith(".sln"))
            {
                Directory.SetCurrentDirectory(Path.GetDirectoryName(slnPath));
                outputFolderRoot = Path.GetDirectoryName(slnPath);
            }
            else if (!Directory.Exists(slnPath))
            {
                slnPath = null;
            }
            else
            {
                Directory.SetCurrentDirectory(slnPath);
                outputFolderRoot = slnPath;
                slnPath = Directory.GetFiles(outputFolderRoot, "*.sln").FirstOrDefault();
            }
            
            if (slnPath == null)
            {
                throw new CliUsageException($"This command should be run inside a folder that contains a microservice solution! Or use -{Options.MainSolution.Short} parameter.");
            }

            var microserviceSolutionName = Path.GetFileName(slnPath).RemovePostFix(".sln");

            version ??= SolutionPackageVersionFinder.Find(slnPath);
            solutionName = SolutionName.Parse(microserviceSolutionName, projectName);
            outputFolder = MicroserviceServiceTemplateBase.CalculateTargetFolder(outputFolderRoot, solutionName.ProjectName);
            uiFramework = uiFramework == UiFramework.NotSpecified ? FindMicroserviceSolutionUiFramework(outputFolderRoot) : uiFramework;
        }
        else
        {
            solutionName = SolutionName.Parse(projectName);

            outputFolder = createSolutionFolder ?
                Path.Combine(outputFolderRoot, SolutionName.Parse(projectName).FullName) :
                outputFolderRoot;
        }

        IO.DirectoryHelper.CreateIfNotExists(outputFolder);

        Logger.LogInformation("Output folder: " + outputFolder);

        if (connectionString == null &&
            databaseManagementSystem != DatabaseManagementSystem.NotSpecified &&
            databaseManagementSystem != DatabaseManagementSystem.SQLServer)
        {
            connectionString = ConnectionStringProvider.GetByDbms(databaseManagementSystem, outputFolder);
        }

        commandLineArgs.Options.Add(CliConsts.Command, commandLineArgs.Command);

        return new ProjectBuildArgs(
            solutionName,
            template,
            version,
            outputFolder,
            databaseProvider,
            databaseManagementSystem,
            uiFramework,
            mobileApp,
            publicWebSite,
            gitHubAbpLocalRepositoryPath,
            gitHubVoloLocalRepositoryPath,
            templateSource,
            commandLineArgs.Options,
            connectionString,
            pwa,
            theme
        );
    }

    protected void ExtractProjectZip(ProjectBuildResult project, string outputFolder)
    {
        EventBus.PublishAsync(new ProjectCreationProgressEvent {
            Message = "Extracting the solution archieve"
        }, false);
        
        using (var templateFileStream = new MemoryStream(project.ZipContent))
        {
            using (var zipInputStream = new ZipInputStream(templateFileStream))
            {
                var zipEntry = zipInputStream.GetNextEntry();
                while (zipEntry != null)
                {
                    if (string.IsNullOrWhiteSpace(zipEntry.Name))
                    {
                        zipEntry = zipInputStream.GetNextEntry();
                        continue;
                    }

                    var fullZipToPath = Path.Combine(outputFolder, zipEntry.Name);
                    var directoryName = Path.GetDirectoryName(fullZipToPath);

                    if (!string.IsNullOrEmpty(directoryName))
                    {
                        Directory.CreateDirectory(directoryName);
                    }

                    var fileName = Path.GetFileName(fullZipToPath);
                    if (fileName.Length == 0)
                    {
                        zipEntry = zipInputStream.GetNextEntry();
                        continue;
                    }

                    var buffer = new byte[4096]; // 4K is optimum
                    using (var streamWriter = File.Create(fullZipToPath))
                    {
                        StreamUtils.Copy(zipInputStream, streamWriter, buffer);
                    }

                    zipEntry = zipInputStream.GetNextEntry();
                }
            }
        }
    }

    protected void OpenRelatedWebPage(ProjectBuildArgs projectArgs,
        string template,
        bool isTiered,
        CommandLineArgs commandLineArgs)
    {

#if DEBUG
        return;
#endif
        if (AppTemplateBase.IsAppTemplate(template))
        {
            var isCommercial = template == AppProTemplate.TemplateName;
            OpenThanksPage(projectArgs.UiFramework, projectArgs.DatabaseProvider, isTiered || commandLineArgs.Options.ContainsKey("separate-identity-server") || commandLineArgs.Options.ContainsKey("separate-auth-server"), isCommercial);
        }
        else if (MicroserviceTemplateBase.IsMicroserviceTemplate(template))
        {
            OpenMicroserviceDocumentPage();
        }
    }

    protected UiFramework FindMicroserviceSolutionUiFramework(string outputFolderRoot)
    {
        if (Directory.Exists(Path.Combine(outputFolderRoot, "apps", "blazor")))
        {
            return UiFramework.Blazor;
        }
        if (Directory.Exists(Path.Combine(outputFolderRoot, "apps", "web")))
        {
            return UiFramework.Mvc;
        }
        if (Directory.Exists(Path.Combine(outputFolderRoot, "apps", "angular")))
        {
            return UiFramework.Angular;
        }

        return UiFramework.None;
    }

    protected void OpenThanksPage(UiFramework uiFramework, DatabaseProvider databaseProvider, bool tiered, bool commercial)
    {
        uiFramework = uiFramework == UiFramework.NotSpecified || uiFramework == UiFramework.None ? UiFramework.Mvc : uiFramework;
        databaseProvider = databaseProvider == DatabaseProvider.NotSpecified ? DatabaseProvider.EntityFrameworkCore : databaseProvider;

        var urlPrefix = commercial ? "commercial" : "www";
        var tieredYesNo = tiered ? "yes" : "no";
        var url = $"https://{urlPrefix}.abp.io/project-created-success?ui={uiFramework:g}&db={databaseProvider:g}&tiered={tieredYesNo}";

        CmdHelper.OpenWebPage(url);
    }

    protected void OpenMicroserviceDocumentPage()
    {
        var url = "https://docs.abp.io/en/commercial/latest/startup-templates/microservice/index";

        CmdHelper.OpenWebPage(url);
    }

    protected bool GetCreateSolutionFolderPreference(CommandLineArgs commandLineArgs)
    {
        return commandLineArgs.Options.ContainsKey(Options.CreateSolutionFolder.Long)
            || commandLineArgs.Options.ContainsKey(Options.CreateSolutionFolder.Short);
    }

    protected static string GetConnectionString(CommandLineArgs commandLineArgs)
    {
        var connectionString = commandLineArgs.Options.GetOrNull(Options.ConnectionString.Short, Options.ConnectionString.Long);
        return string.IsNullOrWhiteSpace(connectionString) ? null : connectionString;
    }

    protected virtual DatabaseProvider GetDatabaseProvider(CommandLineArgs commandLineArgs)
    {
        var optionValue = commandLineArgs.Options.GetOrNull(Options.DatabaseProvider.Short, Options.DatabaseProvider.Long);

        if (optionValue == null)
        {
            return DatabaseProvider.NotSpecified;
        }

        if (optionValue.Equals("ef", StringComparison.InvariantCultureIgnoreCase) || optionValue.Equals("entityframeworkcore", StringComparison.InvariantCultureIgnoreCase))
        {
            return DatabaseProvider.EntityFrameworkCore;
        }

        if (optionValue.Equals("mongo", StringComparison.InvariantCultureIgnoreCase) || optionValue.Equals("mongodb", StringComparison.InvariantCultureIgnoreCase))
        {
            return DatabaseProvider.MongoDb;
        }

        throw new CliUsageException("The option you provided for Database Provider is invalid!");
    }

    protected virtual async Task RunGraphBuildForMicroserviceServiceTemplate(ProjectBuildArgs projectArgs)
    {
        if (MicroserviceServiceTemplateBase.IsMicroserviceServiceTemplate(projectArgs.TemplateName))
        {
            await EventBus.PublishAsync(new ProjectCreationProgressEvent {
                Message = "Building the microservice solution"
            }, false);
            
            CmdHelper.RunCmd("dotnet build /graphbuild", projectArgs.OutputFolder);
        }
    }

    protected async Task RunInstallLibsForWebTemplateAsync(ProjectBuildArgs projectArgs)
    {
        if (AppTemplateBase.IsAppTemplate(projectArgs.TemplateName) ||
            ModuleTemplateBase.IsModuleTemplate(projectArgs.TemplateName) ||
            AppNoLayersTemplateBase.IsAppNoLayersTemplate(projectArgs.TemplateName) ||
            MicroserviceServiceTemplateBase.IsMicroserviceTemplate(projectArgs.TemplateName))
        {
            Logger.LogInformation("Installing client-side packages...");
            
            await EventBus.PublishAsync(new ProjectCreationProgressEvent {
                Message = "Installing client-side packages"
            }, false);
            
            await InstallLibsService.InstallLibsAsync(projectArgs.OutputFolder);
        }
    }

    protected async Task CreateInitialMigrationsAsync(ProjectBuildArgs projectArgs)
    {
        if (projectArgs.DatabaseProvider == DatabaseProvider.MongoDb)
        {
            return;
        }

        var efCoreProjectPath = string.Empty;
        bool isLayeredTemplate;

        switch (projectArgs.TemplateName)
        {
            case AppTemplate.TemplateName:
            case AppProTemplate.TemplateName:
                efCoreProjectPath = Directory.GetFiles(projectArgs.OutputFolder, "*EntityFrameworkCore.csproj", SearchOption.AllDirectories).FirstOrDefault();
                isLayeredTemplate = true;
                break;
            case AppNoLayersTemplate.TemplateName:
            case AppNoLayersProTemplate.TemplateName:
                efCoreProjectPath = Directory.GetFiles(projectArgs.OutputFolder, "*.csproj", SearchOption.AllDirectories).FirstOrDefault();
                isLayeredTemplate = false;
                break;
            default:
                return;
        }

        if (string.IsNullOrWhiteSpace(efCoreProjectPath))
        {
            Logger.LogWarning("Couldn't find the project to create initial migrations!");
            return;
        }

        await EventBus.PublishAsync(new ProjectCreationProgressEvent {
            Message = "Creating the initial DB migration"
        }, false);
        
        await InitialMigrationCreator.CreateAsync(Path.GetDirectoryName(efCoreProjectPath), isLayeredTemplate);
    }

    protected async Task ConfigurePwaSupportForAngular(ProjectBuildArgs projectArgs)
    {
        var isAngular = projectArgs.UiFramework == UiFramework.Angular;
        var isPwa = projectArgs.Pwa;

        if (isAngular && isPwa)
        {
            Logger.LogInformation("Adding PWA Support to Angular app.");
            
            AngularPwaSupportAdder.AddPwaSupport(projectArgs.OutputFolder);
        }
    }

    protected virtual DatabaseManagementSystem GetDatabaseManagementSystem(CommandLineArgs commandLineArgs)
    {
        var optionValue = commandLineArgs.Options.GetOrNull(Options.DatabaseManagementSystem.Short, Options.DatabaseManagementSystem.Long);

        if (optionValue == null)
        {
            return DatabaseManagementSystem.NotSpecified;
        }

        switch (optionValue.ToLowerInvariant())
        {
            case "sqlserver":
                return DatabaseManagementSystem.SQLServer;
            case "mysql":
                return DatabaseManagementSystem.MySQL;
            case "postgresql":
                return DatabaseManagementSystem.PostgreSQL;
            case "oracle-devart":
                return DatabaseManagementSystem.OracleDevart;
            case "sqlite":
                return DatabaseManagementSystem.SQLite;
            case "oracle":
                return DatabaseManagementSystem.Oracle;
            default:
                throw new CliUsageException("The option you provided for Database Management System is invalid!");
        }
    }

    protected virtual MobileApp GetMobilePreference(CommandLineArgs commandLineArgs)
    {
        var optionValue = commandLineArgs.Options.GetOrNull(Options.Mobile.Short, Options.Mobile.Long);

        switch (optionValue)
        {
            case null:
            case "none":
                return MobileApp.None;
            case "react-native":
                return MobileApp.ReactNative;
            default:
                throw new CliUsageException("The option you provided for Mobile App is invalid!");
        }
    }

    protected virtual UiFramework GetUiFramework(CommandLineArgs commandLineArgs)
    {
        if (commandLineArgs.Options.ContainsKey("no-ui"))
        {
            return UiFramework.None;
        }

        var optionValue = commandLineArgs.Options.GetOrNull(Options.UiFramework.Short, Options.UiFramework.Long);

        switch (optionValue)
        {
            case null:
                return UiFramework.NotSpecified;
            case "none":
                return UiFramework.None;
            case "mvc":
                return UiFramework.Mvc;
            case "angular":
                return UiFramework.Angular;
            case "blazor":
                return UiFramework.Blazor;
            case "blazor-server":
                return UiFramework.BlazorServer;
            default:
                throw new CliUsageException("The option you provided for UI Framework is invalid!");
        }
    }

    protected virtual Theme GetTheme(CommandLineArgs commandLineArgs)
    {
        var optionValue = commandLineArgs.Options.GetOrNull(Options.Theme.Long);
        switch (optionValue)
        {
            case null:
            case "leptonx-lite":
                return Theme.LeptonXLite;
            case "basic":
                return Theme.Basic;
            default:
                throw new CliUsageException("The option you provided for Theme is invalid!");
        }
    }

    protected void ConfigureNpmPackagesForTheme(ProjectBuildArgs projectArgs)
    {
        if (!projectArgs.Theme.HasValue)
        {
            return;
        }

        switch (projectArgs.Theme)
        {
            case Theme.Basic:
                ConfigureNpmPackagesForBasicTheme(projectArgs);
                break;
        }
    }

    private void ConfigureNpmPackagesForBasicTheme(ProjectBuildArgs projectArgs)
    {
        if (projectArgs.UiFramework is not UiFramework.None or UiFramework.Angular)
        {
            ThemePackageAdder.AddNpmPackage(projectArgs.OutputFolder, "@abp/aspnetcore.mvc.ui.theme.basic", projectArgs.Version);
        }

        if (projectArgs.UiFramework is UiFramework.BlazorServer)
        {
            ThemePackageAdder.AddNpmPackage(projectArgs.OutputFolder, "@abp/aspnetcore.components.server.basictheme", projectArgs.Version);
        }

        if (projectArgs.UiFramework is UiFramework.Angular)
        {
            ThemePackageAdder.AddAngularPackage(projectArgs.OutputFolder, "@abp/ng.theme.basic", projectArgs.Version);
        }
    }

    public static class Options
    {
        public static class Template
        {
            public const string Short = "t";
            public const string Long = "template";
        }

        public static class DatabaseProvider
        {
            public const string Short = "d";
            public const string Long = "database-provider";
        }

        public static class DatabaseManagementSystem
        {
            public const string Short = "dbms";
            public const string Long = "database-management-system";
        }

        public static class OutputFolder
        {
            public const string Short = "o";
            public const string Long = "output-folder";
        }

        public static class GitHubAbpLocalRepositoryPath
        {
            public const string Long = "abp-path";
        }

        public static class GitHubVoloLocalRepositoryPath
        {
            public const string Long = "volo-path";
        }

        public static class Version
        {
            public const string Short = "v";
            public const string Long = "version";
        }

        public static class UiFramework
        {
            public const string Short = "u";
            public const string Long = "ui";
        }

        public static class Mobile
        {
            public const string Short = "m";
            public const string Long = "mobile";
        }

        public static class PublicWebSite
        {
            public const string Long = "with-public-website";
        }

        public static class TemplateSource
        {
            public const string Short = "ts";
            public const string Long = "template-source";
        }

        public static class ConnectionString
        {
            public const string Short = "cs";
            public const string Long = "connection-string";
        }

        public static class CreateSolutionFolder
        {
            public const string Short = "csf";
            public const string Long = "create-solution-folder";
        }

        public static class Tiered
        {
            public const string Long = "tiered";
        }

        public static class Preview
        {
            public const string Long = "preview";
        }

        public static class ProgressiveWebApp
        {
            public const string Short = "pwa";
        }
<<<<<<< HEAD

        public static class MainSolution
        {
            public const string Short = "ms";
            public const string Long = "main-solution";
=======
        
        public static class Theme
        {
            public const string Long = "theme";
>>>>>>> eeab3a38
        }
    }
}<|MERGE_RESOLUTION|>--- conflicted
+++ resolved
@@ -149,14 +149,9 @@
         SolutionName solutionName;
         if (MicroserviceServiceTemplateBase.IsMicroserviceServiceTemplate(template))
         {
-<<<<<<< HEAD
             var slnPath = commandLineArgs.Options.GetOrNull(Options.MainSolution.Short, Options.MainSolution.Long);
 
             if (slnPath == null)
-=======
-            var slnFile = Directory.GetFiles(outputFolderRoot, "*.sln").FirstOrDefault();
-            if (slnFile == null)
->>>>>>> eeab3a38
             {
                 slnPath = Directory.GetFiles(outputFolderRoot, "*.sln").FirstOrDefault();
             }
@@ -659,18 +654,15 @@
         {
             public const string Short = "pwa";
         }
-<<<<<<< HEAD
 
         public static class MainSolution
         {
             public const string Short = "ms";
             public const string Long = "main-solution";
-=======
         
         public static class Theme
         {
             public const string Long = "theme";
->>>>>>> eeab3a38
         }
     }
 }