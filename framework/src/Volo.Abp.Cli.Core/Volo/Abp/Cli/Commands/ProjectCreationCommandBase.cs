using System;
using System.IO;
using System.Text;
using System.Linq;
using System.Threading.Tasks;
using ICSharpCode.SharpZipLib.Core;
using ICSharpCode.SharpZipLib.Zip;
using Microsoft.Extensions.Logging;
using Microsoft.Extensions.Logging.Abstractions;
using Volo.Abp.Cli.ProjectModification;
using Volo.Abp.Cli.Args;
using Volo.Abp.Cli.Bundling;
using Volo.Abp.Cli.Commands.Services;
using Volo.Abp.Cli.LIbs;
using Volo.Abp.Cli.ProjectBuilding;
using Volo.Abp.Cli.ProjectBuilding.Building;
using Volo.Abp.Cli.ProjectBuilding.Events;
using Volo.Abp.Cli.ProjectBuilding.Templates;
using Volo.Abp.Cli.ProjectBuilding.Templates.App;
using Volo.Abp.Cli.ProjectBuilding.Templates.Microservice;
using Volo.Abp.Cli.ProjectBuilding.Templates.Module;
using Volo.Abp.Cli.ProjectBuilding.Templates.MvcModule;
using Volo.Abp.Cli.Utils;
using Volo.Abp.Cli.Version;
using Volo.Abp.EventBus.Local;

namespace Volo.Abp.Cli.Commands;

public abstract class ProjectCreationCommandBase
{
    private readonly IBundlingService _bundlingService;
    public ConnectionStringProvider ConnectionStringProvider { get; }
    public SolutionPackageVersionFinder SolutionPackageVersionFinder { get; }
    public ICmdHelper CmdHelper { get; }
    public IInstallLibsService InstallLibsService { get; }
    public CliService CliService { get; }
    public AngularPwaSupportAdder AngularPwaSupportAdder { get; }
    public InitialMigrationCreator InitialMigrationCreator { get; }
    public ILocalEventBus EventBus { get; }
    public ILogger<NewCommand> Logger { get; set; }

    public ThemePackageAdder ThemePackageAdder { get; }

    public AngularThemeConfigurer AngularThemeConfigurer { get; }

    public CliVersionService CliVersionService { get; }

    public ProjectCreationCommandBase(
        ConnectionStringProvider connectionStringProvider,
        SolutionPackageVersionFinder solutionPackageVersionFinder,
        ICmdHelper cmdHelper,
        IInstallLibsService installLibsService,
        CliService cliService,
        AngularPwaSupportAdder angularPwaSupportAdder,
        InitialMigrationCreator initialMigrationCreator,
        ThemePackageAdder themePackageAdder,
        ILocalEventBus eventBus,
        IBundlingService bundlingService,
        AngularThemeConfigurer angularThemeConfigurer,
        CliVersionService cliVersionService)
    {
        _bundlingService = bundlingService;
        ConnectionStringProvider = connectionStringProvider;
        SolutionPackageVersionFinder = solutionPackageVersionFinder;
        CmdHelper = cmdHelper;
        InstallLibsService = installLibsService;
        CliService = cliService;
        AngularPwaSupportAdder = angularPwaSupportAdder;
        InitialMigrationCreator = initialMigrationCreator;
        EventBus = eventBus;
        ThemePackageAdder = themePackageAdder;
        AngularThemeConfigurer = angularThemeConfigurer;
        CliVersionService = cliVersionService;

        Logger = NullLogger<NewCommand>.Instance;
    }

    protected async Task<ProjectBuildArgs> GetProjectBuildArgsAsync(CommandLineArgs commandLineArgs, string template, string projectName)
    {
        var version = commandLineArgs.Options.GetOrNull(Options.Version.Short, Options.Version.Long);

        if (version != null)
        {
            Logger.LogInformation("Version: " + version);
        }

        var preview = commandLineArgs.Options.ContainsKey(Options.Preview.Long);
        if (preview)
        {
            Logger.LogInformation("Preview: yes");

#if !DEBUG
            var cliVersion = await CliVersionService.GetCurrentCliVersionAsync();

            if (!cliVersion.IsPrerelease)
            {
                throw new CliUsageException(
                    "You can only create a new preview solution with preview CLI version." +
                    " Update your ABP CLI to the preview version.");
            }
#endif
        }

        var pwa = commandLineArgs.Options.ContainsKey(Options.ProgressiveWebApp.Short);
        if (pwa)
        {
            Logger.LogInformation("Progressive Web App: yes");
        }

        var databaseProvider = GetDatabaseProvider(commandLineArgs);
        if (databaseProvider != DatabaseProvider.NotSpecified)
        {
            Logger.LogInformation("Database provider: " + databaseProvider);
        }

        var connectionString = GetConnectionString(commandLineArgs);
        if (connectionString != null)
        {
            Logger.LogInformation("Connection string: " + connectionString);
        }

        var databaseManagementSystem = GetDatabaseManagementSystem(commandLineArgs);
        if (databaseManagementSystem != DatabaseManagementSystem.NotSpecified)
        {
            Logger.LogInformation("DBMS: " + databaseManagementSystem);
        }

        var uiFramework = GetUiFramework(commandLineArgs, template);
        if (uiFramework != UiFramework.NotSpecified)
        {
            Logger.LogInformation("UI Framework: " + uiFramework);
        }

        var publicWebSite = uiFramework != UiFramework.None && commandLineArgs.Options.ContainsKey(Options.PublicWebSite.Long);
        if (publicWebSite)
        {
            Logger.LogInformation("Public Web Site: yes");
        }

        var mobileApp = GetMobilePreference(commandLineArgs);
        if (mobileApp != MobileApp.None)
        {
            Logger.LogInformation("Mobile App: " + mobileApp);
        }

        var gitHubAbpLocalRepositoryPath = commandLineArgs.Options.GetOrNull(Options.GitHubAbpLocalRepositoryPath.Long);
        if (gitHubAbpLocalRepositoryPath != null)
        {
            Logger.LogInformation("GitHub Abp Local Repository Path: " + gitHubAbpLocalRepositoryPath);
        }

        var gitHubVoloLocalRepositoryPath = commandLineArgs.Options.GetOrNull(Options.GitHubVoloLocalRepositoryPath.Long);
        if (gitHubVoloLocalRepositoryPath != null)
        {
            Logger.LogInformation("GitHub Volo Local Repository Path: " + gitHubVoloLocalRepositoryPath);
        }

        var templateSource = commandLineArgs.Options.GetOrNull(Options.TemplateSource.Short, Options.TemplateSource.Long);
        if (templateSource != null)
        {
            Logger.LogInformation("Template Source: " + templateSource);
        }

        var createSolutionFolder = GetCreateSolutionFolderPreference(commandLineArgs);

        var outputFolder = commandLineArgs.Options.GetOrNull(Options.OutputFolder.Short, Options.OutputFolder.Long);

        var outputFolderRoot =
            outputFolder != null ? Path.GetFullPath(outputFolder) : Directory.GetCurrentDirectory();

        SolutionName solutionName;
        if (MicroserviceServiceTemplateBase.IsMicroserviceServiceTemplate(template))
        {
            var slnPath = commandLineArgs.Options.GetOrNull(Options.MainSolution.Short, Options.MainSolution.Long);

            if (slnPath == null)
            {
                slnPath = Directory.GetFiles(outputFolderRoot, "*.sln").FirstOrDefault();
            }
            else if (slnPath.EndsWith(".sln"))
            {
                Directory.SetCurrentDirectory(Path.GetDirectoryName(slnPath));
                outputFolderRoot = Path.GetDirectoryName(slnPath);
            }
            else if (!Directory.Exists(slnPath))
            {
                slnPath = null;
            }
            else
            {
                Directory.SetCurrentDirectory(slnPath);
                outputFolderRoot = slnPath;
                slnPath = Directory.GetFiles(outputFolderRoot, "*.sln").FirstOrDefault();
            }

            if (slnPath == null)
            {
                throw new CliUsageException($"This command should be run inside a folder that contains a microservice solution! Or use -{Options.MainSolution.Short} parameter.");
            }

            var microserviceSolutionName = Path.GetFileName(slnPath).RemovePostFix(".sln");

            version ??= SolutionPackageVersionFinder.FindByCsprojVersion(slnPath);
            solutionName = SolutionName.Parse(microserviceSolutionName, projectName);
            outputFolder = MicroserviceServiceTemplateBase.CalculateTargetFolder(outputFolderRoot, solutionName.ProjectName);
            uiFramework = uiFramework == UiFramework.NotSpecified ? FindMicroserviceSolutionUiFramework(outputFolderRoot) : uiFramework;
        }
        else
        {
            solutionName = SolutionName.Parse(projectName);

            outputFolder = createSolutionFolder ?
                Path.Combine(outputFolderRoot, SolutionName.Parse(projectName).FullName) :
                outputFolderRoot;
        }

        IO.DirectoryHelper.CreateIfNotExists(outputFolder);

        Logger.LogInformation("Output folder: " + outputFolder);

        if (connectionString == null &&
            databaseManagementSystem != DatabaseManagementSystem.NotSpecified &&
            databaseManagementSystem != DatabaseManagementSystem.SQLServer)
        {
            connectionString = ConnectionStringProvider.GetByDbms(databaseManagementSystem, outputFolder);
        }

        commandLineArgs.Options.Add(CliConsts.Command, commandLineArgs.Command);

        var theme = uiFramework == UiFramework.None ? (Theme?)null : GetThemeByTemplateOrNull(commandLineArgs, template);
        var themeStyle = theme.HasValue ? GetThemeStyleOrNull(commandLineArgs, theme.Value) : (ThemeStyle?)null;

        var skipCache = commandLineArgs.Options.ContainsKey(Options.SkipCache.Long) || commandLineArgs.Options.ContainsKey(Options.SkipCache.Short);

        var trustUserVersion = !version.IsNullOrEmpty() && commandLineArgs.Options.ContainsKey(Options.TrustUserVersion.Long) || commandLineArgs.Options.ContainsKey(Options.TrustUserVersion.Short);

        return new ProjectBuildArgs(
            solutionName,
            template,
            version,
            outputFolder,
            databaseProvider,
            databaseManagementSystem,
            uiFramework,
            mobileApp,
            publicWebSite,
            gitHubAbpLocalRepositoryPath,
            gitHubVoloLocalRepositoryPath,
            templateSource,
            commandLineArgs.Options,
            connectionString,
            pwa,
            theme,
            themeStyle,
            skipCache,
            trustUserVersion
        );
    }

    protected void ExtractProjectZip(ProjectBuildResult project, string outputFolder)
    {
        EventBus.PublishAsync(new ProjectCreationProgressEvent
        {
            Message = "Unzipping the solution"
        }, false);

        using (var templateFileStream = new MemoryStream(project.ZipContent))
        {
            using (var zipInputStream = new ZipInputStream(templateFileStream))
            {
                var zipEntry = zipInputStream.GetNextEntry();
                while (zipEntry != null)
                {
                    if (string.IsNullOrWhiteSpace(zipEntry.Name))
                    {
                        zipEntry = zipInputStream.GetNextEntry();
                        continue;
                    }

                    var fullZipToPath = Path.Combine(outputFolder, zipEntry.Name);
                    var directoryName = Path.GetDirectoryName(fullZipToPath);

                    if (!string.IsNullOrEmpty(directoryName))
                    {
                        Directory.CreateDirectory(directoryName);
                    }

                    var fileName = Path.GetFileName(fullZipToPath);
                    if (fileName.Length == 0)
                    {
                        zipEntry = zipInputStream.GetNextEntry();
                        continue;
                    }

                    var buffer = new byte[4096]; // 4K is optimum
                    using (var streamWriter = File.Create(fullZipToPath))
                    {
                        StreamUtils.Copy(zipInputStream, streamWriter, buffer);
                    }

                    zipEntry = zipInputStream.GetNextEntry();
                }
            }
        }
    }

    protected void OpenRelatedWebPage(ProjectBuildArgs projectArgs,
        string template,
        bool isTiered,
        CommandLineArgs commandLineArgs)
    {

#if DEBUG
        return;
#endif
        if (AppTemplateBase.IsAppTemplate(template))
        {
            var isCommercial = template == AppProTemplate.TemplateName;
            OpenThanksPage(projectArgs.UiFramework, projectArgs.DatabaseProvider, isTiered || commandLineArgs.Options.ContainsKey("separate-identity-server") || commandLineArgs.Options.ContainsKey("separate-auth-server"), isCommercial);
        }
        else if (MicroserviceTemplateBase.IsMicroserviceTemplate(template))
        {
            OpenMicroserviceDocumentPage();
        }
    }

    protected UiFramework FindMicroserviceSolutionUiFramework(string outputFolderRoot)
    {
        if (Directory.Exists(Path.Combine(outputFolderRoot, "apps", "blazor")))
        {
            return UiFramework.Blazor;
        }
        if (Directory.Exists(Path.Combine(outputFolderRoot, "apps", "web")))
        {
            return UiFramework.Mvc;
        }
        if (Directory.Exists(Path.Combine(outputFolderRoot, "apps", "angular")))
        {
            return UiFramework.Angular;
        }

        return UiFramework.None;
    }

    protected void OpenThanksPage(UiFramework uiFramework, DatabaseProvider databaseProvider, bool tiered, bool commercial)
    {
        uiFramework = uiFramework == UiFramework.NotSpecified || uiFramework == UiFramework.None ? UiFramework.Mvc : uiFramework;
        databaseProvider = databaseProvider == DatabaseProvider.NotSpecified ? DatabaseProvider.EntityFrameworkCore : databaseProvider;

        var urlPrefix = commercial ? "commercial" : "www";
        var tieredYesNo = tiered ? "yes" : "no";
        var url = $"https://{urlPrefix}.abp.io/project-created-success?ui={uiFramework:g}&db={databaseProvider:g}&tiered={tieredYesNo}";

        CmdHelper.Open(url);
    }

    protected void OpenMicroserviceDocumentPage()
    {
        var url = "https://docs.abp.io/en/commercial/latest/startup-templates/microservice/index";

        CmdHelper.Open(url);
    }

    protected bool GetCreateSolutionFolderPreference(CommandLineArgs commandLineArgs)
    {
        return commandLineArgs.Options.ContainsKey(Options.CreateSolutionFolder.Long)
            || commandLineArgs.Options.ContainsKey(Options.CreateSolutionFolder.Short);
    }

    protected static string GetConnectionString(CommandLineArgs commandLineArgs)
    {
        var connectionString = commandLineArgs.Options.GetOrNull(Options.ConnectionString.Short, Options.ConnectionString.Long);
        return string.IsNullOrWhiteSpace(connectionString) ? null : connectionString;
    }

    protected virtual DatabaseProvider GetDatabaseProvider(CommandLineArgs commandLineArgs)
    {
        var optionValue = commandLineArgs.Options.GetOrNull(Options.DatabaseProvider.Short, Options.DatabaseProvider.Long);

        if (optionValue == null)
        {
            return DatabaseProvider.NotSpecified;
        }

        if (optionValue.Equals("ef", StringComparison.InvariantCultureIgnoreCase) || optionValue.Equals("entityframeworkcore", StringComparison.InvariantCultureIgnoreCase))
        {
            return DatabaseProvider.EntityFrameworkCore;
        }

        if (optionValue.Equals("mongo", StringComparison.InvariantCultureIgnoreCase) || optionValue.Equals("mongodb", StringComparison.InvariantCultureIgnoreCase))
        {
            return DatabaseProvider.MongoDb;
        }

        throw new CliUsageException(ExceptionMessageHelper.GetInvalidOptionExceptionMessage("Database Provider"));
    }

    protected virtual async Task RunGraphBuildForMicroserviceServiceTemplate(ProjectBuildArgs projectArgs)
    {
        if (MicroserviceServiceTemplateBase.IsMicroserviceServiceTemplate(projectArgs.TemplateName))
        {
            await EventBus.PublishAsync(new ProjectCreationProgressEvent
            {
                Message = "Building the microservice solution"
            }, false);

            CmdHelper.RunCmd("dotnet build /graphbuild", projectArgs.OutputFolder);
        }
    }

    protected async Task RunInstallLibsForWebTemplateAsync(ProjectBuildArgs projectArgs)
    {
        if (AppTemplateBase.IsAppTemplate(projectArgs.TemplateName) ||
            ModuleTemplateBase.IsModuleTemplate(projectArgs.TemplateName) ||
            AppNoLayersTemplateBase.IsAppNoLayersTemplate(projectArgs.TemplateName) ||
            MicroserviceServiceTemplateBase.IsMicroserviceTemplate(projectArgs.TemplateName))
        {
            Logger.LogInformation("Installing client-side packages...");

            await EventBus.PublishAsync(new ProjectCreationProgressEvent
            {
                Message = "Installing client-side packages"
            }, false);

            await InstallLibsService.InstallLibsAsync(projectArgs.OutputFolder);
        }
    }

    protected virtual async Task RunBundleInternalAsync(ProjectBuildArgs projectArgs)
    {
        if (!ShouldRunBundleCommand(projectArgs))
        {
            return;
        }

        var isModuleTemplate = ModuleTemplateBase.IsModuleTemplate(projectArgs.TemplateName);
        var isWebassembly = projectArgs.UiFramework == UiFramework.Blazor;
<<<<<<< HEAD

=======
>>>>>>> 089982dc
        var message = isWebassembly || isModuleTemplate
            ? "Generating bundles for Blazor Wasm"
            : "Generating bundles for MAUI Blazor";

        var projectType = isWebassembly || isModuleTemplate
            ? BundlingConsts.WebAssembly
            : BundlingConsts.MauiBlazor;

        Logger.LogInformation(message + "...");

        await EventBus.PublishAsync(new ProjectCreationProgressEvent
        {
            Message = message
        }, false);

        var searchPattern = isWebassembly ? "*.Blazor.csproj" : "*.MauiBlazor.csproj";
        var path = projectArgs.OutputFolder;
<<<<<<< HEAD
=======
        if (isWebassembly && Directory.GetFiles(path, "*.Blazor.Client.csproj", SearchOption.AllDirectories).Any())
        {
            searchPattern = "*.Blazor.Client.csproj";
        }
>>>>>>> 089982dc

        if (isModuleTemplate)
        {
            path = Path.Combine(path, "host");
            searchPattern = "*.Blazor.Host.csproj";
            if (Directory.GetFiles(path, "*.Blazor.Host.Client.csproj", SearchOption.AllDirectories).Any())
            {
                searchPattern = "*.Blazor.Host.Client.csproj";
            }
        }
        else if (MicroserviceTemplateBase.IsMicroserviceTemplate(projectArgs.TemplateName))
        {
            path = Path.Combine(path, "apps");
        }

        var directory = Path.GetDirectoryName(
            Directory.GetFiles(path, searchPattern, SearchOption.AllDirectories).First()
        );

        await _bundlingService.BundleAsync(directory, true, projectType);
    }

    protected virtual bool ShouldRunBundleCommand(ProjectBuildArgs projectArgs)
    {
        if ((AppTemplateBase.IsAppTemplate(projectArgs.TemplateName) || AppNoLayersTemplateBase.IsAppNoLayersTemplate(projectArgs.TemplateName))
            && projectArgs.UiFramework is UiFramework.Blazor or UiFramework.MauiBlazor)
        {
            return true;
        }

        if (MicroserviceServiceTemplateBase.IsMicroserviceTemplate(projectArgs.TemplateName) && projectArgs.UiFramework is UiFramework.Blazor)
        {
            return true;
        }

        if (ModuleTemplateBase.IsModuleTemplate(projectArgs.TemplateName) && projectArgs.UiFramework != UiFramework.None)
        {
            return true;
        }

        return false;
    }

    protected async Task CreateInitialMigrationsAsync(ProjectBuildArgs projectArgs)
    {
        if (projectArgs.DatabaseProvider == DatabaseProvider.MongoDb)
        {
            return;
        }

        var efCoreProjectPath = string.Empty;
        bool isLayeredTemplate;
        var isModuleTemplate = false;
        switch (projectArgs.TemplateName)
        {
            case AppTemplate.TemplateName:
            case AppProTemplate.TemplateName:
                efCoreProjectPath = Directory.GetFiles(projectArgs.OutputFolder, "*EntityFrameworkCore.csproj", SearchOption.AllDirectories).FirstOrDefault();
                isLayeredTemplate = true;
                break;
            case AppNoLayersTemplate.TemplateName:
            case AppNoLayersProTemplate.TemplateName:
                efCoreProjectPath = Directory.GetFiles(projectArgs.OutputFolder, "*.Host.csproj", SearchOption.AllDirectories).FirstOrDefault()
                    ?? Directory.GetFiles(projectArgs.OutputFolder, "*.csproj", SearchOption.AllDirectories).FirstOrDefault();
                isLayeredTemplate = false;
                break;
            case ModuleTemplate.TemplateName:
            case ModuleProTemplate.TemplateName:
                isModuleTemplate = true;
                isLayeredTemplate = false;
                break;
            default:
                return;
        }

        if (string.IsNullOrWhiteSpace(efCoreProjectPath) && !isModuleTemplate)
        {
            Logger.LogWarning("Couldn't find the project to create initial migrations!");
            return;
        }

        await EventBus.PublishAsync(new ProjectCreationProgressEvent
        {
            Message = "Creating the initial DB migration"
        }, false);

        if (!isModuleTemplate)
        {
            await InitialMigrationCreator.CreateAsync(Path.GetDirectoryName(efCoreProjectPath), isLayeredTemplate);
        }
        else
        {
            var hostProjectsWithEfCore = Directory.GetFiles(projectArgs.OutputFolder, "*.csproj", SearchOption.AllDirectories)
                .Where(x => File.ReadAllText(x).Contains("Microsoft.EntityFrameworkCore.Tools"))
                .ToList();
            foreach (var project in hostProjectsWithEfCore)
            {
                await InitialMigrationCreator.CreateAsync(Path.GetDirectoryName(project));
            }
        }
    }

    protected Task CreateOpenIddictPfxFilesAsync(ProjectBuildArgs projectArgs)
    {
        if (!projectArgs.ExtraProperties.ContainsKey(nameof(RandomizeAuthServerPassPhraseStep)))
        {
            return Task.CompletedTask;
        }

        var module = projectArgs.ExtraProperties[nameof(RandomizeAuthServerPassPhraseStep)];
        if (string.IsNullOrWhiteSpace(module))
        {
            return Task.CompletedTask;
        }

        var moduleDirectory = projectArgs.OutputFolder + module;
        if (projectArgs.UiFramework != UiFramework.Angular)
        {
            moduleDirectory = moduleDirectory.Replace("/aspnet-core/", "/");
        }

        moduleDirectory = Path.GetDirectoryName(projectArgs.SolutionName.CompanyName == null
            ? moduleDirectory.Replace("MyCompanyName.MyProjectName", projectArgs.SolutionName.ProjectName)
            : moduleDirectory.Replace("MyCompanyName", projectArgs.SolutionName.CompanyName).Replace("MyProjectName", projectArgs.SolutionName.ProjectName));

        if (Directory.Exists(moduleDirectory))
        {
            Logger.LogInformation($"Creating openiddict.pfx file on {moduleDirectory}");
            CmdHelper.RunCmd($"dotnet dev-certs https -ep openiddict.pfx -p {RandomizeAuthServerPassPhraseStep.RandomOpenIddictPassword}", moduleDirectory);
        }
        else
        {
            Logger.LogWarning($"Couldn't find the module directory to create openiddict.pfx file: {moduleDirectory}");
        }
        return Task.CompletedTask;
    }

    protected async Task ConfigurePwaSupportForAngular(ProjectBuildArgs projectArgs)
    {
        var isAngular = projectArgs.UiFramework == UiFramework.Angular;
        var isPwa = projectArgs.Pwa;

        if (isAngular && isPwa)
        {
            Logger.LogInformation("Adding PWA Support to Angular app.");

            AngularPwaSupportAdder.AddPwaSupport(projectArgs.OutputFolder);
        }
    }

    protected virtual DatabaseManagementSystem GetDatabaseManagementSystem(CommandLineArgs commandLineArgs)
    {
        var optionValue = commandLineArgs.Options.GetOrNull(Options.DatabaseManagementSystem.Short, Options.DatabaseManagementSystem.Long);

        if (optionValue == null)
        {
            return DatabaseManagementSystem.NotSpecified;
        }

        switch (optionValue.ToLowerInvariant())
        {
            case "sqlserver":
                return DatabaseManagementSystem.SQLServer;
            case "mysql":
                return DatabaseManagementSystem.MySQL;
            case "postgresql":
                return DatabaseManagementSystem.PostgreSQL;
            case "oracle-devart":
                return DatabaseManagementSystem.OracleDevart;
            case "sqlite":
                return DatabaseManagementSystem.SQLite;
            case "oracle":
                return DatabaseManagementSystem.Oracle;
            default:
                throw new CliUsageException(ExceptionMessageHelper.GetInvalidOptionExceptionMessage("Database Management System"));
        }
    }

    protected virtual MobileApp GetMobilePreference(CommandLineArgs commandLineArgs)
    {
        var optionValue = commandLineArgs.Options.GetOrNull(Options.Mobile.Short, Options.Mobile.Long);

        switch (optionValue)
        {
            case null:
            case "none":
                return MobileApp.None;
            case "react-native":
                return MobileApp.ReactNative;
            case "maui":
                return MobileApp.Maui;
            default:
                throw new CliUsageException(ExceptionMessageHelper.GetInvalidOptionExceptionMessage("Mobile App"));
        }
    }

    protected virtual UiFramework GetUiFramework(CommandLineArgs commandLineArgs, string template = "app")
    {
        if (commandLineArgs.Options.ContainsKey("no-ui"))
        {
            return UiFramework.None;
        }

        var optionValue = commandLineArgs.Options.GetOrNull(Options.UiFramework.Short, Options.UiFramework.Long);

        switch (optionValue)
        {
            case null:
                return UiFramework.NotSpecified;
            case "none":
                return UiFramework.None;
            case "mvc":
                return UiFramework.Mvc;
            case "angular":
                return UiFramework.Angular;
            case "blazor":
                return UiFramework.Blazor;
            case "blazor-server":
                return UiFramework.BlazorServer;
            case "blazor-webapp":
                return UiFramework.BlazorWebApp;
            case "maui-blazor" when template == AppProTemplate.TemplateName:
                return UiFramework.MauiBlazor;
            default:
                throw new CliUsageException(ExceptionMessageHelper.GetInvalidOptionExceptionMessage("UI Framework"));
        }
    }

    protected virtual Theme? GetThemeByTemplateOrNull(CommandLineArgs commandLineArgs, string template = "app")
    {
        var theme = commandLineArgs.Options.GetOrNull(Options.Theme.Long)?.ToLower();

        return template switch
        {
            AppTemplate.TemplateName or AppNoLayersTemplate.TemplateName => GetAppTheme(),
            AppProTemplate.TemplateName or AppNoLayersProTemplate.TemplateName or MicroserviceProTemplate.TemplateName => GetAppProTheme(),
            _ => null
        };

        Theme GetAppTheme()
        {
            return theme switch
            {
                // null or "leptonx-lite" => Theme.LeptonXLite,
                "basic" => Theme.Basic,
                _ => Theme.LeptonXLite
            };
        }

        Theme GetAppProTheme()
        {
            return theme switch
            {
                // null or "leptonx" => Theme.LeptonX,
                "lepton" => Theme.Lepton,
                "basic" => Theme.Basic,
                _ => Theme.LeptonX //TODO: default???
            };
        }
    }

    protected virtual ThemeStyle? GetThemeStyleOrNull(CommandLineArgs commandLineArgs, Theme theme)
    {
        if (theme != Theme.LeptonX)
        {
            return null;
        }

        var themeStyle = commandLineArgs.Options.GetOrNull(Options.ThemeStyle.Long)?.ToLower();

        return themeStyle switch
        {
            "system" or null => ThemeStyle.System,
            "dim" => ThemeStyle.Dim,
            "light" => ThemeStyle.Light,
            "dark" => ThemeStyle.Dark,
            _ => null
        };
    }

    protected void ConfigureAngularJsonForThemeSelection(ProjectBuildArgs projectArgs)
    {
        if (projectArgs.TemplateName == ModuleTemplate.TemplateName)
        {
            return;
        }

        if (projectArgs.Theme.HasValue && projectArgs.UiFramework == UiFramework.Angular)
        {
            var angularFolderPath = projectArgs.TemplateName == MicroserviceProTemplate.TemplateName
                ? projectArgs.OutputFolder.EnsureEndsWith(Path.DirectorySeparatorChar) + "apps" + Path.DirectorySeparatorChar + "angular"
                : projectArgs.OutputFolder.EnsureEndsWith(Path.DirectorySeparatorChar) + "angular";

            AngularThemeConfigurer.Configure(new AngularThemeConfigurationArgs(
                theme: projectArgs.Theme.Value,
                projectName: projectArgs.SolutionName.ProjectName,
                angularFolderPath: angularFolderPath
            ));
        }
    }

    protected virtual async Task ConfigureAngularAfterMicroserviceServiceCreatedAsync(ProjectBuildArgs projectArgs, string template)
    {
        if (!MicroserviceServiceTemplateBase.IsMicroserviceServiceTemplate(projectArgs.TemplateName))
        {
            return;
        }

        var rootPath = Directory.GetCurrentDirectory();
        var uiFramework = FindMicroserviceSolutionUiFramework(rootPath);

        if (uiFramework != UiFramework.Angular)
        {
            return;
        }

        Logger.LogInformation("Setting up the angular library...");

        var libraryName = projectArgs.SolutionName.ProjectName.ToKebabCase();
        var angularAppPath = Path.Combine(rootPath, "apps", "angular");

        var result = await CreateAngularLibraryAsync(libraryName, angularAppPath);

        Logger.LogInformation(result);
    }

    protected virtual async Task<string> CreateAngularLibraryAsync(
        string libraryName,
        string workingDirectory,
        bool isSecondaryEndpoint = false,
        bool isModuleTemplate = true,
        bool isOverride = true)
    {
        //TODO: Can we improve this validations ?
        if (string.IsNullOrWhiteSpace(libraryName))
        {
            throw new CliUsageException("Angular library name can not be empty");
        }

        if (string.IsNullOrWhiteSpace(workingDirectory))
        {
            throw new CliUsageException("Angular project path can not be empty");
        }

        var commandBuilder = new StringBuilder($"npx ng g @abp/ng.schematics:create-lib --package-name {libraryName}");

        commandBuilder.Append($" --is-secondary-entrypoint {isSecondaryEndpoint.ToString().ToLower()}");
        commandBuilder.Append($" --is-module-template {isModuleTemplate.ToString().ToLower()}");
        commandBuilder.Append($" --override {isOverride.ToString().ToLower()}");

        var result = CmdHelper.RunCmdAndGetOutput(commandBuilder.ToString(), workingDirectory);
        return await Task.FromResult(result);
    }

    public static class Options
    {
        public static class Template
        {
            public const string Short = "t";
            public const string Long = "template";
        }

        public static class DatabaseProvider
        {
            public const string Short = "d";
            public const string Long = "database-provider";
        }

        public static class DatabaseManagementSystem
        {
            public const string Short = "dbms";
            public const string Long = "database-management-system";
        }

        public static class OutputFolder
        {
            public const string Short = "o";
            public const string Long = "output-folder";
        }

        public static class GitHubAbpLocalRepositoryPath
        {
            public const string Long = "abp-path";
        }

        public static class GitHubVoloLocalRepositoryPath
        {
            public const string Long = "volo-path";
        }

        public static class Version
        {
            public const string Short = "v";
            public const string Long = "version";
        }

        public static class UiFramework
        {
            public const string Short = "u";
            public const string Long = "ui";
        }

        public static class Mobile
        {
            public const string Short = "m";
            public const string Long = "mobile";
        }

        public static class PublicWebSite
        {
            public const string Long = "with-public-website";
        }

        public static class TemplateSource
        {
            public const string Short = "ts";
            public const string Long = "template-source";
        }

        public static class ConnectionString
        {
            public const string Short = "cs";
            public const string Long = "connection-string";
        }

        public static class CreateSolutionFolder
        {
            public const string Short = "csf";
            public const string Long = "create-solution-folder";
        }

        public static class SkipInstallingLibs
        {
            public const string Short = "sib";
            public const string Long = "skip-installing-libs";
        }

        public static class SkipBundling
        {
            public const string Short = "sb";
            public const string Long = "skip-bundling";
        }

        public static class SkipCache
        {
            public const string Short = "sc";
            public const string Long = "skip-cache";
        }

        public static class TrustUserVersion
        {
            public const string Short = "tv";
            public const string Long = "trust-version";
        }

        public static class Tiered
        {
            public const string Long = "tiered";
        }

        public static class Preview
        {
            public const string Long = "preview";
        }

        public static class ProgressiveWebApp
        {
            public const string Short = "pwa";
        }

        public static class MainSolution
        {
            public const string Short = "ms";
            public const string Long = "main-solution";
        }

        public static class Theme
        {
            public const string Long = "theme";
        }

        public static class ThemeStyle
        {
            public const string Long = "theme-style";
        }

        public static class NoOpenWebPage
        {
            public const string Long = "no-open";
        }
    }
}<|MERGE_RESOLUTION|>--- conflicted
+++ resolved
@@ -435,10 +435,7 @@
 
         var isModuleTemplate = ModuleTemplateBase.IsModuleTemplate(projectArgs.TemplateName);
         var isWebassembly = projectArgs.UiFramework == UiFramework.Blazor;
-<<<<<<< HEAD
-
-=======
->>>>>>> 089982dc
+
         var message = isWebassembly || isModuleTemplate
             ? "Generating bundles for Blazor Wasm"
             : "Generating bundles for MAUI Blazor";
@@ -456,13 +453,11 @@
 
         var searchPattern = isWebassembly ? "*.Blazor.csproj" : "*.MauiBlazor.csproj";
         var path = projectArgs.OutputFolder;
-<<<<<<< HEAD
-=======
+
         if (isWebassembly && Directory.GetFiles(path, "*.Blazor.Client.csproj", SearchOption.AllDirectories).Any())
         {
             searchPattern = "*.Blazor.Client.csproj";
         }
->>>>>>> 089982dc
 
         if (isModuleTemplate)
         {
