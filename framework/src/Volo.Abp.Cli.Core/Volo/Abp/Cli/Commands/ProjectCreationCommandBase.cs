--- conflicted
+++ resolved
@@ -431,10 +431,7 @@
             return;
         }
 
-<<<<<<< HEAD
         var isModuleTemplate = ModuleTemplateBase.IsModuleTemplate(projectArgs.TemplateName);
-=======
->>>>>>> 01f38805
         var isWebassembly = projectArgs.UiFramework == UiFramework.Blazor;
         
         var message = isWebassembly || isModuleTemplate 
@@ -479,18 +476,13 @@
         {
             return true;
         }
-<<<<<<< HEAD
-        
+
         if (MicroserviceServiceTemplateBase.IsMicroserviceTemplate(projectArgs.TemplateName) && projectArgs.UiFramework is UiFramework.Blazor)
         {
             return true;
         }
 
         if (ModuleTemplateBase.IsModuleTemplate(projectArgs.TemplateName) && projectArgs.UiFramework != UiFramework.None)
-=======
-
-        if (projectArgs.TemplateName == MicroserviceProTemplate.TemplateName && projectArgs.UiFramework is UiFramework.Blazor)
->>>>>>> 01f38805
         {
             return true;
         }
