﻿using System;
using System.IO;
using System.Text;
using System.Threading.Tasks;
using ICSharpCode.SharpZipLib.Core;
using ICSharpCode.SharpZipLib.Zip;
using Microsoft.Extensions.Logging;
using Microsoft.Extensions.Logging.Abstractions;
using Volo.Abp.Cli.Args;
using Volo.Abp.Cli.Commands.Services;
using Volo.Abp.Cli.ProjectBuilding;
using Volo.Abp.Cli.ProjectBuilding.Building;
using Volo.Abp.DependencyInjection;

namespace Volo.Abp.Cli.Commands
{
    public class GetSourceCommand : IConsoleCommand, ITransientDependency
    {
        private readonly SourceCodeDownloadService _sourceCodeDownloadService;
        public ModuleProjectBuilder ModuleProjectBuilder { get; }

        public ILogger<NewCommand> Logger { get; set; }

        public GetSourceCommand(ModuleProjectBuilder moduleProjectBuilder, SourceCodeDownloadService sourceCodeDownloadService)
        {
            _sourceCodeDownloadService = sourceCodeDownloadService;
            ModuleProjectBuilder = moduleProjectBuilder;
            Logger = NullLogger<NewCommand>.Instance;
        }

        public async Task ExecuteAsync(CommandLineArgs commandLineArgs)
        {
            if (commandLineArgs.Target == null)
            {
                throw new CliUsageException(
                    "Module name is missing!" +
                    Environment.NewLine + Environment.NewLine +
                    GetUsageInfo()
                );
            }

            var version = commandLineArgs.Options.GetOrNull(Options.Version.Short, Options.Version.Long);
            if (version != null)
            {
                Logger.LogInformation("Version: " + version);
            }

            var outputFolder = GetOutPutFolder(commandLineArgs);
            Logger.LogInformation("Output folder: " + outputFolder);

            var gitHubLocalRepositoryPath = commandLineArgs.Options.GetOrNull(Options.GitHubLocalRepositoryPath.Long);
            if (gitHubLocalRepositoryPath != null)
            {
                Logger.LogInformation("GitHub Local Repository Path: " + gitHubLocalRepositoryPath);
            }

            commandLineArgs.Options.Add(CliConsts.Command, commandLineArgs.Command);

<<<<<<< HEAD
            var result = await ModuleProjectBuilder.BuildAsync(
                new ProjectBuildArgs(
                    SolutionName.Parse(commandLineArgs.Target),
                    commandLineArgs.Target,
                    version,
                    DatabaseProvider.NotSpecified,
                    UiFramework.NotSpecified,
                    MobileApp.None,
                    gitHubLocalRepositoryPath,
                    null,
                    commandLineArgs.Options
                )
            );

            using (var templateFileStream = new MemoryStream(result.ZipContent))
=======
            await _sourceCodeDownloadService.DownloadAsync(
                commandLineArgs.Target, outputFolder, version, gitHubLocalRepositoryPath, commandLineArgs.Options);
        }

        private static string GetOutPutFolder(CommandLineArgs commandLineArgs)
        {
            var outputFolder = commandLineArgs.Options.GetOrNull(Options.OutputFolder.Short, Options.OutputFolder.Long);
            if (outputFolder != null)
>>>>>>> f7306331
            {
                if (!Directory.Exists(outputFolder))
                {
                    Directory.CreateDirectory(outputFolder);
                }

                outputFolder = Path.GetFullPath(outputFolder);
            }
            else
            {
                outputFolder = Directory.GetCurrentDirectory();
            }

            return outputFolder;
        }

        public string GetUsageInfo()
        {
            var sb = new StringBuilder();

            sb.AppendLine("");
            sb.AppendLine("Usage:");
            sb.AppendLine("");
            sb.AppendLine("  abp get-source <module-name> [options]");
            sb.AppendLine("");
            sb.AppendLine("Options:");
            sb.AppendLine("");
            sb.AppendLine("-o|--output-folder <output-folder>          (default: current folder)");
            sb.AppendLine("-v|--version <version>                      (default: latest version)");
            sb.AppendLine("");
            sb.AppendLine("Examples:");
            sb.AppendLine("");
            sb.AppendLine("  abp get-source Volo.Blogging");
            sb.AppendLine("  abp get-source Volo.Blogging -o d:\\my-project");
            sb.AppendLine("");
            sb.AppendLine("See the documentation for more info: https://docs.abp.io/en/abp/latest/CLI");

            return sb.ToString();
        }

        public string GetShortDescription()
        {
            return "Download the source code of the specified module.";
        }

        public static class Options
        {
            public static class OutputFolder
            {
                public const string Short = "o";
                public const string Long = "output-folder";
            }

            public static class GitHubLocalRepositoryPath
            {
                public const string Long = "abp-path";
            }

            public static class Version
            {
                public const string Short = "v";
                public const string Long = "version";
            }
        }
    }
}<|MERGE_RESOLUTION|>--- conflicted
+++ resolved
@@ -55,24 +55,7 @@
             }
 
             commandLineArgs.Options.Add(CliConsts.Command, commandLineArgs.Command);
-
-<<<<<<< HEAD
-            var result = await ModuleProjectBuilder.BuildAsync(
-                new ProjectBuildArgs(
-                    SolutionName.Parse(commandLineArgs.Target),
-                    commandLineArgs.Target,
-                    version,
-                    DatabaseProvider.NotSpecified,
-                    UiFramework.NotSpecified,
-                    MobileApp.None,
-                    gitHubLocalRepositoryPath,
-                    null,
-                    commandLineArgs.Options
-                )
-            );
-
-            using (var templateFileStream = new MemoryStream(result.ZipContent))
-=======
+            
             await _sourceCodeDownloadService.DownloadAsync(
                 commandLineArgs.Target, outputFolder, version, gitHubLocalRepositoryPath, commandLineArgs.Options);
         }
@@ -81,7 +64,6 @@
         {
             var outputFolder = commandLineArgs.Options.GetOrNull(Options.OutputFolder.Short, Options.OutputFolder.Long);
             if (outputFolder != null)
->>>>>>> f7306331
             {
                 if (!Directory.Exists(outputFolder))
                 {
