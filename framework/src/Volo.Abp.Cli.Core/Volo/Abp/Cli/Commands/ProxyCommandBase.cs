--- conflicted
+++ resolved
@@ -68,7 +68,6 @@
         var source = commandLineArgs.Options.GetOrNull(Options.Source.Short, Options.Source.Long);
         var workDirectory = commandLineArgs.Options.GetOrNull(Options.WorkDirectory.Short, Options.WorkDirectory.Long) ?? Directory.GetCurrentDirectory();
         var folder = commandLineArgs.Options.GetOrNull(Options.Folder.Long);
-<<<<<<< HEAD
         var serviceTypeArg = commandLineArgs.Options.GetOrNull(Options.Module.Short, Options.ServiceType.Long);
 
         ServiceType? serviceType = null;
@@ -81,13 +80,10 @@
                     : null;
         }
 
-        return new GenerateProxyArgs(CommandName, workDirectory, module, url, output, target, apiName, source, folder, serviceType, commandLineArgs.Options);
-=======
         var withoutContracts = commandLineArgs.Options.ContainsKey(Options.WithoutContracts.Short) ||
                                commandLineArgs.Options.ContainsKey(Options.WithoutContracts.Long);
 
-        return new GenerateProxyArgs(CommandName, workDirectory, module, url, output, target, apiName, source, folder, withoutContracts, commandLineArgs.Options);
->>>>>>> 769495fe
+        return new GenerateProxyArgs(CommandName, workDirectory, module, url, output, target, apiName, source, folder, serviceType, withoutContracts, commandLineArgs.Options);
     }
 
     public virtual string GetUsageInfo()
@@ -181,17 +177,17 @@
             public const string Long = "working-directory";
         }
 
-<<<<<<< HEAD
+
         public static class ServiceType
         {
             public const string Short = "st";
             public const string Long = "service-type";
-=======
+        }
+
         public static class WithoutContracts
         {
             public const string Short = "c";
             public const string Long = "without-contracts";
->>>>>>> 769495fe
         }
     }
 }