--- conflicted
+++ resolved
@@ -13,28 +13,13 @@
 {
     public abstract class ProxyCommandBase<T> : IConsoleCommand, ITransientDependency where T: IConsoleCommand
     {
-<<<<<<< HEAD
-        public CliService CliService { get; }
-        public ICmdHelper CmdHelper { get; }
-        public ILogger<HelpCommand> Logger { get; set; }
-=======
         public ILogger<T> Logger { get; set; }
->>>>>>> f6f1d5bb
 
         protected abstract string CommandName { get; }
 
         protected AbpCliServiceProxyOptions ServiceProxyOptions { get; }
 
-<<<<<<< HEAD
-        public ProxyCommandBase(CliService cliService, ICmdHelper cmdHelper)
-        {
-            CliService = cliService;
-            CmdHelper = cmdHelper;
-            Logger = NullLogger<HelpCommand>.Instance;
-        }
-=======
         protected IHybridServiceScopeFactory ServiceScopeFactory { get; }
->>>>>>> f6f1d5bb
 
         public ProxyCommandBase(
             IOptions<AbpCliServiceProxyOptions> serviceProxyOptions,
