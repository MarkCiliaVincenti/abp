--- conflicted
+++ resolved
@@ -11,26 +11,6 @@
     {
         switch (databaseManagementSystem)
         {
-<<<<<<< HEAD
-            switch (databaseManagementSystem)
-            {
-                case DatabaseManagementSystem.NotSpecified:
-                case DatabaseManagementSystem.SQLServer:
-                    return "Server=localhost;Database=MyProjectName;Trusted_Connection=True";
-                case DatabaseManagementSystem.MySQL:
-                    return "Server=localhost;Port=3306;Database=MyProjectName;Uid=root;Pwd=myPassword;";
-                case DatabaseManagementSystem.PostgreSQL:
-                    return "Host=localhost;Port=5432;Database=MyProjectName;User ID=root;Password=myPassword;";
-                case DatabaseManagementSystem.Oracle:
-                case DatabaseManagementSystem.OracleDevart:
-                    return "Data Source=MyProjectName;Integrated Security=yes;";
-                case DatabaseManagementSystem.SQLite:
-                    var comment = outputFolder.IsNullOrWhiteSpace() ? "//You need to change to an absolute filename" : string.Empty;
-                    return $"Data Source={Path.Combine(outputFolder, "MyProjectName.db")};".Replace("\\", "\\\\") + comment;
-                default:
-                    return null;
-            }
-=======
             case DatabaseManagementSystem.NotSpecified:
             case DatabaseManagementSystem.SQLServer:
                 return "Server=localhost;Database=MyProjectName;Trusted_Connection=True";
@@ -42,10 +22,10 @@
             case DatabaseManagementSystem.OracleDevart:
                 return "Data Source=MyProjectName;Integrated Security=yes;";
             case DatabaseManagementSystem.SQLite:
-                return $"Data Source={Path.Combine(outputFolder, "MyProjectName.db")};".Replace("\\", "\\\\");
+                var comment = outputFolder.IsNullOrWhiteSpace() ? "//You need to change to an absolute filename" : string.Empty;
+                return $"Data Source={Path.Combine(outputFolder, "MyProjectName.db")};".Replace("\\", "\\\\") + comment;
             default:
                 return null;
->>>>>>> 2bd6638e
         }
     }
 }