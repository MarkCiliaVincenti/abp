﻿using System.Text;
using Microsoft.Extensions.DependencyInjection;
using Volo.Abp.Cli.Commands;
using Volo.Abp.Cli.Http;
using Volo.Abp.Cli.LIbs;
using Volo.Abp.Cli.ServiceProxying;
using Volo.Abp.Cli.ServiceProxying.Angular;
using Volo.Abp.Cli.ServiceProxying.CSharp;
using Volo.Abp.Cli.ServiceProxying.JavaScript;
using Volo.Abp.Domain;
using Volo.Abp.Http;
using Volo.Abp.Http.ProxyScripting.Generators.JQuery;
using Volo.Abp.IdentityModel;
using Volo.Abp.Json;
using Volo.Abp.Json.SystemTextJson;
using Volo.Abp.Minify;
using Volo.Abp.Modularity;

namespace Volo.Abp.Cli;

[DependsOn(
    typeof(AbpDddDomainModule),
    typeof(AbpJsonModule),
    typeof(AbpIdentityModelModule),
    typeof(AbpMinifyModule),
    typeof(AbpHttpModule)
)]
public class AbpCliCoreModule : AbpModule
{
    public override void ConfigureServices(ServiceConfigurationContext context)
    {
        context.Services.AddHttpClient(CliConsts.HttpClientName)
            .ConfigurePrimaryHttpMessageHandler(() => new CliHttpClientHandler());

        Encoding.RegisterProvider(CodePagesEncodingProvider.Instance);

        Configure<AbpSystemTextJsonSerializerOptions>(options =>
        {
            options.UnsupportedTypes.Add(typeof(ResourceMapping));
        });

        Configure<AbpCliOptions>(options =>
        {
<<<<<<< HEAD
            //TODO: Define constants like done for GenerateProxyCommand.Name.
            options.Commands["help"] = typeof(HelpCommand);
            options.Commands["prompt"] = typeof(PromptCommand);
            options.Commands["new"] = typeof(NewCommand);
            options.Commands["get-source"] = typeof(GetSourceCommand);
            options.Commands["update"] = typeof(UpdateCommand);
            options.Commands["add-package"] = typeof(AddPackageCommand);
            options.Commands["add-module"] = typeof(AddModuleCommand);
            options.Commands["list-modules"] = typeof(ListModulesCommand);
            options.Commands["login"] = typeof(LoginCommand);
            options.Commands["login-info"] = typeof(LoginInfoCommand);
            options.Commands["logout"] = typeof(LogoutCommand);
            options.Commands[GenerateProxyCommand.Name] = typeof(GenerateProxyCommand);
            options.Commands[RemoveProxyCommand.Name] = typeof(RemoveProxyCommand);
            options.Commands["suite"] = typeof(SuiteCommand);
            options.Commands["switch-to-preview"] = typeof(SwitchToPreviewCommand);
            options.Commands["switch-to-stable"] = typeof(SwitchToStableCommand);
            options.Commands["switch-to-nightly"] = typeof(SwitchToNightlyCommand);
            options.Commands["translate"] = typeof(TranslateCommand);
            options.Commands["build"] = typeof(BuildCommand);
            options.Commands["bundle"] = typeof(BundleCommand);
            options.Commands["create-migration-and-run-migrator"] = typeof(CreateMigrationAndRunMigratorCommand);
            options.Commands["install-libs"] = typeof(InstallLibsCommand);
            options.Commands[CleanCommand.Name] = typeof(CleanCommand);
=======
            options.Commands[HelpCommand.Name] = typeof(HelpCommand);
            options.Commands[PromptCommand.Name] = typeof(PromptCommand);
            options.Commands[NewCommand.Name] = typeof(NewCommand);
            options.Commands[GetSourceCommand.Name] = typeof(GetSourceCommand);
            options.Commands[UpdateCommand.Name] = typeof(UpdateCommand);
            options.Commands[AddPackageCommand.Name] = typeof(AddPackageCommand);
            options.Commands[AddModuleCommand.Name] = typeof(AddModuleCommand);
            options.Commands[ListModulesCommand.Name] = typeof(ListModulesCommand);
            options.Commands[LoginCommand.Name] = typeof(LoginCommand);
            options.Commands[LoginInfoCommand.Name] = typeof(LoginInfoCommand);
            options.Commands[LogoutCommand.Name] = typeof(LogoutCommand);
            options.Commands[GenerateProxyCommand.Name] = typeof(GenerateProxyCommand);
            options.Commands[RemoveProxyCommand.Name] = typeof(RemoveProxyCommand);
            options.Commands[SuiteCommand.Name] = typeof(SuiteCommand);
            options.Commands[SwitchToPreviewCommand.Name] = typeof(SwitchToPreviewCommand);
            options.Commands[SwitchToStableCommand.Name] = typeof(SwitchToStableCommand);
            options.Commands[SwitchToNightlyCommand.Name] = typeof(SwitchToNightlyCommand);
            options.Commands[TranslateCommand.Name] = typeof(TranslateCommand);
            options.Commands[BuildCommand.Name] = typeof(BuildCommand);
            options.Commands[BundleCommand.Name] = typeof(BundleCommand);
            options.Commands[CreateMigrationAndRunMigratorCommand.Name] = typeof(CreateMigrationAndRunMigratorCommand);
            options.Commands[InstallLibsCommand.Name] = typeof(InstallLibsCommand);
>>>>>>> 98c42910
        });

        Configure<AbpCliServiceProxyOptions>(options =>
        {
            options.Generators[JavaScriptServiceProxyGenerator.Name] = typeof(JavaScriptServiceProxyGenerator);
            options.Generators[AngularServiceProxyGenerator.Name] = typeof(AngularServiceProxyGenerator);
            options.Generators[CSharpServiceProxyGenerator.Name] = typeof(CSharpServiceProxyGenerator);
        });
    }
}<|MERGE_RESOLUTION|>--- conflicted
+++ resolved
@@ -41,32 +41,6 @@
 
         Configure<AbpCliOptions>(options =>
         {
-<<<<<<< HEAD
-            //TODO: Define constants like done for GenerateProxyCommand.Name.
-            options.Commands["help"] = typeof(HelpCommand);
-            options.Commands["prompt"] = typeof(PromptCommand);
-            options.Commands["new"] = typeof(NewCommand);
-            options.Commands["get-source"] = typeof(GetSourceCommand);
-            options.Commands["update"] = typeof(UpdateCommand);
-            options.Commands["add-package"] = typeof(AddPackageCommand);
-            options.Commands["add-module"] = typeof(AddModuleCommand);
-            options.Commands["list-modules"] = typeof(ListModulesCommand);
-            options.Commands["login"] = typeof(LoginCommand);
-            options.Commands["login-info"] = typeof(LoginInfoCommand);
-            options.Commands["logout"] = typeof(LogoutCommand);
-            options.Commands[GenerateProxyCommand.Name] = typeof(GenerateProxyCommand);
-            options.Commands[RemoveProxyCommand.Name] = typeof(RemoveProxyCommand);
-            options.Commands["suite"] = typeof(SuiteCommand);
-            options.Commands["switch-to-preview"] = typeof(SwitchToPreviewCommand);
-            options.Commands["switch-to-stable"] = typeof(SwitchToStableCommand);
-            options.Commands["switch-to-nightly"] = typeof(SwitchToNightlyCommand);
-            options.Commands["translate"] = typeof(TranslateCommand);
-            options.Commands["build"] = typeof(BuildCommand);
-            options.Commands["bundle"] = typeof(BundleCommand);
-            options.Commands["create-migration-and-run-migrator"] = typeof(CreateMigrationAndRunMigratorCommand);
-            options.Commands["install-libs"] = typeof(InstallLibsCommand);
-            options.Commands[CleanCommand.Name] = typeof(CleanCommand);
-=======
             options.Commands[HelpCommand.Name] = typeof(HelpCommand);
             options.Commands[PromptCommand.Name] = typeof(PromptCommand);
             options.Commands[NewCommand.Name] = typeof(NewCommand);
@@ -89,7 +63,7 @@
             options.Commands[BundleCommand.Name] = typeof(BundleCommand);
             options.Commands[CreateMigrationAndRunMigratorCommand.Name] = typeof(CreateMigrationAndRunMigratorCommand);
             options.Commands[InstallLibsCommand.Name] = typeof(InstallLibsCommand);
->>>>>>> 98c42910
+            options.Commands[CleanCommand.Name] = typeof(CleanCommand);
         });
 
         Configure<AbpCliServiceProxyOptions>(options =>
