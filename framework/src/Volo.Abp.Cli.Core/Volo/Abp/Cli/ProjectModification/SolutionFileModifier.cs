--- conflicted
+++ resolved
@@ -125,26 +125,19 @@
         var file = File.ReadAllText(solutionFile);
         var lines = file.Split(Environment.NewLine).ToList();
 
-<<<<<<< HEAD
-            var projectsUnderTest = new List<string>();
-            if (Directory.Exists(Path.Combine(Path.GetDirectoryName(solutionFile), "modules", module.Name, "test")))
-            {
-                projectsUnderTest = Directory.GetFiles(
-                    Path.Combine(Path.GetDirectoryName(solutionFile), "modules", module.Name, "test"),
-                    "*.csproj",
-                    SearchOption.AllDirectories).ToList();
-            }
-=======
         var projectsUnderModule = Directory.GetFiles(
             Path.Combine(Path.GetDirectoryName(solutionFile), "modules", module.Name),
             "*.csproj",
             SearchOption.AllDirectories);
->>>>>>> ee23e33c
-
-        var projectsUnderTest = Directory.GetFiles(
-            Path.Combine(Path.GetDirectoryName(solutionFile), "modules", module.Name, "test"),
-            "*.csproj",
-            SearchOption.AllDirectories);
+
+        var projectsUnderTest = new List<string>();
+        if (Directory.Exists(Path.Combine(Path.GetDirectoryName(solutionFile), "modules", module.Name, "test")))
+        {
+            projectsUnderTest = Directory.GetFiles(
+                Path.Combine(Path.GetDirectoryName(solutionFile), "modules", module.Name, "test"),
+                "*.csproj",
+                SearchOption.AllDirectories).ToList();
+        } 
 
         foreach (var projectPath in projectsUnderModule)
         {
