﻿using Microsoft.Extensions.Logging;
using Microsoft.Extensions.Logging.Abstractions;
using Volo.Abp.Cli.Utils;
using Volo.Abp.DependencyInjection;

namespace Volo.Abp.Cli.ProjectModification;

public class NpmGlobalPackagesChecker : ITransientDependency
{
    public ICmdHelper CmdHelper { get; }
    public ILogger<NpmGlobalPackagesChecker> Logger { get; set; }

    public NpmGlobalPackagesChecker(ICmdHelper cmdHelper)
    {
        CmdHelper = cmdHelper;
        Logger = NullLogger<NpmGlobalPackagesChecker>.Instance;
    }

    public void Check()
    {
        var installedNpmPackages = GetInstalledNpmPackages();

        if (!installedNpmPackages.Contains(" yarn@"))
        {
<<<<<<< HEAD
            var installedNpmPackages = GetInstalledNpmPackages();

            if (!installedNpmPackages.Contains(" yarn@"))
            {
                InstallYarn();
            }
=======
            InstallYarn();
>>>>>>> a1aa065f
        }
        if (!installedNpmPackages.Contains(" gulp@"))
        {
            InstallGulp();
        }
    }

<<<<<<< HEAD
        protected virtual void InstallYarn()
        {
            Logger.LogInformation("Installing yarn...");
            CmdHelper.RunCmd("npm install yarn -g");
        }
=======
    protected virtual string GetInstalledNpmPackages()
    {
        Logger.LogInformation("Checking installed npm global packages...");
        return CmdHelper.RunCmdAndGetOutput("npm list -g --depth 0 --silent", out int exitCode);
    }

    protected virtual void InstallYarn()
    {
        Logger.LogInformation("Installing yarn...");
        CmdHelper.RunCmd("npm install yarn -g");
    }

    protected virtual void InstallGulp()
    {
        Logger.LogInformation("Installing gulp...");
        CmdHelper.RunCmd("npm install gulp -g");
>>>>>>> a1aa065f
    }
}<|MERGE_RESOLUTION|>--- conflicted
+++ resolved
@@ -22,30 +22,10 @@
 
         if (!installedNpmPackages.Contains(" yarn@"))
         {
-<<<<<<< HEAD
-            var installedNpmPackages = GetInstalledNpmPackages();
-
-            if (!installedNpmPackages.Contains(" yarn@"))
-            {
-                InstallYarn();
-            }
-=======
             InstallYarn();
->>>>>>> a1aa065f
-        }
-        if (!installedNpmPackages.Contains(" gulp@"))
-        {
-            InstallGulp();
         }
     }
 
-<<<<<<< HEAD
-        protected virtual void InstallYarn()
-        {
-            Logger.LogInformation("Installing yarn...");
-            CmdHelper.RunCmd("npm install yarn -g");
-        }
-=======
     protected virtual string GetInstalledNpmPackages()
     {
         Logger.LogInformation("Checking installed npm global packages...");
@@ -57,11 +37,4 @@
         Logger.LogInformation("Installing yarn...");
         CmdHelper.RunCmd("npm install yarn -g");
     }
-
-    protected virtual void InstallGulp()
-    {
-        Logger.LogInformation("Installing gulp...");
-        CmdHelper.RunCmd("npm install gulp -g");
->>>>>>> a1aa065f
-    }
 }