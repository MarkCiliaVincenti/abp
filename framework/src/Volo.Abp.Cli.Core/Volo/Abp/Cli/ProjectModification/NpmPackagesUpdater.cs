--- conflicted
+++ resolved
@@ -88,18 +88,10 @@
                 RunYarn(fileDirectory);
             }
 
-<<<<<<< HEAD
-                if (!IsAngularProject(fileDirectory) && GulpFileExistAsync(fileDirectory))
-                {
-                    Thread.Sleep(1000);
-                    RunGulp(fileDirectory);
-                }
-=======
-            if (!IsAngularProject(fileDirectory))
+            if (!IsAngularProject(fileDirectory) && GulpFileExistAsync(fileDirectory))
             {
                 Thread.Sleep(1000);
                 RunGulp(fileDirectory);
->>>>>>> 41fca944
             }
         }
     }
@@ -114,6 +106,11 @@
     private static async Task<bool> NpmrcFileExistAsync(string directoryName)
     {
         return await Task.FromResult(File.Exists(Path.Combine(directoryName, ".npmrc")));
+    }
+
+    private static bool GulpFileExistAsync(string directoryName)
+    {
+        return File.Exists(Path.Combine(directoryName, "gulpfile.js"));
     }
 
     private async Task CreateNpmrcFileAsync(string directoryName)
@@ -122,16 +119,7 @@
         var abpRegistry = "@abp:registry=https://www.myget.org/F/abp-nightly/npm";
         var voloRegistry = await GetVoloRegistryAsync();
 
-<<<<<<< HEAD
-        private static bool GulpFileExistAsync(string directoryName)
-        {
-            return File.Exists(Path.Combine(directoryName, "gulpfile.js"));
-        }
-
-        private async Task CreateNpmrcFileAsync(string directoryName)
-=======
         if (await NpmrcFileExistAsync(directoryName))
->>>>>>> 41fca944
         {
 
             var fileContent = File.ReadAllText(fileName);
