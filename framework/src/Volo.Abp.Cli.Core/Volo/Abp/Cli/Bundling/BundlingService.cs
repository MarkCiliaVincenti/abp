--- conflicted
+++ resolved
@@ -79,11 +79,7 @@
                     Directory = directory,
                     FrameworkVersion = frameworkVersion,
                     ProjectFileName = projectName,
-<<<<<<< HEAD
-                    BundleName = bundleConfig.Name,
-=======
                     BundleName = bundleConfig.Name.IsNullOrEmpty() ? "global" : bundleConfig.Name,
->>>>>>> c9198e50
                     Minify = bundleConfig.Mode == BundlingMode.BundleAndMinify
                 };
 
