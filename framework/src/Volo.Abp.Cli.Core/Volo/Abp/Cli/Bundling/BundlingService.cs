--- conflicted
+++ resolved
@@ -52,17 +52,12 @@
             FindBundleContributersRecursively(startupModule, 0, bundleDefinitions);
             bundleDefinitions = bundleDefinitions.OrderByDescending(t => t.Level).ToList();
 
-<<<<<<< HEAD
-            var styleDefinitions = GenerateStyleDefinitions(bundleDefinitions);
-            var scriptDefinitions = GenerateScriptDefinitions(bundleDefinitions);
-=======
             var styleContext = GetStyleContext(bundleDefinitions);
             var scriptContext = GetScriptContext(bundleDefinitions);
             var styleDefinitons = GenerateStyleDefinitions(styleContext);
             var scriptDefinitions = GenerateScriptDefinitions(scriptContext);
->>>>>>> 4f05305c
-
-            await UpdateDependenciesInHtmlFileAsync(directory, styleDefinitions, scriptDefinitions);
+
+            await UpdateDependenciesInHtmlFileAsync(directory, styleDefinitons, scriptDefinitions);
         }
 
         private BundleContext GetScriptContext(List<BundleTypeDefinition> bundleDefinitions)
