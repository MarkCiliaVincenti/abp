--- conflicted
+++ resolved
@@ -84,7 +84,6 @@
             // MVC or BLAZOR SERVER
             if (projectPath.EndsWith(".csproj"))
             {
-<<<<<<< HEAD
                 var packageJsonFilePath = Path.Combine(Path.GetDirectoryName(projectPath), "package.json");
 
                 if (!File.Exists(packageJsonFilePath))
@@ -93,9 +92,6 @@
                 }
 
                 if (NpmHelper.IsYarnAvailable())
-=======
-                if (IsYarnAvailable())
->>>>>>> 0d177c2b
                 {
                     NpmHelper.RunYarn(projectDirectory);
                 }
