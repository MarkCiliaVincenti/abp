﻿using System;
using System.Threading.Tasks;
using JetBrains.Annotations;
using Microsoft.Extensions.DependencyInjection;
using Microsoft.Extensions.Options;
using Volo.Abp.DependencyInjection;
using Volo.Abp.DynamicProxy;

namespace Volo.Abp.Uow
{
    public class UnitOfWorkInterceptor : AbpInterceptor, ITransientDependency
    {
<<<<<<< HEAD
        private readonly IServiceProvider _serviceProvider;

        public UnitOfWorkInterceptor(IServiceProvider serviceProvider)
        {
            _serviceProvider = serviceProvider;
=======
        private readonly IUnitOfWorkManager _unitOfWorkManager;
        private readonly IUnitOfWorkTransactionBehaviourProvider _transactionBehaviourProvider;
        private readonly AbpUnitOfWorkDefaultOptions _defaultOptions;

        public UnitOfWorkInterceptor(
            IUnitOfWorkManager unitOfWorkManager,
            IOptions<AbpUnitOfWorkDefaultOptions> options,
            IUnitOfWorkTransactionBehaviourProvider transactionBehaviourProvider)
        {
            _unitOfWorkManager = unitOfWorkManager;
            _transactionBehaviourProvider = transactionBehaviourProvider;
            _defaultOptions = options.Value;
>>>>>>> 41854540
        }

        public override async Task InterceptAsync(IAbpMethodInvocation invocation)
        {
            if (!UnitOfWorkHelper.IsUnitOfWorkMethod(invocation.Method, out var unitOfWorkAttribute))
            {
                await invocation.ProceedAsync();
                return;
            }

<<<<<<< HEAD
            using (var uow = _serviceProvider.GetRequiredService<IUnitOfWorkManager>().Begin(CreateOptions(invocation, unitOfWorkAttribute)))
=======
            var options = CreateOptions(invocation, unitOfWorkAttribute);

            //Trying to begin a reserved UOW by AbpUnitOfWorkMiddleware
            if (_unitOfWorkManager.TryBeginReserved(UnitOfWork.UnitOfWorkReservationName, options))
            {
                await invocation.ProceedAsync();
                return;
            }

            using (var uow = _unitOfWorkManager.Begin(options))
>>>>>>> 41854540
            {
                await invocation.ProceedAsync();
                await uow.CompleteAsync();
            }
        }

        private AbpUnitOfWorkOptions CreateOptions(IAbpMethodInvocation invocation, [CanBeNull] UnitOfWorkAttribute unitOfWorkAttribute)
        {
            var options = new AbpUnitOfWorkOptions();

            unitOfWorkAttribute?.SetOptions(options);

            if (unitOfWorkAttribute?.IsTransactional == null)
            {
<<<<<<< HEAD
                var defaultOptions = _serviceProvider.GetRequiredService<IOptions<AbpUnitOfWorkDefaultOptions>>().Value;
                options.IsTransactional = defaultOptions.CalculateIsTransactional(
                    autoValue: !invocation.Method.Name.StartsWith("Get", StringComparison.InvariantCultureIgnoreCase)
=======
                options.IsTransactional = _defaultOptions.CalculateIsTransactional(
                    autoValue: _transactionBehaviourProvider.IsTransactional
                               ?? !invocation.Method.Name.StartsWith("Get", StringComparison.InvariantCultureIgnoreCase)
>>>>>>> 41854540
                );
            }

            return options;
        }
    }
}<|MERGE_RESOLUTION|>--- conflicted
+++ resolved
@@ -10,26 +10,11 @@
 {
     public class UnitOfWorkInterceptor : AbpInterceptor, ITransientDependency
     {
-<<<<<<< HEAD
         private readonly IServiceProvider _serviceProvider;
 
         public UnitOfWorkInterceptor(IServiceProvider serviceProvider)
         {
             _serviceProvider = serviceProvider;
-=======
-        private readonly IUnitOfWorkManager _unitOfWorkManager;
-        private readonly IUnitOfWorkTransactionBehaviourProvider _transactionBehaviourProvider;
-        private readonly AbpUnitOfWorkDefaultOptions _defaultOptions;
-
-        public UnitOfWorkInterceptor(
-            IUnitOfWorkManager unitOfWorkManager,
-            IOptions<AbpUnitOfWorkDefaultOptions> options,
-            IUnitOfWorkTransactionBehaviourProvider transactionBehaviourProvider)
-        {
-            _unitOfWorkManager = unitOfWorkManager;
-            _transactionBehaviourProvider = transactionBehaviourProvider;
-            _defaultOptions = options.Value;
->>>>>>> 41854540
         }
 
         public override async Task InterceptAsync(IAbpMethodInvocation invocation)
@@ -40,20 +25,17 @@
                 return;
             }
 
-<<<<<<< HEAD
-            using (var uow = _serviceProvider.GetRequiredService<IUnitOfWorkManager>().Begin(CreateOptions(invocation, unitOfWorkAttribute)))
-=======
             var options = CreateOptions(invocation, unitOfWorkAttribute);
+            var unitOfWorkManager = _serviceProvider.GetRequiredService<IUnitOfWorkManager>();
 
             //Trying to begin a reserved UOW by AbpUnitOfWorkMiddleware
-            if (_unitOfWorkManager.TryBeginReserved(UnitOfWork.UnitOfWorkReservationName, options))
+            if (unitOfWorkManager.TryBeginReserved(UnitOfWork.UnitOfWorkReservationName, options))
             {
                 await invocation.ProceedAsync();
                 return;
             }
 
-            using (var uow = _unitOfWorkManager.Begin(options))
->>>>>>> 41854540
+            using (var uow = unitOfWorkManager.Begin(options))
             {
                 await invocation.ProceedAsync();
                 await uow.CompleteAsync();
@@ -68,15 +50,10 @@
 
             if (unitOfWorkAttribute?.IsTransactional == null)
             {
-<<<<<<< HEAD
                 var defaultOptions = _serviceProvider.GetRequiredService<IOptions<AbpUnitOfWorkDefaultOptions>>().Value;
                 options.IsTransactional = defaultOptions.CalculateIsTransactional(
-                    autoValue: !invocation.Method.Name.StartsWith("Get", StringComparison.InvariantCultureIgnoreCase)
-=======
-                options.IsTransactional = _defaultOptions.CalculateIsTransactional(
                     autoValue: _transactionBehaviourProvider.IsTransactional
                                ?? !invocation.Method.Name.StartsWith("Get", StringComparison.InvariantCultureIgnoreCase)
->>>>>>> 41854540
                 );
             }
 
