﻿using System;
using System.Collections.Generic;
using System.ComponentModel;
using System.Linq;
using System.Reflection;
using Microsoft.AspNetCore.Mvc;
using Microsoft.AspNetCore.Mvc.ActionConstraints;
using Microsoft.AspNetCore.Mvc.ApplicationModels;
using Microsoft.Extensions.Options;
using Volo.Abp.Application.Services;
using Volo.Abp.AspNetCore.Mvc;
using Volo.Abp.AspNetCore.Mvc.Conventions;
using Volo.Abp.DependencyInjection;
using Volo.Abp.Http.Client.ClientProxying;
using Volo.Abp.Http.Modeling;
using Volo.Abp.Reflection;

namespace Volo.Abp.Http.Client.Web.Conventions;

[DisableConventionalRegistration]
public class AbpHttpClientProxyServiceConvention : AbpServiceConvention
{
    protected readonly IClientProxyApiDescriptionFinder ClientProxyApiDescriptionFinder;
    protected readonly List<ActionModel> ActionWithAttributeRoute;

    public AbpHttpClientProxyServiceConvention(
        IOptions<AbpAspNetCoreMvcOptions> options,
        IConventionalRouteBuilder conventionalRouteBuilder,
        IClientProxyApiDescriptionFinder clientProxyApiDescriptionFinder)
        : base(options, conventionalRouteBuilder)
    {
        ClientProxyApiDescriptionFinder = clientProxyApiDescriptionFinder;
        ActionWithAttributeRoute = new List<ActionModel>();
    }

    protected override IList<ControllerModel> GetControllers(ApplicationModel application)
    {
        return application.Controllers.Where(c => !AbpHttpClientProxyHelper.IsClientProxyService(c.ControllerType)).ToList();
    }

    protected virtual IList<ControllerModel> GetClientProxyControllers(ApplicationModel application)
    {
        return application.Controllers.Where(c => AbpHttpClientProxyHelper.IsClientProxyService(c.ControllerType)).ToList();
    }

    protected override void ApplyForControllers(ApplicationModel application)
    {
        base.ApplyForControllers(application);

        foreach (var controller in GetClientProxyControllers(application))
        {
            controller.ControllerName = controller.ControllerName.RemovePostFix("ClientProxy");

            var controllerApiDescription = FindControllerApiDescriptionModel(controller);
            if (controllerApiDescription != null &&
                !controllerApiDescription.ControllerGroupName.IsNullOrWhiteSpace())
            {
                controller.ControllerName = controllerApiDescription.ControllerGroupName;
            }

            ConfigureClientProxySelector(controller);
            ConfigureClientProxyApiExplorer(controller);
            ConfigureParameters(controller);
        }
    }

    protected virtual void ConfigureClientProxySelector(ControllerModel controller)
    {
        RemoveEmptySelectors(controller.Selectors);

        var controllerType = controller.ControllerType.AsType();
        var remoteServiceAtt = ReflectionHelper.GetSingleAttributeOrDefault<RemoteServiceAttribute>(controllerType.GetTypeInfo());
        if (remoteServiceAtt != null && !remoteServiceAtt.IsEnabledFor(controllerType))
        {
            return;
        }

        if (controller.Selectors.Any(selector => selector.AttributeRouteModel != null))
        {
            return;
        }

        foreach (var action in controller.Actions)
        {
            ConfigureClientProxySelector(controller, action);
        }
    }

<<<<<<< HEAD
                var moduleApiDescription = FindModuleApiDescriptionModel(controller);

                if (moduleApiDescription != null && !moduleApiDescription.RootPath.IsNullOrWhiteSpace())
                {
                    var selector = controller.Selectors.FirstOrDefault();
                    selector?.EndpointMetadata.Add(new AreaAttribute(moduleApiDescription.RootPath));
                    controller.RouteValues.Add(new KeyValuePair<string, string>("area", moduleApiDescription.RootPath));
                }

                var controllerApiDescription = FindControllerApiDescriptionModel(controller);
                if (controllerApiDescription != null &&
                    !controllerApiDescription.ControllerGroupName.IsNullOrWhiteSpace())
                {
                    controller.ControllerName = controllerApiDescription.ControllerGroupName;
                }
=======
    protected virtual void ConfigureClientProxySelector(ControllerModel controller, ActionModel action)
    {
        RemoveEmptySelectors(action.Selectors);
>>>>>>> 7aaa1f63

        var remoteServiceAtt = ReflectionHelper.GetSingleAttributeOrDefault<RemoteServiceAttribute>(action.ActionMethod);
        if (remoteServiceAtt != null && !remoteServiceAtt.IsEnabledFor(action.ActionMethod))
        {
            return;
        }

        var actionApiDescriptionModel = FindActionApiDescriptionModel(controller, action);
        if (actionApiDescriptionModel == null)
        {
            return; ;
        }

        ActionWithAttributeRoute.Add(action);

        if (!action.Selectors.Any())
        {
            var abpServiceSelectorModel = new SelectorModel
            {
                AttributeRouteModel = new AttributeRouteModel(
                    new RouteAttribute(template: actionApiDescriptionModel.Url)
                ),
                ActionConstraints = { new HttpMethodActionConstraint(new[] { actionApiDescriptionModel.HttpMethod }) }
            };

            action.Selectors.Add(abpServiceSelectorModel);
        }
        else
        {
            foreach (var selector in action.Selectors)
            {
                var httpMethod = selector.ActionConstraints
                    .OfType<HttpMethodActionConstraint>()
                    .FirstOrDefault()?
                    .HttpMethods?
                    .FirstOrDefault();

                if (httpMethod == null)
                {
                    httpMethod = actionApiDescriptionModel.HttpMethod;
                }

                if (selector.AttributeRouteModel == null)
                {
                    selector.AttributeRouteModel = new AttributeRouteModel(
                        new RouteAttribute(template: actionApiDescriptionModel.Url)
                    );
                }

                if (!selector.ActionConstraints.OfType<HttpMethodActionConstraint>().Any())
                {
                    selector.ActionConstraints.Add(new HttpMethodActionConstraint(new[] { httpMethod }));
                }
            }
        }
    }

    protected virtual void ConfigureClientProxyApiExplorer(ControllerModel controller)
    {
        if (controller.ApiExplorer.GroupName.IsNullOrEmpty())
        {
            controller.ApiExplorer.GroupName = controller.ControllerName;
        }

        if (controller.ApiExplorer.IsVisible == null)
        {
            controller.ApiExplorer.IsVisible = IsVisibleRemoteService(controller.ControllerType);
        }

        foreach (var action in controller.Actions)
        {
            if (ActionWithAttributeRoute.Contains(action))
            {
                ConfigureApiExplorer(action);
            }
        }
    }

    protected virtual ModuleApiDescriptionModel FindModuleApiDescriptionModel(ControllerModel controller)
    {
        var appServiceType = FindAppServiceInterfaceType(controller);
        if (appServiceType == null)
        {
            return null;
        }

        var applicationApiDescriptionModel = ClientProxyApiDescriptionFinder.GetApiDescription();
        foreach (var moduleApiDescription in applicationApiDescriptionModel.Modules.Values)
        {
            if (moduleApiDescription.Controllers.Values.Any(x => x.Interfaces.Any(t => t.Type == appServiceType.FullName)))
            {
                return moduleApiDescription;
            }
        }

        return null;
    }

    protected virtual ControllerApiDescriptionModel FindControllerApiDescriptionModel(ControllerModel controller)
    {
        var appServiceType = FindAppServiceInterfaceType(controller);
        if (appServiceType == null)
        {
            return null;
        }

        var applicationApiDescriptionModel = ClientProxyApiDescriptionFinder.GetApiDescription();
        foreach (var controllerApiDescription in applicationApiDescriptionModel.Modules.Values.SelectMany(x => x.Controllers.Values))
        {
            if (controllerApiDescription.Interfaces.Any(t => t.Type == appServiceType.FullName))
            {
                return controllerApiDescription;
            }
        }

        return null;
    }

    protected virtual ActionApiDescriptionModel FindActionApiDescriptionModel(ControllerModel controller, ActionModel action)
    {
        var appServiceType = FindAppServiceInterfaceType(controller);
        if (appServiceType == null)
        {
            return null;
        }

        var key =
            $"{appServiceType.FullName}." +
            $"{action.ActionMethod.Name}." +
            $"{string.Join("-", action.Parameters.Select(x => TypeHelper.GetFullNameHandlingNullableAndGenerics(x.ParameterType)))}";

        var actionApiDescriptionModel = ClientProxyApiDescriptionFinder.FindAction(key);
        if (actionApiDescriptionModel == null)
        {
            return null;
        }

        if (actionApiDescriptionModel.ImplementFrom.StartsWith("Volo.Abp.Application.Services"))
        {
            return actionApiDescriptionModel;
        }

        if (appServiceType.FullName != null && actionApiDescriptionModel.ImplementFrom.StartsWith(appServiceType.FullName))
        {
            return actionApiDescriptionModel;
        }

        return null;
    }

    protected virtual Type FindAppServiceInterfaceType(ControllerModel controller)
    {
        return controller.ControllerType.GetInterfaces()
            .FirstOrDefault(type => !type.IsGenericType &&
                                    type != typeof(IApplicationService) &&
                                    typeof(IApplicationService).IsAssignableFrom(type));
    }
}<|MERGE_RESOLUTION|>--- conflicted
+++ resolved
@@ -1,4 +1,4 @@
-﻿using System;
+using System;
 using System.Collections.Generic;
 using System.ComponentModel;
 using System.Linq;
@@ -51,6 +51,15 @@
         {
             controller.ControllerName = controller.ControllerName.RemovePostFix("ClientProxy");
 
+            var moduleApiDescription = FindModuleApiDescriptionModel(controller);
+
+            if (moduleApiDescription != null && !moduleApiDescription.RootPath.IsNullOrWhiteSpace())
+            {
+                var selector = controller.Selectors.FirstOrDefault();
+                selector?.EndpointMetadata.Add(new AreaAttribute(moduleApiDescription.RootPath));
+                controller.RouteValues.Add(new KeyValuePair<string, string>("area", moduleApiDescription.RootPath));
+            }
+
             var controllerApiDescription = FindControllerApiDescriptionModel(controller);
             if (controllerApiDescription != null &&
                 !controllerApiDescription.ControllerGroupName.IsNullOrWhiteSpace())
@@ -86,27 +95,9 @@
         }
     }
 
-<<<<<<< HEAD
-                var moduleApiDescription = FindModuleApiDescriptionModel(controller);
-
-                if (moduleApiDescription != null && !moduleApiDescription.RootPath.IsNullOrWhiteSpace())
-                {
-                    var selector = controller.Selectors.FirstOrDefault();
-                    selector?.EndpointMetadata.Add(new AreaAttribute(moduleApiDescription.RootPath));
-                    controller.RouteValues.Add(new KeyValuePair<string, string>("area", moduleApiDescription.RootPath));
-                }
-
-                var controllerApiDescription = FindControllerApiDescriptionModel(controller);
-                if (controllerApiDescription != null &&
-                    !controllerApiDescription.ControllerGroupName.IsNullOrWhiteSpace())
-                {
-                    controller.ControllerName = controllerApiDescription.ControllerGroupName;
-                }
-=======
     protected virtual void ConfigureClientProxySelector(ControllerModel controller, ActionModel action)
     {
         RemoveEmptySelectors(action.Selectors);
->>>>>>> 7aaa1f63
 
         var remoteServiceAtt = ReflectionHelper.GetSingleAttributeOrDefault<RemoteServiceAttribute>(action.ActionMethod);
         if (remoteServiceAtt != null && !remoteServiceAtt.IsEnabledFor(action.ActionMethod))
@@ -117,7 +108,7 @@
         var actionApiDescriptionModel = FindActionApiDescriptionModel(controller, action);
         if (actionApiDescriptionModel == null)
         {
-            return; ;
+            return;;
         }
 
         ActionWithAttributeRoute.Add(action);
