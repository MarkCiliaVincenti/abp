﻿using System.Collections.Generic;
using System.Linq;
using System.Threading.Tasks;
using Volo.Abp.DependencyInjection;

namespace Volo.Abp.Settings;

public class SettingProvider : ISettingProvider, ITransientDependency
{
    protected ISettingDefinitionManager SettingDefinitionManager { get; }
    protected ISettingEncryptionService SettingEncryptionService { get; }
    protected ISettingValueProviderManager SettingValueProviderManager { get; }

    public SettingProvider(
        ISettingDefinitionManager settingDefinitionManager,
        ISettingEncryptionService settingEncryptionService,
        ISettingValueProviderManager settingValueProviderManager)
    {
        SettingDefinitionManager = settingDefinitionManager;
        SettingEncryptionService = settingEncryptionService;
        SettingValueProviderManager = settingValueProviderManager;
    }

    public virtual async Task<string> GetOrNullAsync(string name)
    {
        var setting = SettingDefinitionManager.Get(name);
        var providers = Enumerable
            .Reverse(SettingValueProviderManager.Providers);

        if (setting.Providers.Any())
        {
            providers = providers.Where(p => setting.Providers.Contains(p.Name));
        }

        //TODO: How to implement setting.IsInherited?

        var value = await GetOrNullValueFromProvidersAsync(providers, setting);
        if (value != null && setting.IsEncrypted)
        {
            value = SettingEncryptionService.Decrypt(setting, value);
        }

        return value;
    }

    public virtual async Task<List<SettingValue>> GetAllAsync(string[] names)
    {
        var result = new Dictionary<string, SettingValue>();
        var settingDefinitions = SettingDefinitionManager.GetAll().Where(x => names.Contains(x.Name)).ToList();

        foreach (var definition in settingDefinitions)
        {
            result.Add(definition.Name, new SettingValue(definition.Name, null));
        }

        foreach (var provider in Enumerable.Reverse(SettingValueProviderManager.Providers))
        {
            var settingValues = await provider.GetAllAsync(settingDefinitions.Where(x => !x.Providers.Any() || x.Providers.Contains(provider.Name)).ToArray());

            var notNullValues = settingValues.Where(x => x.Value != null).ToList();
            foreach (var settingValue in notNullValues)
            {
                var settingDefinition = settingDefinitions.First(x => x.Name == settingValue.Name);
                if (settingDefinition.IsEncrypted)
                {
                    settingValue.Value = SettingEncryptionService.Decrypt(settingDefinition, settingValue.Value);
                }

<<<<<<< HEAD
                settingDefinitions.RemoveAll(x => notNullValues.Any(v => v.Name == x.Name));
                if (!settingDefinitions.Any())
                {
                    break;
=======
                if (result.ContainsKey(settingValue.Name) && result[settingValue.Name].Value == null)
                {
                    result[settingValue.Name].Value = settingValue.Value;
>>>>>>> 21a99026
                }
            }

            settingDefinitions.RemoveAll(x => notNullValues.Any(v => v.Name == x.Name));
        }

        return result.Values.ToList();
    }

    public virtual async Task<List<SettingValue>> GetAllAsync()
    {
        var settingValues = new List<SettingValue>();
        var settingDefinitions = SettingDefinitionManager.GetAll();

        foreach (var setting in settingDefinitions)
        {
            settingValues.Add(new SettingValue(setting.Name, await GetOrNullAsync(setting.Name)));
        }

        return settingValues;
    }

    protected virtual async Task<string> GetOrNullValueFromProvidersAsync(
        IEnumerable<ISettingValueProvider> providers,
        SettingDefinition setting)
    {
        foreach (var provider in providers)
        {
            var value = await provider.GetOrNullAsync(setting);
            if (value != null)
            {
                return value;
            }
        }

        return null;
    }
}<|MERGE_RESOLUTION|>--- conflicted
+++ resolved
@@ -1,4 +1,4 @@
-﻿using System.Collections.Generic;
+using System.Collections.Generic;
 using System.Linq;
 using System.Threading.Tasks;
 using Volo.Abp.DependencyInjection;
@@ -66,20 +66,17 @@
                     settingValue.Value = SettingEncryptionService.Decrypt(settingDefinition, settingValue.Value);
                 }
 
-<<<<<<< HEAD
-                settingDefinitions.RemoveAll(x => notNullValues.Any(v => v.Name == x.Name));
-                if (!settingDefinitions.Any())
-                {
-                    break;
-=======
                 if (result.ContainsKey(settingValue.Name) && result[settingValue.Name].Value == null)
                 {
                     result[settingValue.Name].Value = settingValue.Value;
->>>>>>> 21a99026
                 }
             }
 
             settingDefinitions.RemoveAll(x => notNullValues.Any(v => v.Name == x.Name));
+            if (!settingDefinitions.Any())
+            {
+                break;
+            }
         }
 
         return result.Values.ToList();
