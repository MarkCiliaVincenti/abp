﻿using Microsoft.AspNetCore.Html;
using Microsoft.AspNetCore.Mvc.Rendering;
using Microsoft.AspNetCore.Razor.TagHelpers;
using System.Text;
using System.Threading.Tasks;

namespace Volo.Abp.AspNetCore.Mvc.UI.Bootstrap.TagHelpers.Modal
{
    public class AbpModalTagHelperService : AbpTagHelperService<AbpModalTagHelper>
    {
        public async override Task ProcessAsync(TagHelperContext context, TagHelperOutput output)
        {
            output.TagName = null;

            var childContent = await output.GetChildContentAsync();

            SetContent(context, output, childContent);
        }

        protected virtual void SetContent(TagHelperContext context, TagHelperOutput output, TagHelperContent childContent)
        {
            var modalContent = GetModalContentElement(context, output, childContent);
            var modalDialog = GetModalDialogElement(context, output, modalContent);
            var modal = GetModal(context, output, modalDialog);

            output.Content.SetHtmlContent(modal);
        }

        protected virtual TagBuilder GetModalContentElement(TagHelperContext context, TagHelperOutput output, TagHelperContent childContent)
        {
            var element = new TagBuilder("div");
            element.AddCssClass(GetModalContentClasses());
            element.InnerHtml.SetHtmlContent(childContent);
            return element;
        }

        protected virtual TagBuilder GetModalDialogElement(TagHelperContext context, TagHelperOutput output, IHtmlContent innerHtml)
        {
            var element = new TagBuilder("div");
            element.AddCssClass(GetModalDialogClasses());
            element.Attributes.Add("role", "document");
            element.InnerHtml.SetHtmlContent(innerHtml);
            return element;
        }

        protected virtual TagBuilder GetModal(TagHelperContext context, TagHelperOutput output, IHtmlContent innerHtml)
        {
            var element = new TagBuilder("div");
            element.AddCssClass(GetModalClasses());
            element.Attributes.Add("tabindex", "-1");
            element.Attributes.Add("role", "dialog");
            element.Attributes.Add("aria-hidden", "true");

            foreach (var attr in output.Attributes)
            {
                element.Attributes.Add(attr.Name, attr.Value.ToString());
            }

            SetDataAttributes(element);

            element.InnerHtml.SetHtmlContent(innerHtml);

            return element;
<<<<<<< HEAD
        }

        protected virtual string GetModalClasses()
        {
            return "modal fade";
        }

        protected virtual string GetModalDialogClasses()
        {
            var classNames = new StringBuilder("modal-dialog");

            if (TagHelper.Centered ?? false)
            {
                classNames.Append(" ");
                classNames.Append("modal-dialog-centered");
            }

            if (TagHelper.Scrollable ?? false)
            {
                classNames.Append(" ");
                classNames.Append("modal-dialog-scrollable");
            }

            if (TagHelper.Size != AbpModalSize.Default)
            {
                classNames.Append(" ");
                classNames.Append(TagHelper.Size.ToClassName());
            }

            return classNames.ToString();
        }

        protected virtual string GetModalContentClasses()
        {
            return "modal-content";
        }

=======
        }

        protected virtual string GetModalClasses()
        {
            return "modal fade";
        }

        protected virtual string GetModalDialogClasses()
        {
            var classNames = new StringBuilder("modal-dialog");

            if (TagHelper.Centered ?? false)
            {
                classNames.Append(" ");
                classNames.Append("modal-dialog-centered");
            }

            if (TagHelper.Size != AbpModalSize.Default)
            {
                classNames.Append(" ");
                classNames.Append(TagHelper.Size.ToClassName());
            }

            return classNames.ToString();
        }

        protected virtual string GetModalContentClasses()
        {
            return "modal-content";
        }

>>>>>>> 492ad08c
        protected virtual string GetDataAttributes()
        {
            if (TagHelper.Static == true)
            {
                return "data-backdrop=\"static\" ";
            }
            return string.Empty;
        }

        protected virtual void SetDataAttributes(TagBuilder builder)
        {
            if (TagHelper.Static == true)
            {
                builder.Attributes.Add("data-backdrop", "static");
            }
        }
    }
}
<|MERGE_RESOLUTION|>--- conflicted
+++ resolved
@@ -61,7 +61,6 @@
             element.InnerHtml.SetHtmlContent(innerHtml);
 
             return element;
-<<<<<<< HEAD
         }
 
         protected virtual string GetModalClasses()
@@ -99,39 +98,6 @@
             return "modal-content";
         }
 
-=======
-        }
-
-        protected virtual string GetModalClasses()
-        {
-            return "modal fade";
-        }
-
-        protected virtual string GetModalDialogClasses()
-        {
-            var classNames = new StringBuilder("modal-dialog");
-
-            if (TagHelper.Centered ?? false)
-            {
-                classNames.Append(" ");
-                classNames.Append("modal-dialog-centered");
-            }
-
-            if (TagHelper.Size != AbpModalSize.Default)
-            {
-                classNames.Append(" ");
-                classNames.Append(TagHelper.Size.ToClassName());
-            }
-
-            return classNames.ToString();
-        }
-
-        protected virtual string GetModalContentClasses()
-        {
-            return "modal-content";
-        }
-
->>>>>>> 492ad08c
         protected virtual string GetDataAttributes()
         {
             if (TagHelper.Static == true)
@@ -149,4 +115,4 @@
             }
         }
     }
-}
+}