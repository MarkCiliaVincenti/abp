﻿using Microsoft.AspNetCore.Mvc.Rendering;
using Microsoft.AspNetCore.Mvc.TagHelpers;
using Microsoft.AspNetCore.Mvc.ViewFeatures;
using Microsoft.AspNetCore.Razor.TagHelpers;
using System;
using System.Collections.Generic;
using System.ComponentModel.DataAnnotations;
using System.Linq;
using System.Text.Encodings.Web;
using System.Threading.Tasks;
using Volo.Abp.AspNetCore.Mvc.UI.Bootstrap.Microsoft.AspNetCore.Razor.TagHelpers;
using Volo.Abp.AspNetCore.Mvc.UI.Bootstrap.TagHelpers.Extensions;

namespace Volo.Abp.AspNetCore.Mvc.UI.Bootstrap.TagHelpers.Form;

public class AbpInputTagHelperService : AbpTagHelperService<AbpInputTagHelper>
{
    private readonly IHtmlGenerator _generator;
    private readonly HtmlEncoder _encoder;
    private readonly IAbpTagHelperLocalizer _tagHelperLocalizer;

    public AbpInputTagHelperService(IHtmlGenerator generator, HtmlEncoder encoder, IAbpTagHelperLocalizer tagHelperLocalizer)
    {
        _generator = generator;
        _encoder = encoder;
        _tagHelperLocalizer = tagHelperLocalizer;
    }

    public override async Task ProcessAsync(TagHelperContext context, TagHelperOutput output)
    {
        var (innerHtml, isCheckBox) = await GetFormInputGroupAsHtmlAsync(context, output);

        if (isCheckBox && TagHelper.CheckBoxHiddenInputRenderMode.HasValue)
        {
            TagHelper.ViewContext.CheckBoxHiddenInputRenderMode = TagHelper.CheckBoxHiddenInputRenderMode.Value;
        }

        var order = TagHelper.AspFor.ModelExplorer.GetDisplayOrder();

        AddGroupToFormGroupContents(
            context,
            TagHelper.AspFor.Name,
            SurroundInnerHtmlAndGet(context, output, innerHtml, isCheckBox),
            order,
            out var suppress
        );

        if (suppress)
        {
            output.SuppressOutput();
        }
        else
        {
            output.TagMode = TagMode.StartTagAndEndTag;
            output.TagName = "div";
            LeaveOnlyGroupAttributes(context, output);
            output.Attributes.AddClass("mb-3");
            if (isCheckBox)
            {
<<<<<<< HEAD
                output.TagMode = TagMode.StartTagAndEndTag;
                output.TagName = "div";
                LeaveOnlyGroupAttributes(context, output);
                output.Attributes.AddClass(isCheckBox ? "mb-2" : "mb-3");
                if (isCheckBox)
                {
                    output.Attributes.AddClass("form-check");
                }
                output.Content.AppendHtml(innerHtml);
=======
                output.Attributes.AddClass("form-check");
>>>>>>> a990c874
            }
            output.Content.AppendHtml(innerHtml);
        }
    }

    protected virtual async Task<(string, bool)> GetFormInputGroupAsHtmlAsync(TagHelperContext context, TagHelperOutput output)
    {
        var (inputTag, isCheckBox) = await GetInputTagHelperOutputAsync(context, output);

        var inputHtml = inputTag.Render(_encoder);
        var label = await GetLabelAsHtmlAsync(context, output, inputTag, isCheckBox);
        var info = GetInfoAsHtml(context, output, inputTag, isCheckBox);
        var validation = isCheckBox ? "" : await GetValidationAsHtmlAsync(context, output, inputTag);

        return (GetContent(context, output, label, inputHtml, validation, info, isCheckBox), isCheckBox);
    }

    protected virtual async Task<string> GetValidationAsHtmlAsync(TagHelperContext context, TagHelperOutput output, TagHelperOutput inputTag)
    {
        if (IsOutputHidden(inputTag))
        {
            return "";
        }

        var validationMessageTagHelper = new ValidationMessageTagHelper(_generator)
        {
            For = TagHelper.AspFor,
            ViewContext = TagHelper.ViewContext
        };

        var attributeList = new TagHelperAttributeList { { "class", "text-danger" } };

        return await validationMessageTagHelper.RenderAsync(attributeList, context, _encoder, "span", TagMode.StartTagAndEndTag);
    }

    protected virtual string GetContent(TagHelperContext context, TagHelperOutput output, string label, string inputHtml, string validation, string infoHtml, bool isCheckbox)
    {
        var innerContent = isCheckbox ?
            inputHtml + label :
            label + inputHtml;

        return innerContent + infoHtml + validation;
    }

<<<<<<< HEAD
        protected virtual string SurroundInnerHtmlAndGet(TagHelperContext context, TagHelperOutput output, string innerHtml, bool isCheckbox)
        {
            return "<div class=\"" + (isCheckbox ? "mb-2 form-check" : "mb-3") + "\">" +
                   Environment.NewLine + innerHtml + Environment.NewLine +
                   "</div>";
        }
=======
    protected virtual string SurroundInnerHtmlAndGet(TagHelperContext context, TagHelperOutput output, string innerHtml, bool isCheckbox)
    {
        return "<div class=\"" + (isCheckbox ? "mb-3 form-check" : "mb-3") + "\">" +
               Environment.NewLine + innerHtml + Environment.NewLine +
               "</div>";
    }
>>>>>>> a990c874

    protected virtual TagHelper GetInputTagHelper(TagHelperContext context, TagHelperOutput output)
    {
        if (TagHelper.AspFor.ModelExplorer.GetAttribute<TextArea>() != null)
        {
            var textAreaTagHelper = new TextAreaTagHelper(_generator)
            {
                For = TagHelper.AspFor,
                ViewContext = TagHelper.ViewContext
            };

            if (!TagHelper.Name.IsNullOrEmpty())
            {
                textAreaTagHelper.Name = TagHelper.Name;
            }

            return textAreaTagHelper;
        }

        var inputTagHelper = new InputTagHelper(_generator)
        {
            For = TagHelper.AspFor,
            InputTypeName = TagHelper.InputTypeName,
            ViewContext = TagHelper.ViewContext
        };

        if (!TagHelper.Format.IsNullOrEmpty())
        {
            inputTagHelper.Format = TagHelper.Format;
        }

        if (!TagHelper.Name.IsNullOrEmpty())
        {
            inputTagHelper.Name = TagHelper.Name;
        }

        if (!TagHelper.Value.IsNullOrEmpty())
        {
            inputTagHelper.Value = TagHelper.Value;
        }

        return inputTagHelper;
    }

    protected virtual async Task<(TagHelperOutput, bool)> GetInputTagHelperOutputAsync(TagHelperContext context, TagHelperOutput output)
    {
        var tagHelper = GetInputTagHelper(context, output);

        var inputTagHelperOutput = await tagHelper.ProcessAndGetOutputAsync(
            GetInputAttributes(context, output),
            context,
            "input"
        );

        ConvertToTextAreaIfTextArea(inputTagHelperOutput);
        AddDisabledAttribute(inputTagHelperOutput);
        AddAutoFocusAttribute(inputTagHelperOutput);
        var isCheckbox = IsInputCheckbox(context, output, inputTagHelperOutput.Attributes);
        AddFormControlClass(context, output, isCheckbox, inputTagHelperOutput);
        AddReadOnlyAttribute(inputTagHelperOutput);
        AddPlaceholderAttribute(inputTagHelperOutput);
        AddInfoTextId(inputTagHelperOutput);

        return (inputTagHelperOutput, isCheckbox);
    }

    private void AddFormControlClass(TagHelperContext context, TagHelperOutput output, bool isCheckbox, TagHelperOutput inputTagHelperOutput)
    {
        var className = "form-control";

        if (isCheckbox)
        {
            className = "form-check-input";
        }

        inputTagHelperOutput.Attributes.AddClass(className + " " + GetSize(context, output));
    }

    protected virtual void AddAutoFocusAttribute(TagHelperOutput inputTagHelperOutput)
    {
        if (TagHelper.AutoFocus && !inputTagHelperOutput.Attributes.ContainsName("data-auto-focus"))
        {
            inputTagHelperOutput.Attributes.Add("data-auto-focus", "true");
        }
    }

    protected virtual void AddDisabledAttribute(TagHelperOutput inputTagHelperOutput)
    {
        if (inputTagHelperOutput.Attributes.ContainsName("disabled") == false &&
                 (TagHelper.IsDisabled || TagHelper.AspFor.ModelExplorer.GetAttribute<DisabledInput>() != null))
        {
            inputTagHelperOutput.Attributes.Add("disabled", "");
        }
    }

    protected virtual void AddReadOnlyAttribute(TagHelperOutput inputTagHelperOutput)
    {
        if (inputTagHelperOutput.Attributes.ContainsName("readonly") == false &&
                (TagHelper.IsReadonly != false || TagHelper.AspFor.ModelExplorer.GetAttribute<ReadOnlyInput>() != null))
        {
            inputTagHelperOutput.Attributes.Add("readonly", "");
        }
    }

    protected virtual void AddPlaceholderAttribute(TagHelperOutput inputTagHelperOutput)
    {
        if (inputTagHelperOutput.Attributes.ContainsName("placeholder"))
        {
            return;
        }

        var attribute = TagHelper.AspFor.ModelExplorer.GetAttribute<Placeholder>();

        if (attribute != null)
        {
            var placeholderLocalized = _tagHelperLocalizer.GetLocalizedText(attribute.Value, TagHelper.AspFor.ModelExplorer);

            inputTagHelperOutput.Attributes.Add("placeholder", placeholderLocalized);
        }
    }

    protected virtual void AddInfoTextId(TagHelperOutput inputTagHelperOutput)
    {
        if (TagHelper.AspFor.ModelExplorer.GetAttribute<InputInfoText>() == null)
        {
            return;
        }

        var idAttr = inputTagHelperOutput.Attributes.FirstOrDefault(a => a.Name == "id");

        if (idAttr == null)
        {
            return;
        }

        var infoText = _tagHelperLocalizer.GetLocalizedText(idAttr.Value + "InfoText", TagHelper.AspFor.ModelExplorer);

        inputTagHelperOutput.Attributes.Add("aria-describedby", infoText);
    }

    protected virtual bool IsInputCheckbox(TagHelperContext context, TagHelperOutput output, TagHelperAttributeList attributes)
    {
        return attributes.Any(a => a.Value != null && a.Name == "type" && a.Value.ToString() == "checkbox");
    }

    protected virtual async Task<string> GetLabelAsHtmlAsync(TagHelperContext context, TagHelperOutput output, TagHelperOutput inputTag, bool isCheckbox)
    {
        if (IsOutputHidden(inputTag) || TagHelper.SuppressLabel)
        {
            return string.Empty;
        }

        if (string.IsNullOrEmpty(TagHelper.Label))
        {
            return await GetLabelAsHtmlUsingTagHelperAsync(context, output, isCheckbox) + GetRequiredSymbol(context, output);
        }

        var label = new TagBuilder("label");
        label.AddCssClass("form-label");
        label.Attributes.Add("for", GetIdAttributeValue(inputTag));
        label.InnerHtml.AppendHtml(TagHelper.Label);

        label.AddCssClass(isCheckbox ? "form-check-label" : "form-label");

        return label.ToHtmlString();
    }

    protected virtual string GetRequiredSymbol(TagHelperContext context, TagHelperOutput output)
    {
        if (!TagHelper.DisplayRequiredSymbol)
        {
            return "";
        }

        return TagHelper.AspFor.ModelExplorer.GetAttribute<RequiredAttribute>() != null ? "<span> * </span>" : "";
    }

    protected virtual string GetInfoAsHtml(TagHelperContext context, TagHelperOutput output, TagHelperOutput inputTag, bool isCheckbox)
    {
        if (IsOutputHidden(inputTag))
        {
            return "";
        }

        if (isCheckbox)
        {
            return "";
        }

        var text = "";

        if (!string.IsNullOrEmpty(TagHelper.InfoText))
        {
            text = TagHelper.InfoText;
        }
        else
        {
            var infoAttribute = TagHelper.AspFor.ModelExplorer.GetAttribute<InputInfoText>();
            if (infoAttribute != null)
            {
                text = infoAttribute.Text;
            }
            else
            {
                return "";
            }
        }

        var idAttr = inputTag.Attributes.FirstOrDefault(a => a.Name == "id");
        var localizedText = _tagHelperLocalizer.GetLocalizedText(text, TagHelper.AspFor.ModelExplorer);

        var div = new TagBuilder("div");
        div.Attributes.Add("id", idAttr?.Value + "InfoText");
        div.AddCssClass("form-text");
        div.InnerHtml.Append(localizedText);

        inputTag.Attributes.Add("aria-describedby", idAttr?.Value + "InfoText");

        return div.ToHtmlString();
    }

    protected virtual async Task<string> GetLabelAsHtmlUsingTagHelperAsync(TagHelperContext context, TagHelperOutput output, bool isCheckbox)
    {
        var labelTagHelper = new LabelTagHelper(_generator)
        {
            For = TagHelper.AspFor,
            ViewContext = TagHelper.ViewContext
        };

        var attributeList = new TagHelperAttributeList();

        attributeList.AddClass(isCheckbox ? "form-check-label" : "form-label");

        return await labelTagHelper.RenderAsync(attributeList, context, _encoder, "label", TagMode.StartTagAndEndTag);
    }

    protected virtual void ConvertToTextAreaIfTextArea(TagHelperOutput tagHelperOutput)
    {
        var textAreaAttribute = TagHelper.AspFor.ModelExplorer.GetAttribute<TextArea>();

        if (textAreaAttribute == null)
        {
            return;
        }

        tagHelperOutput.TagName = "textarea";
        tagHelperOutput.TagMode = TagMode.StartTagAndEndTag;
        tagHelperOutput.Content.SetContent(TagHelper.AspFor.ModelExplorer.Model?.ToString());
        if (textAreaAttribute.Rows > 0)
        {
            tagHelperOutput.Attributes.Add("rows", textAreaAttribute.Rows);
        }
        if (textAreaAttribute.Cols > 0)
        {
            tagHelperOutput.Attributes.Add("cols", textAreaAttribute.Cols);
        }
    }

    protected virtual TagHelperAttributeList GetInputAttributes(TagHelperContext context, TagHelperOutput output)
    {
        var groupPrefix = "group-";

        var tagHelperAttributes = output.Attributes.Where(a => !a.Name.StartsWith(groupPrefix)).ToList();

        var attrList = new TagHelperAttributeList();

        foreach (var tagHelperAttribute in tagHelperAttributes)
        {
            attrList.Add(tagHelperAttribute);
        }

        if (!TagHelper.InputTypeName.IsNullOrEmpty() && !attrList.ContainsName("type"))
        {
            attrList.Add("type", TagHelper.InputTypeName);
        }

        if (!TagHelper.Name.IsNullOrEmpty() && !attrList.ContainsName("name"))
        {
            attrList.Add("name", TagHelper.Name);
        }

        if (!TagHelper.Value.IsNullOrEmpty() && !attrList.ContainsName("value"))
        {
            attrList.Add("value", TagHelper.Value);
        }

        return attrList;
    }

    protected virtual void LeaveOnlyGroupAttributes(TagHelperContext context, TagHelperOutput output)
    {
        var groupPrefix = "group-";
        var tagHelperAttributes = output.Attributes.Where(a => a.Name.StartsWith(groupPrefix)).ToList();

        output.Attributes.Clear();

        foreach (var tagHelperAttribute in tagHelperAttributes)
        {
            var nameWithoutPrefix = tagHelperAttribute.Name.Substring(groupPrefix.Length);
            var newAttritube = new TagHelperAttribute(nameWithoutPrefix, tagHelperAttribute.Value);
            output.Attributes.Add(newAttritube);
        }
    }

    protected virtual string GetSize(TagHelperContext context, TagHelperOutput output)
    {
        var attribute = TagHelper.AspFor.ModelExplorer.GetAttribute<FormControlSize>();

        if (attribute != null)
        {
            TagHelper.Size = attribute.Size;
        }

        switch (TagHelper.Size)
        {
            case AbpFormControlSize.Small:
                return "form-control-sm";
            case AbpFormControlSize.Medium:
                return "form-control-md";
            case AbpFormControlSize.Large:
                return "form-control-lg";
        }

        return "";
    }

    protected virtual bool IsOutputHidden(TagHelperOutput inputTag)
    {
        return inputTag.Attributes.Any(a => a.Name.ToLowerInvariant() == "type" && a.Value.ToString().ToLowerInvariant() == "hidden");
    }

    protected virtual string GetIdAttributeValue(TagHelperOutput inputTag)
    {
        var idAttr = inputTag.Attributes.FirstOrDefault(a => a.Name == "id");

        return idAttr != null ? idAttr.Value.ToString() : string.Empty;
    }

    protected virtual string GetIdAttributeAsString(TagHelperOutput inputTag)
    {
        var id = GetIdAttributeValue(inputTag);

        return !string.IsNullOrWhiteSpace(id) ? "for=\"" + id + "\"" : string.Empty;
    }

    protected virtual void AddGroupToFormGroupContents(TagHelperContext context, string propertyName, string html, int order, out bool suppress)
    {
        var list = context.GetValue<List<FormGroupItem>>(FormGroupContents) ?? new List<FormGroupItem>();
        suppress = list == null;

        if (list != null && !list.Any(igc => igc.HtmlContent.Contains("id=\"" + propertyName.Replace('.', '_') + "\"")))
        {
            list.Add(new FormGroupItem
            {
                HtmlContent = html,
                Order = order,
                PropertyName = propertyName
            });
        }
    }
}<|MERGE_RESOLUTION|>--- conflicted
+++ resolved
@@ -54,22 +54,10 @@
             output.TagMode = TagMode.StartTagAndEndTag;
             output.TagName = "div";
             LeaveOnlyGroupAttributes(context, output);
-            output.Attributes.AddClass("mb-3");
+            output.Attributes.AddClass(isCheckBox ? "mb-2" : "mb-3");
             if (isCheckBox)
             {
-<<<<<<< HEAD
-                output.TagMode = TagMode.StartTagAndEndTag;
-                output.TagName = "div";
-                LeaveOnlyGroupAttributes(context, output);
-                output.Attributes.AddClass(isCheckBox ? "mb-2" : "mb-3");
-                if (isCheckBox)
-                {
-                    output.Attributes.AddClass("form-check");
-                }
-                output.Content.AppendHtml(innerHtml);
-=======
                 output.Attributes.AddClass("form-check");
->>>>>>> a990c874
             }
             output.Content.AppendHtml(innerHtml);
         }
@@ -114,21 +102,12 @@
         return innerContent + infoHtml + validation;
     }
 
-<<<<<<< HEAD
-        protected virtual string SurroundInnerHtmlAndGet(TagHelperContext context, TagHelperOutput output, string innerHtml, bool isCheckbox)
-        {
-            return "<div class=\"" + (isCheckbox ? "mb-2 form-check" : "mb-3") + "\">" +
-                   Environment.NewLine + innerHtml + Environment.NewLine +
-                   "</div>";
-        }
-=======
     protected virtual string SurroundInnerHtmlAndGet(TagHelperContext context, TagHelperOutput output, string innerHtml, bool isCheckbox)
     {
-        return "<div class=\"" + (isCheckbox ? "mb-3 form-check" : "mb-3") + "\">" +
-               Environment.NewLine + innerHtml + Environment.NewLine +
-               "</div>";
-    }
->>>>>>> a990c874
+        return "<div class=\"" + (isCheckbox ? "mb-2 form-check" : "mb-3") + "\">" +
+                Environment.NewLine + innerHtml + Environment.NewLine +
+                "</div>";
+    }
 
     protected virtual TagHelper GetInputTagHelper(TagHelperContext context, TagHelperOutput output)
     {
@@ -218,7 +197,7 @@
     protected virtual void AddDisabledAttribute(TagHelperOutput inputTagHelperOutput)
     {
         if (inputTagHelperOutput.Attributes.ContainsName("disabled") == false &&
-                 (TagHelper.IsDisabled || TagHelper.AspFor.ModelExplorer.GetAttribute<DisabledInput>() != null))
+                    (TagHelper.IsDisabled || TagHelper.AspFor.ModelExplorer.GetAttribute<DisabledInput>() != null))
         {
             inputTagHelperOutput.Attributes.Add("disabled", "");
         }
