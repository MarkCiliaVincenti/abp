--- conflicted
+++ resolved
@@ -33,14 +33,6 @@
             var title = TagHelper.Title;
             var attributes = GetTabHeaderAttributes(context, output);
 
-<<<<<<< HEAD
-            if (!string.IsNullOrWhiteSpace(TagHelper.ParentDropdownName))
-            {
-                return "<a class=\"dropdown-item\" id=\"" + id + "\" href=\"#" + link + "\" data-toggle=\"tab\"  role=\"tab\" aria-controls=\"" + control + "\" aria-selected=\"false\">" + title + "</a>";
-            }
-
-            return "<li class=\"nav-item\"><a class=\"nav-link" + AbpTabItemActivePlaceholder + "\" id=\"" + id + "\" data-toggle=\"" + TabItemsDataTogglePlaceHolder + "\" href=\"#" + link + "\" role=\"tab\" aria-controls=\"" + control + "\" aria-selected=\"" + AbpTabItemSelectedPlaceholder + "\">" +
-=======
             var classAttributesAsString = attributes.Where(a=>a.Name == "class").ToList().Select(a=>a.Value).JoinAsString(" ");
             var otherAttributesAsString = attributes.Where(a => a.Name != "class").ToList().ToHtmlAttributesAsString();
 
@@ -50,7 +42,6 @@
             }
 
             return "<li class=\"nav-item\"><a class=\"nav-link " + classAttributesAsString + " " + AbpTabItemActivePlaceholder + "\" id=\"" + id + "\" data-toggle=\"" + TabItemsDataTogglePlaceHolder + "\" href=\"#" + link + "\" role=\"tab\" aria-controls=\"" + control + "\" aria-selected=\"" + AbpTabItemSelectedPlaceholder + "\" "+ otherAttributesAsString + ">" +
->>>>>>> 387e247f
                    title +
                    "</a></li>";
         }
