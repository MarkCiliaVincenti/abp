--- conflicted
+++ resolved
@@ -5,11 +5,6 @@
     $solutionFolder = Join-Path $rootFolder $solution
     Set-Location $solutionFolder
     dotnet test --no-build
-<<<<<<< HEAD
-    
- }
-=======
-	
-
-}
->>>>>>> 728351f0
+ 
+ 
+}