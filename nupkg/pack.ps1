. ".\common.ps1"

# Rebuild all solutions
foreach($solution in $solutions) {
    $solutionFolder = Join-Path $rootFolder $solution
    Set-Location $solutionFolder
    dotnet restore
}

# Delete old packages
del *.nupkg

# Create all packages
$i = 0
$projectsCount = $projects.length
Write-Info "Running dotnet pack on $projectsCount projects..."

foreach($project in $projects) {
    $i += 1
    $projectFolder = Join-Path $rootFolder $project
	$projectName = ($project -split '/')[-1]
		
	# Create nuget pack
    Write-Info "[$i / $projectsCount] - Packing project: $projectName"
	Set-Location $projectFolder
<<<<<<< HEAD
#   dotnet clean
    dotnet pack -c Release -- /maxcpucount
=======

    #dotnet clean
    dotnet pack -c Release --no-build

>>>>>>> d7519af7

    if (-Not $?) {
        Write-Error "Packaging failed for the project: $projectName" 
        exit $LASTEXITCODE
    }
    
    # Move nuget package
    $projectName = $project.Substring($project.LastIndexOf("/") + 1)
    $projectPackPath = Join-Path $projectFolder ("/bin/Release/" + $projectName + ".*.nupkg")
    Move-Item -Force $projectPackPath $packFolder
	
	Seperator
}

# Go back to the pack folder
Set-Location $packFolder<|MERGE_RESOLUTION|>--- conflicted
+++ resolved
@@ -23,15 +23,9 @@
 	# Create nuget pack
     Write-Info "[$i / $projectsCount] - Packing project: $projectName"
 	Set-Location $projectFolder
-<<<<<<< HEAD
-#   dotnet clean
-    dotnet pack -c Release -- /maxcpucount
-=======
 
     #dotnet clean
     dotnet pack -c Release --no-build
-
->>>>>>> d7519af7
 
     if (-Not $?) {
         Write-Error "Packaging failed for the project: $projectName" 
