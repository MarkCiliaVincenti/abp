--- conflicted
+++ resolved
@@ -140,12 +140,9 @@
     "NoPostsFound": "Aucun article trouvé!",
     "SearchInPosts": "Rechercher dans les messages...",
     "MinimumSearchContent": "Vous devez saisir au moins 3 caractères!",
-<<<<<<< HEAD
     "Volo.AbpIo.Domain:060001": "L'URL source (\"{ArticleUrl}\") n'est pas une URL Github",
     "Volo.AbpIo.Domain:060002": "Le contenu de l'article n'est pas disponible à partir de la ressource Github(\"{ArticleUrl}\").",
-    "Volo.AbpIo.Domain:060003": "Aucun contenu d'article trouvé !"
-=======
+    "Volo.AbpIo.Domain:060003": "Aucun contenu d'article trouvé !",
     "SeeMore": "Voir Plus"
->>>>>>> 1c6680f2
   }
 }