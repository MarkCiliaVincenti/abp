{
  "culture": "sk",
  "texts": {
    "Volo.AbpIo.Domain:010004": "Dosiahnutý maximálny počet členov!",
    "Volo.AbpIo.Domain:010005": "Dosiahnutý maximálny počet majiteľov!",
    "Volo.AbpIo.Domain:010006": "Tento používateľ je už vlastníkom v tejto organizácii!",
    "Volo.AbpIo.Domain:010007": "Tento používateľ je už vývojárom v tejto organizácii!",
    "Volo.AbpIo.Domain:010008": "Povolený počet vývojárov nemôže byť menší ako aktuálny počet vývojárov!",
    "Volo.AbpIo.Domain:010009": "Povolený počet vývojárov nemôže byť menší ako 0!",
    "Volo.AbpIo.Domain:010010": "Maximálny počet mac adries je prekročený!",
    "Volo.AbpIo.Domain:010011": "Osobná licencia nemôže mať viac ako 1 vývojára!",
    "Volo.AbpIo.Domain:010012": "Licenciu nie je možné predĺžiť mesiac po jej vypršaní!",
    "Volo.AbpIo.Domain:020001": "NPM balík sa nepodarilo zmazať, pretože Nuget balíky \"{NugetPackages}\" sú závislé na tomto balíku.",
    "Volo.AbpIo.Domain:020002": "NPM balík sa nepodarilo zmazať, pretože tento balík používajú moduly \"{Modules}\".",
    "Volo.AbpIo.Domain:020003": "NPM balík sa nepodarilo zmazať, pretože tento balík používajú moduly \"{Modules}\" a Nuget balíky \"{NugetPackages}\" sú závislé na tomto balíku.",
    "Volo.AbpIo.Domain:020004": "Nuget balík sa nepodarilo zmazať, pretože tento balík používajú moduly \"{Modules}\".",
    "Volo.AbpIo.Domain:030000": "Skúšobné obdobie ste už ukončili.",
    "Volo.AbpIo.Domain:030001": "Tento názov organizácie už existuje.",
    "Volo.AbpIo.Domain:030002": "Po aktivácii nemôžete skúšobnú licenciu prepnúť do stavu -vyžiadaná-!",
    "Volo.AbpIo.Domain:030003": "Takýto stav neexistuje!",
    "Volo.AbpIo.Domain:030004": "Stav nebolo možné zmeniť z dôvodu neočakávanej chyby!",
    "Volo.AbpIo.Domain:030005": "Dátum začiatku a konca je možné aktualizovať, keď je skúšobná licencia v stave -aktivovaná-!",
    "Volo.AbpIo.Domain:030006": "Dátum ukončenia musí byť väčší ako počiatočný dátum!",
    "Volo.AbpIo.Domain:030007": "Táto skúšobná licencia už bola aktivovaná!",
    "Volo.AbpIo.Domain:030008": "Dátum nákupu je možné nastaviť len pri stave -zakúpené-!",
    "Volo.AbpIo.Domain:030009": "Užívateľ Nenájdený!",
    "Volo.AbpIo.Domain:030010": "Ak chcete zakúpiť skúšobnú licenciu, musíte najprv aktivovať skúšobnú licenciu!",
    "Volo.AbpIo.Domain:030011": "Skúšobnú licenciu nemôžete odstrániť, keď je zakúpená!",
    "Volo.AbpIo.Domain:030012": "Používateľ má nárok len na 1 bezplatné skúšobné obdobie. Už ste použili svoju skúšobnú licenciu.",
    "Volo.AbpIo.Domain:030013": "Používateľ s aktívnou licenciou nemôže spustiť skúšobnú licenciu.",
    "Volo.AbpIo.Domain:040000": "Telemetria už existuje!",
    "Volo.AbpIo.Domain:070000": "Názov organizácie môže obsahovať iba latinské písmená, čísla, bodky a spojovníky!",
    "Volo.AbpIo.Domain:070001": "Názov spoločnosti môže obsahovať iba latinské písmená, čísla, bodky, medzery a spojovníky!",
    "WantToLearn?": "Chcete sa učiť?",
    "ReadyToGetStarted?": "Ste pripravený začať?",
    "JoinOurCommunity": "Pripojte sa k našej komunite",
    "GetStartedUpper": "ZAČAŤ",
    "ForkMeOnGitHub": "Fork me on GitHub",
    "Features": "Funkcie",
    "GetStarted": "Začať",
    "Documents": "Dokumenty",
    "Community": "Komunita",
    "ContributionGuide": "Sprievodca prispievaním",
    "Blog": "Blog",
    "Commercial": "Commercial",
    "MyAccount": "Moje konto",
    "Permission:License": "Licencia",
    "Permission:UserInfo": "Informácie o používateľovi",
    "SeeDocuments": "Pozrieť dokumenty",
    "Samples": "Ukážky",
    "Framework": "Framework",
    "Support": "Podpora",
    "FreeDDDBook": "E-kniha DDD zadarmo",
    "New": "Nový",
    "Volo.AbpIo.Domain:020005": "Rok predĺženia licencie nemôže byť nižší ako {MinExtendLicenseYear} rok(y) a väčší ako {MaxExtendLicenseYear} rok(y)",
    "TrialLicensePeriodHasExpired": "Doba platnosti vašej skúšobnej licencie uplynula pred {0} dňami.",
    "TrialLicensePeriodWillExpire": "Doba platnosti vašej skúšobnej licencie uplynie o {0} dní.",
    "TrialLicensePeriodExpireToday": "Vaše skúšobné licenčné obdobie dnes vyprší.",
    "PurchaseNow": "Kúpiť teraz!",
    "LatestReleaseLogs": "Denníky najnovších vydaní",
    "RoadMap": "Cestná mapa",
    "FAQ": "FAQ",
    "SourceCode": "Zdrojový kód",
    "SeeAllPosts": "Pozrite si všetky príspevky",
    "Contribute": "Prispieť",
    "LiveDemo": "Živá ukážka",
    "GetLicense": "Získajte licenciu",
    "OpenSource": "Open Source",
    "WebApplication": "Webová aplikácia",
    "MeetTheABP": "Zoznámte sa s ABP",
    "CompleteWebDevelopment": "Kompletný vývoj webu",
    "Platform": "Plošina",
    "ABPDescription": "Open source framework pre vývoj webových aplikácií pre ASP.NET Core. Ponúka kompletnú infraštruktúru dodržiavaním osvedčených postupov vývoja softvéru.",
    "StrongInfrastructure": "Silná infraštruktúra",
    "CompleteArchitecture": "Kompletná architektúra",
    "DeveloperFocused": "Zamerané na vývojárov",
    "ShareYourExperiences": "Podeľte sa o svoje skúsenosti s rámcom ABP",
    "LatestPosts": "Najnovšie príspevky",
    "LatestVideos": "Najnovšie videá",
    "Views": "Názory",
    "LearnLatestNewsAboutABPFramework": "Získajte informácie o dianí v ABP, ako sú nové vydania, bezplatné zdroje, príspevky a ďalšie.",
    "DeveloperTools": "Nástroje pre vývojárov",
    "StartupTemplates": "Štartovacie šablóny",
    "ApplicationModules": "Aplikačné moduly",
    "UI": "UI",
    "Themes": "Témy",
    "Premium": "Premium",
    "PrivacyPolicy": "Zásady ochrany osobných údajov",
    "TermsAndConditions": "podmienky",
    "WouldLikeToReceiveMarketingMaterials": "Chcem dostávať marketingové materiály, ako sú ponuky produktov a špeciálne ponuky.",
    "JoinOurMarketingNewsletter": "Pridajte sa k nášmu marketingovému newsletteru",
    "CommunityPrivacyPolicyConfirmation": "Súhlasím s obchodnými podmienkami a <a class=\"text-white fw-6 text-decoration-underline opacity-50\" href=\"https://commercial.abp.io/Privacy\">zásadami ochrany osobných údajov</a> .",
    "WouldLikeToReceiveNotification": "Chcem dostávať najnovšie správy z webových stránok abp.io.",
    "CommercialNewsletterConfirmationMessage": "Súhlasím s <a class=\"text-white fw-6 text-decoration-underline opacity-50\" href=\"https://commercial.abp.io/TermsConditions\">obchodnými podmienkami</a> a <a  class=\"text-white fw-6 text-decoration-underline opacity-50\" href=\"https://commercial.abp.io/Privacy\">zásadami ochrany osobných údajov</a> .",
    "FreeDDDEBook": "E-kniha DDD zadarmo",
    "AdditionalServices": "Doplnkové služby",
    "Learn": "Učte sa",
    "AccountOverview": "prehľad účtu",
    "MyOrganizations": "Moje organizácie",
    "MySupportQuestions": "Moje otázky podpory",
    "MyProfile": "Môj profil",
    "Logout": "Odhlásiť sa",
    "Home": "Domov",
    "Posts": "Príspevky",
    "Videos": "Videá",
    "JoinTheABPCommunity": "Pripojte sa ku komunite ABP",
    "SubmitYourPost": "Odoslať svoj príspevok",
    "Modules": "Moduly",
    "Tools": "Nástroje",
    "Pricing": "Stanovenie cien",
    "ChangeLogs": "Denníky zmien",
    "SubscribeToNewsletter": "Prihláste sa na odber Newslettera",
    "SubscribeToNewsletterDescription": "Získajte informácie o dianí v ABP, ako sú nové vydania, bezplatné zdroje, príspevky a ďalšie.",
    "EmailAddress": "Emailová adresa",
    "Subscribe": "Prihlásiť sa na odber",
    "WelcomeToABP": "Vitajte v ABP",
    "EULA": "EULA",
    "ABPCommercialIntroductionMessage": "Vopred zostavené aplikačné moduly, pokročilé šablóny na spustenie, nástroje na rýchly vývoj aplikácií, profesionálne témy používateľského rozhrania a prémiová podpora.",
    "MasteringAbpFrameworkEBook": "Zvládnutie rámca ABP",
    "MasteringTheABPFrameworkExplanation": "Táto kniha, ktorú napísal tvorca rámca ABP, vám pomôže získať úplné pochopenie rámca a moderných techník vývoja webových aplikácií.",
    "Speakers": "Reproduktory",
    "PreviousEvents": "Predchádzajúce udalosti",
    "WatchTheEvent": "Pozrite si Udalosť",
    "RegisterNow": "Zaregistrujte sa teraz",
    "ThereIsNoEvent": "Neexistuje žiadna udalosť.",
    "Events": "Diania",
    "Volo.AbpIo.Domain:080000": "Už existuje nákupná položka s názvom „{Name}“",
    "MasteringAbpFrameworkBook": "Kniha: Mastering ABP Framework",
    "ABPIO-CommonPreferenceDefinition": "Získajte najnovšie správy o platforme ABP, ako sú nové príspevky, udalosti a ďalšie.",
    "BuiltOn": "Zabudovaný",
    "AbpFramework": "Rámec ABP",
    "Volo.AbpIo.Domain:080001": "Čas začiatku nemôže byť väčší ako čas ukončenia",
    "Enum:BookType:0": "Zvládnutie rámca ABP",
    "Enum:PurchasePlatform:0": "Amazon",
    "Enum:PurchasePlatform:1": "Packt",
    "Copied": "Skopírované!",
    "CouldNotCopy": "Nedá sa skopírovať!",
    "CopyNotSupportByYourBrowser": "Táto funkcia nefunguje v prehliadači, ktorý používate.",
    "City": "Mesto",
    "ZipCode": "PSČ",
    "Address": "Adresa",
    "Homepage": "Domovská stránka",
    "Year": "rok",
    "Year_Plural": "rokov",
    "Copyright": "Copyright © <a href=\"{0}\" target=\"_blank\">{1}</a>",
    "DomainDrivenDesign": "Dizajn riadený doménou",
    "CrossCuttingConcerns": "Prierezové obavy",
    "AbpCommunity": "Spoločenstvo ABP",
    "Footer_GithubStarCount": "{0} hviezdičiek na GitHub",
    "Footer_NugetDownloadCount": "Počet stiahnutí v službe NuGet: {0}",
    "AbpDescription": "ABP je open source aplikačný rámec zameraný na vývoj webových aplikácií založených na AspNet Core. Neopakujte sa, zamerajte sa na svoj vlastný obchodný kód.",
    "Layout_AbpFramework_MetaTitle": "Rámec ABP | Open source webový aplikačný rámec pre ASP.NET Core",
    "CommunityTalks_CountdownDays": "Dni",
    "CommunityTalks_CountdownHours": "hod",
    "CommunityTalks_CountdownMinutes": "Min",
    "CommunityTalks_CountdownSeconds": "Sek",
    "SeePreviousEvents": "Pozrite si predchádzajúce udalosti",
    "CookieConsent_Accept": "súhlasiť",
    "CookieConsent_Explanation_1": "Používame cookies, aby sme vám poskytli čo najlepší zážitok z našej webovej stránky.",
    "CookieConsent_Explanation_2": "Ak budete pokračovať v prehliadaní, súhlasíte s našimi <a href=\"@Url.Page(\"/Privacy\")\">zásadami ochrany osobných údajov a zásadami používania súborov cookie.</a> .",
    "Error_Page_400_Title": "Pri zobrazovaní požadovanej stránky sa vyskytol problém.",
    "Error_Page_400_Description_1": "Zvyčajne to znamená, že sa počas spracovania vašej požiadavky vyskytla neočakávaná chyba.",
    "Error_Page_400_Description_2": "Ak problém pretrváva, kontaktujte nás na <a href=\"mailto:info@abp.io\">adrese info@abp.io</a> a my vám pomôžeme napredovať.",
    "GoToHomepage": "Prejdi na domovskú stránku",
    "Error_Page_404_Title": "Stránka nenájdená!",
    "Error_Page_404_Description_1": "Toto nie je webová stránka, ktorú hľadáte.",
    "Error_Page_500_Title": "Zdá sa, že sa niečo pokazilo!",
    "Error_Page_500_Description_1": "Tieto chyby sledujeme automaticky, ale ak problém pretrváva, neváhajte<br /> kontaktuj nás. Medzitým skúste osviežiť.",
    "Error_Page_500_Description_2": "Kontaktujte nás na <a href=\"mailto:info@abp.io\" target=\"_blank\">adrese info@abp.io</a> .",
    "Books": "knihy",
    "ABPDiscordServer": "ABP Discord Server",
    "ABPCommunityTalks": "Komunitné rozhovory ABP",
    "ABPCommunityPosts": "Príspevky komunity ABP",
    "BuyAndGetMonths": "KÚPTE 12 MESIACOV, <span>ZÍSKAJTE 14 MESIACOV!</span>",
    "GetYourDeal": "Získajte svoju ponuku",
    "BuyOrRenewLicense": "Kúpte si alebo obnovte licenciu teraz a získajte 2 mesiace navyše!",
    "BuyOrRenewLicenseToGetExtra2Months": "Kúpte si alebo obnovte licenciu teraz a získajte 2 mesiace navyše! PONÁHĽAJ SA! ⏰ Posledný deň: {0}",
    "HurryUp": "PONÁHĽAJ SA!",
    "LastDay": "Posledný deň: {0}",
    "BuyNewLicenseBetweenDatesToGetBenefit": "Kúpte si novú licenciu medzi {0} a {1} a získajte výhody na ďalšie 2 mesiace!",
    "CheckAllCommunityTalks": "Skontrolujte všetky príspevky komunity",
    "ReadMore": "Čítaj viac",
    "ContinueReading": "Pokračovať v čítaní",
    "Post": "Príspevok",
    "ExploreTheContentsCreatedByTheCoreABPTeamAndTheABPCommunity": "Preskúmajte obsah vytvorený hlavným tímom ABP a komunitou ABP.",
    "WelcomeFallCampaign": "Uvítacia jesenná kampaň!",
    "GiveAwayForNewPurchases": "Školenie v triede vývoja aplikácií bude rozdané pre nové nákupy!",
    "BlackFriday": "<strong>ČIERNY</strong> <span>PIATOK</span>",
    "ValidForExistingCustomers": "Platí aj pre<br> existujúci zákazníci!",
    "CampaignBetweenDates": "Od {0}<br> Komu {1}",
    "SaveUpTo": "<span>UŠETRÍTE</span> AŽ <strong>{0}K $ $</strong>",
    "ImplementingDDD": "Implementácia doménou riadeného dizajnu",
    "ExploreTheEBook": "Preskúmajte elektronickú knihu",
    "ExploreTheBook": "Preskúmajte Knihu",
    "ConsultantType": "Typ poradenstva",
    "Expert": "Expert ABP",
    "Partner": "Partner ABP",
    "Industry": "priemysel",
    "Location": "Poloha",
    "Contact": "Kontakt",
    "Partner_Year": "Rok partnerstva",
    "Info": "Info",
    "SpokenLanguages": "Hovorené jazyky",
    "SocialMedia": "Sociálne médiá",
    "Activity": "Aktivita",
    "Type": "Typ",
    "Contribution": "Príspevok",
    "WhoWeAre": "Kto sme",
    "Icons": "ikony",
    "Url": "Url",
    "Icon": "Ikona",
    "RecentActivities": "Nedávne aktivity",
    "SpringCampaign": "Vitajte<br> Jarný výpredaj!",
    "SpringCampaign2": "<span>Obmedzené<br> Časová ponuka!</span>",
    "AboutUs": "O nás",
    "HowItWorks": "Ako to funguje?",
    "ReleaseNotes": "Poznámky k vydaniu",
    "DetailedChangeNotes": "Podrobné poznámky k zmenám",
    "SeeTrainings": "Pozri Tréningy",
    "NoContent": "Žiadny obsah",
    "More": "Viac",
    "WhyABPIOPlatform": "Prečo platforma ABP.IO?",
    "AbpStudio": "Štúdio ABP",
    "ExtraMonths": "{0} <span>MESIACOV NAVYŠE</span>",
    "RSS": "RSS",
    "RSSFeed": "RSS zdroj",
    "Articles": "články",
    "Organizations": "organizácie",
    "ManageAccount": "Spravovať účet",
    "CommunityProfile": "Profil komunity",
    "BlogProfile": "Profil blogu",
    "Tickets": "Vstupenky",
    "MeetTheABPCommunity": "Spoznajte ABP s <span class=\"gradient-community\">Komunitou</span>",
    "DisplayName:CommunityIndexPagePoll": "Anketa na stránke indexu komunity",
<<<<<<< HEAD
    "EmailPreferences": "Predvoľby e-mailu",
    "DoYouAgreePrivacyPolicy": "Kliknutím <i>Prihlásiť sa na odber</i> súhlasíte s <a href=\"https://account.abp.io/Account/TermsConditions\">Podmienky</a> a <a href=\"https://account.abp.io/Account/Privacy\">Zásady ochrany osobných údajov</a>."
=======
    "OrganizationOverview": "Prehľad organizácie"
>>>>>>> 73c4eff1
  }
}<|MERGE_RESOLUTION|>--- conflicted
+++ resolved
@@ -232,11 +232,9 @@
     "Tickets": "Vstupenky",
     "MeetTheABPCommunity": "Spoznajte ABP s <span class=\"gradient-community\">Komunitou</span>",
     "DisplayName:CommunityIndexPagePoll": "Anketa na stránke indexu komunity",
-<<<<<<< HEAD
+    "OrganizationOverview": "Prehľad organizácie",
     "EmailPreferences": "Predvoľby e-mailu",
     "DoYouAgreePrivacyPolicy": "Kliknutím <i>Prihlásiť sa na odber</i> súhlasíte s <a href=\"https://account.abp.io/Account/TermsConditions\">Podmienky</a> a <a href=\"https://account.abp.io/Account/Privacy\">Zásady ochrany osobných údajov</a>."
-=======
-    "OrganizationOverview": "Prehľad organizácie"
->>>>>>> 73c4eff1
+
   }
 }