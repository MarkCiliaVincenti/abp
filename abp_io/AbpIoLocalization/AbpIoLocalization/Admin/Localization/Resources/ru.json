--- conflicted
+++ resolved
@@ -232,13 +232,9 @@
     "UiFramework": "Фреймворк пользовательского интерфейса",
     "Options": "Параметры",
     "CliAnalytics": "Cli Analytics",
-    "Reports": "Отчеты",
     "Permission:CliAnalyticses": "Cli Analyticses",
     "Permission:CliAnalytics": "Cli Analytics",
-<<<<<<< HEAD
-=======
     "Reports": "Отчеты",
->>>>>>> 4e38259c
     "Permission:Reports": "Отчеты",
     "Search": "Поиск",
     "ClearFilter": "Очистить фильтр",
@@ -323,12 +319,14 @@
     "TrialLicenseStatusFilter": "Положение дел",
     "TrialLicenseStartDateFilter": "Дата начала",
     "TrialLicenseEndDateFilter": "Дата окончания",
-    "FirstName": "Имя",
+    "FirsName": "Имя",
     "LastName": "Фамилия",
     "StartDate": "Дата начала",
     "EndDate": "Дата окончания",
     "PurchasedDate": "Дата покупки",
     "OrganizationDetail": "Сведения об организации",
+    "SendActivationMail": "Отправить письмо активации",
+    "ActivationMailSentSuccessfully": "Письмо с активацией успешно отправлено!",
     "TrialLicenseStatus": "Статус пробной лицензии",
     "TrialLicenseDetail": "Подробная информация о пробной лицензии",
     "AcceptsMarketingCommunications": "Маркетинговые коммуникации",
@@ -342,8 +340,6 @@
     "Expired": "Истекший",
     "TrialLicenseDeletionWarningMessage": "Вы уверены, что хотите удалить пробную лицензию? Пробная лицензия, организация, учетные записи поддержки будут удалены!",
     "LicenseCategoryFilter": "Категория лицензии",
-<<<<<<< HEAD
-=======
     "Volo.AbpIo.Commercial:030000": "Вы уже использовали пробный период.",
     "Volo.AbpIo.Commercial:030001": "Это название организации уже существует.",
     "Volo.AbpIo.Commercial:030002": "После активации пробная лицензия не может быть запрошена!",
@@ -356,17 +352,12 @@
     "Volo.AbpIo.Commercial:030009": "Пользователь не найден!",
     "Volo.AbpIo.Commercial:030010": "Чтобы приобрести пробную лицензию, сначала вам необходимо активировать пробную лицензию!",
     "Volo.AbpIo.Commercial:030011": "Приобретенную пробную лицензию удалить нельзя!",
->>>>>>> 4e38259c
     "Permission:SendWelcomeEmail": "Отправить приветственное письмо",
     "SendWelcomeEmail": "Отправить приветственное письмо",
     "SendWelcomeEmailWarningMessage": "Вы уверены, что хотите отправить приветственное письмо членам организации?",
     "SendWelcomeEmailSuccessMessage": "Приветственное письмо успешно отправлено!",
     "Activate": "Активировать",
-<<<<<<< HEAD
-    "ActivateTrialLicenseWarningMessage": "Когда вы активируете пробную лицензию, пользователю будет отправлено приветственное письмо. Хотите активировать его?",
-=======
     "ActivateTrialLicenseWarningMessage": " Когда вы активируете пробную лицензию, пользователю будет отправлено приветственное письмо. ",
->>>>>>> 4e38259c
     "ActivateTrialLicenseSuccessMessage": "Активация прошла успешно, членам организации отправлено приветственное письмо.",
     "PaymentRequestId": "Идентификатор запроса платежа",
     "AdditionalDeveloperCount": "Дополнительное количество разработчиков",
@@ -390,11 +381,7 @@
     "URL": "URL-адрес",
     "EventDeletionConfirmationMessage": "Вы уверены, что хотите удалить это мероприятие?",
     "Enum:EventType:0": "Обсуждения сообщества",
-<<<<<<< HEAD
-    "CreateAnEvent": "Создать мероприятие",
-=======
     "CreateAnEvent": "Создать событие",
->>>>>>> 4e38259c
     "Permission:CommunitySpeakers": "Динамики",
     "CreateASpeaker": "Создать динамик",
     "Speakers": "Динамики",
@@ -429,11 +416,7 @@
     "AllowFeatureUpgradeOnLicenseExpire": "Разрешить обновление функций по истечении срока действия лицензии",
     "Deleted{0}": "[Удален {0}]",
     "Tags": "Теги",
-<<<<<<< HEAD
-    "SetTagsInfo": "Теги должны быть разделены запятыми. Например: CSharp, Entity Framework.",
-=======
     "SetTagsInfo": "Теги должны быть разделены запятыми. ",
->>>>>>> 4e38259c
     "RejectTrialLicenseWarningMessage": "Вы уверены, что хотите отклонить этот запрос на пробную лицензию?",
     "ExportToExcel": "Экспорт в Excel",
     "OverallTotalPrice": "Общая общая цена",
@@ -454,21 +437,12 @@
     "Enabled": "Включено",
     "Menu:NugetPackagesContentCache": "NuGet-кэш",
     "NugetPackagesContentCache": "Кэш контента NuGet",
-<<<<<<< HEAD
-    "SlidingExpritionByDayInfo": "Получает или задает время, в течение которого запись кэша может быть неактивной (например, недоступной), прежде чем она будет удалена. Это не продлит срок действия записи после абсолютного истечения срока действия.",
-    "MaxDaysForCachingInfo": "Получает или задает абсолютное время истечения срока действия относительно текущего момента.",
-    "CurrentEstimatedSizeInfo": "Указывает приблизительную сумму размера содержимого всех пакетов NuGet, находящихся в настоящее время в кеше памяти.",
-    "CurrentEntryCountInfo": "Указывает количество экземпляров, находящихся в настоящее время в кэше памяти.",
-    "TotalHitsInfo": "Указывает общее количество промахов кэша. Попадание в кеш происходит, когда файл запрашивается из кеша, и кеш может выполнить этот запрос.",
-    "TotalMissesInfo": "Указывает общее количество попаданий в кэш. Промах в кэше — это когда в кэше нет запрошенного контента.",
-=======
     "SlidingExpritionByDayInfo": "Получает или задает время, в течение которого запись кэша может быть неактивной (например, недоступной), прежде чем она будет удалена. ",
     "MaxDaysForCachingInfo": "Получает или задает абсолютное время истечения срока действия относительно текущего момента.",
     "CurrentEstimatedSizeInfo": "Указывает приблизительную сумму размера содержимого всех пакетов NuGet, находящихся в настоящее время в кеше памяти.",
     "CurrentEntryCountInfo": "Указывает количество экземпляров, находящихся в настоящее время в кэше памяти.",
     "TotalHitsInfo": "Указывает общее количество промахов кэша. ",
     "TotalMissesInfo": "Указывает общее количество попаданий в кэш. ",
->>>>>>> 4e38259c
     "Permission:VersionHistory": "История версий",
     "Caches": "Тайники",
     "VersionHistories": "История версий",
@@ -478,11 +452,7 @@
     "IsActive": "Активный",
     "NewVersion": "Новая версия",
     "VersionHistoryDeletionConfirmationMessage": "Вы уверены, что хотите удалить эту версию?",
-<<<<<<< HEAD
-    "CreateAbpConsultantLogoInfo": "Максимальный размер файла: <b>1 МБ.</b><br/> Поддерживаемые типы файлов: <b>jpg, jpeg, png, SVG, WebP.</b>",
-=======
     "CreateAbpConsultantLogoInfo": "Максимальный размер файла: <b>1 МБ</b> <br/> Поддерживаемые типы файлов: <b>JPG, JPEG, PNG, SVG, WebP</b>",
->>>>>>> 4e38259c
     "UrlCode": "URL-код",
     "Clear": "Прозрачный",
     "Permission:AbpConsultant": "Консультант АБП",
@@ -495,21 +465,13 @@
     "AbpConsultantCreate": "Создать консультанта по ABP",
     "WhoWeAreItem": "Кто мы",
     "FieldIsRequired": "{0} требуется.",
-<<<<<<< HEAD
-    "FieldIsNotValid": "{0} недействителен.",
-=======
     "FieldIsNotValid": " {0} недействителен.",
->>>>>>> 4e38259c
     "InterestedLicenseType": "Заинтересованный тип лицензии",
     "MoveWaitList": "Переместить в список ожидания",
     "CommunityLinkTitle": "Открыть на сайте сообщества",
     "CommunityLink": "Ссылка на сообщество",
     "ReloadFromSource": "Перезагрузить из источника",
-<<<<<<< HEAD
-    "ReloadFromSourceConfirmationMessage": "Это сообщение будет обновлено с &quot;{0}&quot;. Вы хотите продолжать?",
-=======
     "ReloadFromSourceConfirmationMessage": "Это сообщение будет обновлено с \"{0}\". ",
->>>>>>> 4e38259c
     "UnitPrice": "Цена за единицу товара",
     "OverallDiscountAmount": "Общая сумма скидки",
     "DiscountAmount": "Сумма скидки",
@@ -531,11 +493,7 @@
     "QuotationTemplate.Quotation": "Цитата",
     "QuotationTemplate.To": "К",
     "QuotationTemplate.Details": "Подробности",
-<<<<<<< HEAD
-    "QuotationTemplate.QuotationNo:": "Цитата #:",
-=======
     "QuotationTemplate.QuotationNo:": "Цитата",
->>>>>>> 4e38259c
     "QuotationTemplate.IssueDate:": "Дата выпуска:",
     "QuotationTemplate.ValidTill:": "Годен до:",
     "QuotationTemplate.ValidDays": "{0} дней",
@@ -601,17 +559,10 @@
     "AbstractTopic": "Абстрактная тема",
     "Bio": "Био",
     "LinkedIn": "LinkedIn",
-<<<<<<< HEAD
-    "Github": "Гитхаб",
-    "Twitch": "Твич",
-    "Youtube": "YouTube",
-    "Twitter": "Твиттер",
-=======
     "Github": "GitHub",
     "Twitch": "Twitch",
     "Youtube": "YouTube",
     "Twitter": "Twitter",
->>>>>>> 4e38259c
     "PersonalWebsite": "Персональный сайт",
     "VideoId": "Идентификатор видео",
     "Order": "Заказ",
