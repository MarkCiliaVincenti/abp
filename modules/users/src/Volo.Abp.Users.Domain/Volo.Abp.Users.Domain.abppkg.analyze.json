--- conflicted
+++ resolved
@@ -1,10 +1,6 @@
 {
   "name": "Volo.Abp.Users.Domain",
-<<<<<<< HEAD
-  "hash": "dc553f08b3f275dbac2185d49cd190fc",
-=======
   "hash": "9e13cb7d19c7c18aa685a6666662c60e",
->>>>>>> 3c25e01f
   "contents": [
     {
       "namespace": "Volo.Abp.Users",
