--- conflicted
+++ resolved
@@ -1,10 +1,6 @@
 {
   "name": "Volo.Abp.Users.Domain",
-<<<<<<< HEAD
-  "hash": "ed71dde92c0b74df1ed6f0907494b652",
-=======
   "hash": "9e13cb7d19c7c18aa685a6666662c60e",
->>>>>>> 8865ee33
   "contents": [
     {
       "namespace": "Volo.Abp.Users",
