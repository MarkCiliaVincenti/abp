{
  "name": "Volo.Abp.Users.MongoDB",
<<<<<<< HEAD
  "hash": "b470e1c63ff45bccbaff949edd9efcb8",
=======
  "hash": "5873b3953197914c0ff69677dae43cd6",
>>>>>>> 8865ee33
  "contents": [
    {
      "namespace": "Volo.Abp.Users.MongoDB",
      "dependsOnModules": [
        {
          "declaringAssemblyName": "Volo.Abp.Users.Domain",
          "namespace": "Volo.Abp.Users",
          "name": "AbpUsersDomainModule"
        },
        {
          "declaringAssemblyName": "Volo.Abp.MongoDB",
          "namespace": "Volo.Abp.MongoDB",
          "name": "AbpMongoDbModule"
        }
      ],
      "contentType": "abpModule",
      "name": "AbpUsersMongoDbModule",
      "summary": null
    }
  ]
}<|MERGE_RESOLUTION|>--- conflicted
+++ resolved
@@ -1,10 +1,6 @@
 {
   "name": "Volo.Abp.Users.MongoDB",
-<<<<<<< HEAD
-  "hash": "b470e1c63ff45bccbaff949edd9efcb8",
-=======
   "hash": "5873b3953197914c0ff69677dae43cd6",
->>>>>>> 8865ee33
   "contents": [
     {
       "namespace": "Volo.Abp.Users.MongoDB",
