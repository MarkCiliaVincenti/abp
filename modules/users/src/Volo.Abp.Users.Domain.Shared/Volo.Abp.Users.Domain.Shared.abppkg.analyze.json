--- conflicted
+++ resolved
@@ -1,10 +1,6 @@
 {
   "name": "Volo.Abp.Users.Domain.Shared",
-<<<<<<< HEAD
-  "hash": "d89d25f1c91ccc7a318db9c64c25d179",
-=======
   "hash": "54ed9f691a924b6d3fce9cb9100a8034",
->>>>>>> 3c25e01f
   "contents": [
     {
       "namespace": "Volo.Abp.Users",
