{
  "name": "Volo.Abp.Users.Domain.Shared",
<<<<<<< HEAD
  "hash": "e9119499aeae2427e5a9b199e559f57c",
=======
  "hash": "54ed9f691a924b6d3fce9cb9100a8034",
>>>>>>> 8865ee33
  "contents": [
    {
      "namespace": "Volo.Abp.Users",
      "dependsOnModules": [],
      "contentType": "abpModule",
      "name": "AbpUsersDomainSharedModule",
      "summary": null
    }
  ]
}<|MERGE_RESOLUTION|>--- conflicted
+++ resolved
@@ -1,10 +1,6 @@
 {
   "name": "Volo.Abp.Users.Domain.Shared",
-<<<<<<< HEAD
-  "hash": "e9119499aeae2427e5a9b199e559f57c",
-=======
   "hash": "54ed9f691a924b6d3fce9cb9100a8034",
->>>>>>> 8865ee33
   "contents": [
     {
       "namespace": "Volo.Abp.Users",
