--- conflicted
+++ resolved
@@ -1,10 +1,6 @@
 {
   "name": "Volo.Blogging.Web",
-<<<<<<< HEAD
-  "hash": "84b2bf92bbed19b35c9f0e921ab9acb4",
-=======
   "hash": "bea2114c23b1ba3762a05fb011eff2b1",
->>>>>>> 3c25e01f
   "contents": [
     {
       "namespace": "Volo.Blogging",
