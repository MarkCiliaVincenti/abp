{
  "name": "Volo.Blogging.Application.Contracts",
<<<<<<< HEAD
  "hash": "b1a837eea36c6f939b0cac7cc0f378d5",
=======
  "hash": "721fd200ca096b6ab65cabb2d0cbacb5",
>>>>>>> 8865ee33
  "contents": [
    {
      "namespace": "Volo.Blogging",
      "dependsOnModules": [
        {
          "declaringAssemblyName": "Volo.Blogging.Application.Contracts.Shared",
          "namespace": "Volo.Blogging",
          "name": "BloggingApplicationContractsSharedModule"
        }
      ],
      "contentType": "abpModule",
      "name": "BloggingApplicationContractsModule",
      "summary": null
    }
  ]
}<|MERGE_RESOLUTION|>--- conflicted
+++ resolved
@@ -1,10 +1,6 @@
 {
   "name": "Volo.Blogging.Application.Contracts",
-<<<<<<< HEAD
-  "hash": "b1a837eea36c6f939b0cac7cc0f378d5",
-=======
   "hash": "721fd200ca096b6ab65cabb2d0cbacb5",
->>>>>>> 8865ee33
   "contents": [
     {
       "namespace": "Volo.Blogging",
