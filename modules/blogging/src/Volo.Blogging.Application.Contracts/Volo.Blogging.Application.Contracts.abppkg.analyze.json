{
  "name": "Volo.Blogging.Application.Contracts",
<<<<<<< HEAD
  "hash": "055380de8d80632d4c892340ab1a0281",
=======
  "hash": "721fd200ca096b6ab65cabb2d0cbacb5",
>>>>>>> 3c25e01f
  "contents": [
    {
      "namespace": "Volo.Blogging",
      "dependsOnModules": [
        {
          "declaringAssemblyName": "Volo.Blogging.Application.Contracts.Shared",
          "namespace": "Volo.Blogging",
          "name": "BloggingApplicationContractsSharedModule"
        }
      ],
      "contentType": "abpModule",
      "name": "BloggingApplicationContractsModule",
      "summary": null
    }
  ]
}<|MERGE_RESOLUTION|>--- conflicted
+++ resolved
@@ -1,10 +1,6 @@
 {
   "name": "Volo.Blogging.Application.Contracts",
-<<<<<<< HEAD
-  "hash": "055380de8d80632d4c892340ab1a0281",
-=======
   "hash": "721fd200ca096b6ab65cabb2d0cbacb5",
->>>>>>> 3c25e01f
   "contents": [
     {
       "namespace": "Volo.Blogging",
