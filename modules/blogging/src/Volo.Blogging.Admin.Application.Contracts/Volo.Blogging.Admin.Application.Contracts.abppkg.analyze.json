--- conflicted
+++ resolved
@@ -1,10 +1,6 @@
 {
   "name": "Volo.Blogging.Admin.Application.Contracts",
-<<<<<<< HEAD
-  "hash": "e9b4d6b6728b54912ce49aad4b2041d4",
-=======
   "hash": "60b70929e0d5bf7e78c1ab98cf925ebf",
->>>>>>> 3c25e01f
   "contents": [
     {
       "namespace": "Volo.Blogging.Admin",
