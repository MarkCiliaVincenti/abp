--- conflicted
+++ resolved
@@ -1,10 +1,6 @@
 {
   "name": "Volo.Blogging.Admin.Application.Contracts",
-<<<<<<< HEAD
-  "hash": "9df16dcf9080932b5c760f4092b6ae70",
-=======
   "hash": "60b70929e0d5bf7e78c1ab98cf925ebf",
->>>>>>> 8865ee33
   "contents": [
     {
       "namespace": "Volo.Blogging.Admin",
