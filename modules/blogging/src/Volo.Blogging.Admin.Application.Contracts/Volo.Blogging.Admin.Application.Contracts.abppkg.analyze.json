--- conflicted
+++ resolved
@@ -1,10 +1,6 @@
 {
   "name": "Volo.Blogging.Admin.Application.Contracts",
-<<<<<<< HEAD
-  "hash": "f13fccca73c06b8be59bdba905bb811b",
-=======
   "hash": "765deda9c2ad81c60686d163f8856cde",
->>>>>>> 280a1753
   "contents": [
     {
       "namespace": "Volo.Blogging.Admin",
