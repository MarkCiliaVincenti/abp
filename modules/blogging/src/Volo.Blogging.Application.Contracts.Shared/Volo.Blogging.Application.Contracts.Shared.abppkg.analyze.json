--- conflicted
+++ resolved
@@ -1,10 +1,6 @@
 {
   "name": "Volo.Blogging.Application.Contracts.Shared",
-<<<<<<< HEAD
-  "hash": "146a27db9f5f4611ebdc1a6dc2829fd1",
-=======
   "hash": "8a92aa4403f11b705e31ad7591402c56",
->>>>>>> 8865ee33
   "contents": [
     {
       "namespace": "Volo.Blogging",
