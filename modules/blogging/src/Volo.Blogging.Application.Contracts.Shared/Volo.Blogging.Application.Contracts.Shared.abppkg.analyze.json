--- conflicted
+++ resolved
@@ -1,10 +1,6 @@
 {
   "name": "Volo.Blogging.Application.Contracts.Shared",
-<<<<<<< HEAD
-  "hash": "9fc9106ede1b673d1307cfbbe9bdac63",
-=======
   "hash": "545cc93c496d3dea01966d686b9dd463",
->>>>>>> 280a1753
   "contents": [
     {
       "namespace": "Volo.Blogging",
