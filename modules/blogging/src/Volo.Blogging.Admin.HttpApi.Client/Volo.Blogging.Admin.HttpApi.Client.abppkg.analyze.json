{
  "name": "Volo.Blogging.Admin.HttpApi.Client",
<<<<<<< HEAD
  "hash": "c986d988d247ff682e065cb286a5cdc1",
=======
  "hash": "a085abc09fb31764111814ce96f57562",
>>>>>>> 3c25e01f
  "contents": [
    {
      "namespace": "Volo.Blogging.Admin",
      "dependsOnModules": [
        {
          "declaringAssemblyName": "Volo.Blogging.Admin.Application.Contracts",
          "namespace": "Volo.Blogging.Admin",
          "name": "BloggingAdminApplicationContractsModule"
        },
        {
          "declaringAssemblyName": "Volo.Abp.Http.Client",
          "namespace": "Volo.Abp.Http.Client",
          "name": "AbpHttpClientModule"
        }
      ],
      "contentType": "abpModule",
      "name": "BloggingAdminHttpApiClientModule",
      "summary": null
    }
  ]
}<|MERGE_RESOLUTION|>--- conflicted
+++ resolved
@@ -1,10 +1,6 @@
 {
   "name": "Volo.Blogging.Admin.HttpApi.Client",
-<<<<<<< HEAD
-  "hash": "c986d988d247ff682e065cb286a5cdc1",
-=======
   "hash": "a085abc09fb31764111814ce96f57562",
->>>>>>> 3c25e01f
   "contents": [
     {
       "namespace": "Volo.Blogging.Admin",
