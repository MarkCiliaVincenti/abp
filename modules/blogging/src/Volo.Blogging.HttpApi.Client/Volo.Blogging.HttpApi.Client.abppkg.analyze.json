--- conflicted
+++ resolved
@@ -1,10 +1,6 @@
 {
   "name": "Volo.Blogging.HttpApi.Client",
-<<<<<<< HEAD
-  "hash": "4453729ab413bbe955f6170ab32c94ec",
-=======
   "hash": "e178d4743a33b2347116ed41b7a33b8a",
->>>>>>> 3c25e01f
   "contents": [
     {
       "namespace": "Volo.Blogging",
