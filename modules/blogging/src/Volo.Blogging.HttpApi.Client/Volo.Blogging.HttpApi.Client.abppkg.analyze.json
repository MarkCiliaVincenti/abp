{
  "name": "Volo.Blogging.HttpApi.Client",
<<<<<<< HEAD
  "hash": "0bd28643fc03fd22fd597f1a0b5f8b12",
=======
  "hash": "e178d4743a33b2347116ed41b7a33b8a",
>>>>>>> 8865ee33
  "contents": [
    {
      "namespace": "Volo.Blogging",
      "dependsOnModules": [
        {
          "declaringAssemblyName": "Volo.Blogging.Application.Contracts",
          "namespace": "Volo.Blogging",
          "name": "BloggingApplicationContractsModule"
        },
        {
          "declaringAssemblyName": "Volo.Abp.Http.Client",
          "namespace": "Volo.Abp.Http.Client",
          "name": "AbpHttpClientModule"
        }
      ],
      "contentType": "abpModule",
      "name": "BloggingHttpApiClientModule",
      "summary": null
    }
  ]
}<|MERGE_RESOLUTION|>--- conflicted
+++ resolved
@@ -1,10 +1,6 @@
 {
   "name": "Volo.Blogging.HttpApi.Client",
-<<<<<<< HEAD
-  "hash": "0bd28643fc03fd22fd597f1a0b5f8b12",
-=======
   "hash": "e178d4743a33b2347116ed41b7a33b8a",
->>>>>>> 8865ee33
   "contents": [
     {
       "namespace": "Volo.Blogging",
