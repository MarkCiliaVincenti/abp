<Project Sdk="Microsoft.NET.Sdk">

  <Import Project="..\..\..\..\configureawait.props" />
  <Import Project="..\..\..\..\common.props" />

  <PropertyGroup>
    <TargetFramework>net8.0</TargetFramework>
    <AssemblyName>Volo.Blogging.Application</AssemblyName>
    <PackageId>Volo.Blogging.Application</PackageId>
    <RootNamespace />
  </PropertyGroup>
  
  <ItemGroup>
<<<<<<< HEAD
    <PackageReference Include="SixLabors.ImageSharp" Version="3.0.2" />
=======
    <PackageReference Include="SixLabors.ImageSharp" />
>>>>>>> 407cd1c5
  </ItemGroup>

  <ItemGroup>
    <ProjectReference Include="..\Volo.Blogging.Application.Contracts\Volo.Blogging.Application.Contracts.csproj" />
    <ProjectReference Include="..\Volo.Blogging.Domain\Volo.Blogging.Domain.csproj" />
    <ProjectReference Include="..\..\..\..\framework\src\Volo.Abp.AutoMapper\Volo.Abp.AutoMapper.csproj" />
    <ProjectReference Include="..\..\..\..\framework\src\Volo.Abp.Caching\Volo.Abp.Caching.csproj" />
    <ProjectReference Include="..\..\..\..\framework\src\Volo.Abp.BlobStoring\Volo.Abp.BlobStoring.csproj" />
    <ProjectReference Include="..\..\..\..\framework\src\Volo.Abp.Ddd.Application\Volo.Abp.Ddd.Application.csproj" />
  </ItemGroup>

</Project><|MERGE_RESOLUTION|>--- conflicted
+++ resolved
@@ -11,11 +11,7 @@
   </PropertyGroup>
   
   <ItemGroup>
-<<<<<<< HEAD
-    <PackageReference Include="SixLabors.ImageSharp" Version="3.0.2" />
-=======
     <PackageReference Include="SixLabors.ImageSharp" />
->>>>>>> 407cd1c5
   </ItemGroup>
 
   <ItemGroup>
