{
  "name": "Volo.Blogging.Application",
<<<<<<< HEAD
  "hash": "7ba5a819a7718dcdbd1b728d596c060a",
=======
  "hash": "8514bb852f12b47891c28619ff32dce0",
>>>>>>> 8865ee33
  "contents": [
    {
      "namespace": "Volo.Blogging",
      "dependsOnModules": [
        {
          "declaringAssemblyName": "Volo.Blogging.Domain",
          "namespace": "Volo.Blogging",
          "name": "BloggingDomainModule"
        },
        {
          "declaringAssemblyName": "Volo.Blogging.Application.Contracts",
          "namespace": "Volo.Blogging",
          "name": "BloggingApplicationContractsModule"
        },
        {
          "declaringAssemblyName": "Volo.Abp.Caching",
          "namespace": "Volo.Abp.Caching",
          "name": "AbpCachingModule"
        },
        {
          "declaringAssemblyName": "Volo.Abp.AutoMapper",
          "namespace": "Volo.Abp.AutoMapper",
          "name": "AbpAutoMapperModule"
        },
        {
          "declaringAssemblyName": "Volo.Abp.BlobStoring",
          "namespace": "Volo.Abp.BlobStoring",
          "name": "AbpBlobStoringModule"
        },
        {
          "declaringAssemblyName": "Volo.Abp.Ddd.Application",
          "namespace": "Volo.Abp.Application",
          "name": "AbpDddApplicationModule"
        }
      ],
      "contentType": "abpModule",
      "name": "BloggingApplicationModule",
      "summary": null
    },
    {
      "namespace": "Volo.Blogging.Tagging",
      "baseClass": {
        "name": "BloggingAppServiceBase",
        "namespace": "Volo.Blogging",
        "declaringAssemblyName": "Volo.Blogging.Application"
      },
      "implementingInterfaces": [
        {
          "name": "IApplicationService",
          "namespace": "Volo.Abp.Application.Services",
          "declaringAssemblyName": "Volo.Abp.Ddd.Application.Contracts"
        },
        {
          "name": "IRemoteService",
          "namespace": "Volo.Abp",
          "declaringAssemblyName": "Volo.Abp.Core"
        },
        {
          "name": "IAvoidDuplicateCrossCuttingConcerns",
          "namespace": "Volo.Abp.Aspects",
          "declaringAssemblyName": "Volo.Abp.Core"
        },
        {
          "name": "IValidationEnabled",
          "namespace": "Volo.Abp.Validation",
          "declaringAssemblyName": "Volo.Abp.Validation"
        },
        {
          "name": "IUnitOfWorkEnabled",
          "namespace": "Volo.Abp.Uow",
          "declaringAssemblyName": "Volo.Abp.Uow"
        },
        {
          "name": "IAuditingEnabled",
          "namespace": "Volo.Abp.Auditing",
          "declaringAssemblyName": "Volo.Abp.Auditing.Contracts"
        },
        {
          "name": "IGlobalFeatureCheckingEnabled",
          "namespace": "Volo.Abp.GlobalFeatures",
          "declaringAssemblyName": "Volo.Abp.GlobalFeatures"
        },
        {
          "name": "ITransientDependency",
          "namespace": "Volo.Abp.DependencyInjection",
          "declaringAssemblyName": "Volo.Abp.Core"
        },
        {
          "name": "ITagAppService",
          "namespace": "Volo.Blogging.Tagging",
          "declaringAssemblyName": "Volo.Blogging.Application.Contracts"
        }
      ],
      "methods": [
        {
          "returnType": "List<TagDto>",
          "isAsync": true,
          "name": "GetPopularTagsAsync",
          "summary": null,
          "parameters": [
            {
              "type": "Guid",
              "name": "blogId",
              "isOptional": false
            },
            {
              "type": "GetPopularTagsInput",
              "name": "input",
              "isOptional": false
            }
          ]
        }
      ],
      "contentType": "applicationService",
      "name": "TagAppService",
      "summary": null
    },
    {
      "namespace": "Volo.Blogging.Posts",
      "baseClass": {
        "name": "BloggingAppServiceBase",
        "namespace": "Volo.Blogging",
        "declaringAssemblyName": "Volo.Blogging.Application"
      },
      "implementingInterfaces": [
        {
          "name": "IApplicationService",
          "namespace": "Volo.Abp.Application.Services",
          "declaringAssemblyName": "Volo.Abp.Ddd.Application.Contracts"
        },
        {
          "name": "IRemoteService",
          "namespace": "Volo.Abp",
          "declaringAssemblyName": "Volo.Abp.Core"
        },
        {
          "name": "IAvoidDuplicateCrossCuttingConcerns",
          "namespace": "Volo.Abp.Aspects",
          "declaringAssemblyName": "Volo.Abp.Core"
        },
        {
          "name": "IValidationEnabled",
          "namespace": "Volo.Abp.Validation",
          "declaringAssemblyName": "Volo.Abp.Validation"
        },
        {
          "name": "IUnitOfWorkEnabled",
          "namespace": "Volo.Abp.Uow",
          "declaringAssemblyName": "Volo.Abp.Uow"
        },
        {
          "name": "IAuditingEnabled",
          "namespace": "Volo.Abp.Auditing",
          "declaringAssemblyName": "Volo.Abp.Auditing.Contracts"
        },
        {
          "name": "IGlobalFeatureCheckingEnabled",
          "namespace": "Volo.Abp.GlobalFeatures",
          "declaringAssemblyName": "Volo.Abp.GlobalFeatures"
        },
        {
          "name": "ITransientDependency",
          "namespace": "Volo.Abp.DependencyInjection",
          "declaringAssemblyName": "Volo.Abp.Core"
        },
        {
          "name": "IPostAppService",
          "namespace": "Volo.Blogging.Posts",
          "declaringAssemblyName": "Volo.Blogging.Application.Contracts"
        }
      ],
      "methods": [
        {
          "returnType": "ListResultDto<PostWithDetailsDto>",
          "isAsync": true,
          "name": "GetListByBlogIdAndTagNameAsync",
          "summary": null,
          "parameters": [
            {
              "type": "Guid",
              "name": "id",
              "isOptional": false
            },
            {
              "type": "String",
              "name": "tagName",
              "isOptional": false
            }
          ]
        },
        {
          "returnType": "ListResultDto<PostWithDetailsDto>",
          "isAsync": true,
          "name": "GetTimeOrderedListAsync",
          "summary": null,
          "parameters": [
            {
              "type": "Guid",
              "name": "blogId",
              "isOptional": false
            }
          ]
        },
        {
          "returnType": "PostWithDetailsDto",
          "isAsync": true,
          "name": "GetForReadingAsync",
          "summary": null,
          "parameters": [
            {
              "type": "GetPostInput",
              "name": "input",
              "isOptional": false
            }
          ]
        },
        {
          "returnType": "PostWithDetailsDto",
          "isAsync": true,
          "name": "GetAsync",
          "summary": null,
          "parameters": [
            {
              "type": "Guid",
              "name": "id",
              "isOptional": false
            }
          ]
        },
        {
          "returnType": "Void",
          "isAsync": true,
          "name": "DeleteAsync",
          "summary": null,
          "parameters": [
            {
              "type": "Guid",
              "name": "id",
              "isOptional": false
            }
          ]
        },
        {
          "returnType": "PostWithDetailsDto",
          "isAsync": true,
          "name": "UpdateAsync",
          "summary": null,
          "parameters": [
            {
              "type": "Guid",
              "name": "id",
              "isOptional": false
            },
            {
              "type": "UpdatePostDto",
              "name": "input",
              "isOptional": false
            }
          ]
        },
        {
          "returnType": "PostWithDetailsDto",
          "isAsync": true,
          "name": "CreateAsync",
          "summary": null,
          "parameters": [
            {
              "type": "CreatePostDto",
              "name": "input",
              "isOptional": false
            }
          ]
        }
      ],
      "contentType": "applicationService",
      "name": "PostAppService",
      "summary": null
    },
    {
      "namespace": "Volo.Blogging.Files",
      "baseClass": {
        "name": "BloggingAppServiceBase",
        "namespace": "Volo.Blogging",
        "declaringAssemblyName": "Volo.Blogging.Application"
      },
      "implementingInterfaces": [
        {
          "name": "IApplicationService",
          "namespace": "Volo.Abp.Application.Services",
          "declaringAssemblyName": "Volo.Abp.Ddd.Application.Contracts"
        },
        {
          "name": "IRemoteService",
          "namespace": "Volo.Abp",
          "declaringAssemblyName": "Volo.Abp.Core"
        },
        {
          "name": "IAvoidDuplicateCrossCuttingConcerns",
          "namespace": "Volo.Abp.Aspects",
          "declaringAssemblyName": "Volo.Abp.Core"
        },
        {
          "name": "IValidationEnabled",
          "namespace": "Volo.Abp.Validation",
          "declaringAssemblyName": "Volo.Abp.Validation"
        },
        {
          "name": "IUnitOfWorkEnabled",
          "namespace": "Volo.Abp.Uow",
          "declaringAssemblyName": "Volo.Abp.Uow"
        },
        {
          "name": "IAuditingEnabled",
          "namespace": "Volo.Abp.Auditing",
          "declaringAssemblyName": "Volo.Abp.Auditing.Contracts"
        },
        {
          "name": "IGlobalFeatureCheckingEnabled",
          "namespace": "Volo.Abp.GlobalFeatures",
          "declaringAssemblyName": "Volo.Abp.GlobalFeatures"
        },
        {
          "name": "ITransientDependency",
          "namespace": "Volo.Abp.DependencyInjection",
          "declaringAssemblyName": "Volo.Abp.Core"
        },
        {
          "name": "IFileAppService",
          "namespace": "Volo.Blogging.Files",
          "declaringAssemblyName": "Volo.Blogging.Application.Contracts"
        }
      ],
      "methods": [
        {
          "returnType": "RawFileDto",
          "isAsync": true,
          "name": "GetAsync",
          "summary": null,
          "parameters": [
            {
              "type": "String",
              "name": "name",
              "isOptional": false
            }
          ]
        },
        {
          "returnType": "IRemoteStreamContent",
          "isAsync": true,
          "name": "GetFileAsync",
          "summary": null,
          "parameters": [
            {
              "type": "String",
              "name": "name",
              "isOptional": false
            }
          ]
        },
        {
          "returnType": "FileUploadOutputDto",
          "isAsync": true,
          "name": "CreateAsync",
          "summary": null,
          "parameters": [
            {
              "type": "FileUploadInputDto",
              "name": "input",
              "isOptional": false
            }
          ]
        }
      ],
      "contentType": "applicationService",
      "name": "FileAppService",
      "summary": null
    },
    {
      "namespace": "Volo.Blogging.Comments",
      "baseClass": {
        "name": "BloggingAppServiceBase",
        "namespace": "Volo.Blogging",
        "declaringAssemblyName": "Volo.Blogging.Application"
      },
      "implementingInterfaces": [
        {
          "name": "IApplicationService",
          "namespace": "Volo.Abp.Application.Services",
          "declaringAssemblyName": "Volo.Abp.Ddd.Application.Contracts"
        },
        {
          "name": "IRemoteService",
          "namespace": "Volo.Abp",
          "declaringAssemblyName": "Volo.Abp.Core"
        },
        {
          "name": "IAvoidDuplicateCrossCuttingConcerns",
          "namespace": "Volo.Abp.Aspects",
          "declaringAssemblyName": "Volo.Abp.Core"
        },
        {
          "name": "IValidationEnabled",
          "namespace": "Volo.Abp.Validation",
          "declaringAssemblyName": "Volo.Abp.Validation"
        },
        {
          "name": "IUnitOfWorkEnabled",
          "namespace": "Volo.Abp.Uow",
          "declaringAssemblyName": "Volo.Abp.Uow"
        },
        {
          "name": "IAuditingEnabled",
          "namespace": "Volo.Abp.Auditing",
          "declaringAssemblyName": "Volo.Abp.Auditing.Contracts"
        },
        {
          "name": "IGlobalFeatureCheckingEnabled",
          "namespace": "Volo.Abp.GlobalFeatures",
          "declaringAssemblyName": "Volo.Abp.GlobalFeatures"
        },
        {
          "name": "ITransientDependency",
          "namespace": "Volo.Abp.DependencyInjection",
          "declaringAssemblyName": "Volo.Abp.Core"
        },
        {
          "name": "ICommentAppService",
          "namespace": "Volo.Blogging.Comments",
          "declaringAssemblyName": "Volo.Blogging.Application.Contracts"
        }
      ],
      "methods": [
        {
          "returnType": "List<CommentWithRepliesDto>",
          "isAsync": true,
          "name": "GetHierarchicalListOfPostAsync",
          "summary": null,
          "parameters": [
            {
              "type": "Guid",
              "name": "postId",
              "isOptional": false
            }
          ]
        },
        {
          "returnType": "CommentWithDetailsDto",
          "isAsync": true,
          "name": "CreateAsync",
          "summary": null,
          "parameters": [
            {
              "type": "CreateCommentDto",
              "name": "input",
              "isOptional": false
            }
          ]
        },
        {
          "returnType": "CommentWithDetailsDto",
          "isAsync": true,
          "name": "UpdateAsync",
          "summary": null,
          "parameters": [
            {
              "type": "Guid",
              "name": "id",
              "isOptional": false
            },
            {
              "type": "UpdateCommentDto",
              "name": "input",
              "isOptional": false
            }
          ]
        },
        {
          "returnType": "Void",
          "isAsync": true,
          "name": "DeleteAsync",
          "summary": null,
          "parameters": [
            {
              "type": "Guid",
              "name": "id",
              "isOptional": false
            }
          ]
        }
      ],
      "contentType": "applicationService",
      "name": "CommentAppService",
      "summary": null
    },
    {
      "namespace": "Volo.Blogging.Blogs",
      "baseClass": {
        "name": "BloggingAppServiceBase",
        "namespace": "Volo.Blogging",
        "declaringAssemblyName": "Volo.Blogging.Application"
      },
      "implementingInterfaces": [
        {
          "name": "IApplicationService",
          "namespace": "Volo.Abp.Application.Services",
          "declaringAssemblyName": "Volo.Abp.Ddd.Application.Contracts"
        },
        {
          "name": "IRemoteService",
          "namespace": "Volo.Abp",
          "declaringAssemblyName": "Volo.Abp.Core"
        },
        {
          "name": "IAvoidDuplicateCrossCuttingConcerns",
          "namespace": "Volo.Abp.Aspects",
          "declaringAssemblyName": "Volo.Abp.Core"
        },
        {
          "name": "IValidationEnabled",
          "namespace": "Volo.Abp.Validation",
          "declaringAssemblyName": "Volo.Abp.Validation"
        },
        {
          "name": "IUnitOfWorkEnabled",
          "namespace": "Volo.Abp.Uow",
          "declaringAssemblyName": "Volo.Abp.Uow"
        },
        {
          "name": "IAuditingEnabled",
          "namespace": "Volo.Abp.Auditing",
          "declaringAssemblyName": "Volo.Abp.Auditing.Contracts"
        },
        {
          "name": "IGlobalFeatureCheckingEnabled",
          "namespace": "Volo.Abp.GlobalFeatures",
          "declaringAssemblyName": "Volo.Abp.GlobalFeatures"
        },
        {
          "name": "ITransientDependency",
          "namespace": "Volo.Abp.DependencyInjection",
          "declaringAssemblyName": "Volo.Abp.Core"
        },
        {
          "name": "IBlogAppService",
          "namespace": "Volo.Blogging.Blogs",
          "declaringAssemblyName": "Volo.Blogging.Application.Contracts"
        }
      ],
      "methods": [
        {
          "returnType": "ListResultDto<BlogDto>",
          "isAsync": true,
          "name": "GetListAsync",
          "summary": null,
          "parameters": []
        },
        {
          "returnType": "BlogDto",
          "isAsync": true,
          "name": "GetByShortNameAsync",
          "summary": null,
          "parameters": [
            {
              "type": "String",
              "name": "shortName",
              "isOptional": false
            }
          ]
        },
        {
          "returnType": "BlogDto",
          "isAsync": true,
          "name": "GetAsync",
          "summary": null,
          "parameters": [
            {
              "type": "Guid",
              "name": "id",
              "isOptional": false
            }
          ]
        }
      ],
      "contentType": "applicationService",
      "name": "BlogAppService",
      "summary": null
    }
  ]
}<|MERGE_RESOLUTION|>--- conflicted
+++ resolved
@@ -1,10 +1,6 @@
 {
   "name": "Volo.Blogging.Application",
-<<<<<<< HEAD
-  "hash": "7ba5a819a7718dcdbd1b728d596c060a",
-=======
   "hash": "8514bb852f12b47891c28619ff32dce0",
->>>>>>> 8865ee33
   "contents": [
     {
       "namespace": "Volo.Blogging",
