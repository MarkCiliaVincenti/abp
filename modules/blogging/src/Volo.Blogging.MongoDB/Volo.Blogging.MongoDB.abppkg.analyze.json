{
  "name": "Volo.Blogging.MongoDB",
<<<<<<< HEAD
  "hash": "18c4b26ca58e8ced2beec2e371d815d3",
=======
  "hash": "c782dabd2d1f29abd1c5b8cc59f6fbab",
>>>>>>> 3c25e01f
  "contents": [
    {
      "namespace": "Volo.Blogging.MongoDB",
      "dependsOnModules": [
        {
          "declaringAssemblyName": "Volo.Blogging.Domain",
          "namespace": "Volo.Blogging",
          "name": "BloggingDomainModule"
        },
        {
          "declaringAssemblyName": "Volo.Abp.MongoDB",
          "namespace": "Volo.Abp.MongoDB",
          "name": "AbpMongoDbModule"
        },
        {
          "declaringAssemblyName": "Volo.Abp.Users.MongoDB",
          "namespace": "Volo.Abp.Users.MongoDB",
          "name": "AbpUsersMongoDbModule"
        }
      ],
      "contentType": "abpModule",
      "name": "BloggingMongoDbModule",
      "summary": null
    },
    {
      "namespace": "Volo.Blogging.MongoDB",
      "connectionStringName": "Blogging",
      "databaseCollections": [
        {
          "entityFullName": "Volo.Blogging.Users.BlogUser",
          "contentType": "databaseCollection",
<<<<<<< HEAD
          "name": "BlgUsers",
=======
          "name": "BlgComments",
>>>>>>> 3c25e01f
          "summary": null
        },
        {
          "entityFullName": "Volo.Blogging.Tagging.Tag",
          "contentType": "databaseCollection",
<<<<<<< HEAD
          "name": "BlgPosts",
=======
          "name": "BlgTags",
>>>>>>> 3c25e01f
          "summary": null
        },
        {
          "entityFullName": "Volo.Blogging.Comments.Comment",
          "contentType": "databaseCollection",
<<<<<<< HEAD
          "name": "BlgComments",
          "summary": null
        },
        {
          "entityFullName": "Volo.Blogging.Blogs.Blog",
          "contentType": "databaseCollection",
          "name": "BlgBlogs",
          "summary": null
        },
        {
          "entityFullName": "Volo.Blogging.Tagging.Tag",
          "contentType": "databaseCollection",
          "name": "BlgTags",
=======
          "name": "BlgBlogs",
          "summary": null
        },
        {
          "entityFullName": "Volo.Blogging.Users.BlogUser",
          "contentType": "databaseCollection",
          "name": "BlgUsers",
          "summary": null
        },
        {
          "entityFullName": "Volo.Blogging.Posts.Post",
          "contentType": "databaseCollection",
          "name": "BlgPosts",
>>>>>>> 3c25e01f
          "summary": null
        }
      ],
      "contentType": "mongoDbContext",
      "name": "BloggingMongoDbContext",
      "summary": null
    }
  ]
}<|MERGE_RESOLUTION|>--- conflicted
+++ resolved
@@ -1,10 +1,6 @@
 {
   "name": "Volo.Blogging.MongoDB",
-<<<<<<< HEAD
-  "hash": "18c4b26ca58e8ced2beec2e371d815d3",
-=======
   "hash": "c782dabd2d1f29abd1c5b8cc59f6fbab",
->>>>>>> 3c25e01f
   "contents": [
     {
       "namespace": "Volo.Blogging.MongoDB",
@@ -34,43 +30,20 @@
       "connectionStringName": "Blogging",
       "databaseCollections": [
         {
-          "entityFullName": "Volo.Blogging.Users.BlogUser",
-          "contentType": "databaseCollection",
-<<<<<<< HEAD
-          "name": "BlgUsers",
-=======
-          "name": "BlgComments",
->>>>>>> 3c25e01f
-          "summary": null
-        },
-        {
-          "entityFullName": "Volo.Blogging.Tagging.Tag",
-          "contentType": "databaseCollection",
-<<<<<<< HEAD
-          "name": "BlgPosts",
-=======
-          "name": "BlgTags",
->>>>>>> 3c25e01f
-          "summary": null
-        },
-        {
           "entityFullName": "Volo.Blogging.Comments.Comment",
           "contentType": "databaseCollection",
-<<<<<<< HEAD
           "name": "BlgComments",
-          "summary": null
-        },
-        {
-          "entityFullName": "Volo.Blogging.Blogs.Blog",
-          "contentType": "databaseCollection",
-          "name": "BlgBlogs",
           "summary": null
         },
         {
           "entityFullName": "Volo.Blogging.Tagging.Tag",
           "contentType": "databaseCollection",
           "name": "BlgTags",
-=======
+          "summary": null
+        },
+        {
+          "entityFullName": "Volo.Blogging.Blogs.Blog",
+          "contentType": "databaseCollection",
           "name": "BlgBlogs",
           "summary": null
         },
@@ -84,7 +57,6 @@
           "entityFullName": "Volo.Blogging.Posts.Post",
           "contentType": "databaseCollection",
           "name": "BlgPosts",
->>>>>>> 3c25e01f
           "summary": null
         }
       ],
