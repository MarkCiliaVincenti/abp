{
  "name": "Volo.Blogging.HttpApi",
<<<<<<< HEAD
  "hash": "8123aac5e5800611b6bd3c11ce339c36",
=======
  "hash": "3e6f3a5c72fe4dd10117f387c5a28255",
>>>>>>> 280a1753
  "contents": [
    {
      "namespace": "Volo.Blogging",
      "dependsOnModules": [
        {
          "declaringAssemblyName": "Volo.Blogging.Application.Contracts",
          "namespace": "Volo.Blogging",
          "name": "BloggingApplicationContractsModule"
        },
        {
          "declaringAssemblyName": "Volo.Abp.AspNetCore.Mvc",
          "namespace": "Volo.Abp.AspNetCore.Mvc",
          "name": "AbpAspNetCoreMvcModule"
        }
      ],
      "implementingInterfaces": [
        {
          "name": "IAbpModule",
          "namespace": "Volo.Abp.Modularity",
          "declaringAssemblyName": "Volo.Abp.Core",
          "fullName": "Volo.Abp.Modularity.IAbpModule"
        },
        {
          "name": "IOnPreApplicationInitialization",
          "namespace": "Volo.Abp.Modularity",
          "declaringAssemblyName": "Volo.Abp.Core",
          "fullName": "Volo.Abp.Modularity.IOnPreApplicationInitialization"
        },
        {
          "name": "IOnApplicationInitialization",
          "namespace": "Volo.Abp",
          "declaringAssemblyName": "Volo.Abp.Core",
          "fullName": "Volo.Abp.IOnApplicationInitialization"
        },
        {
          "name": "IOnPostApplicationInitialization",
          "namespace": "Volo.Abp.Modularity",
          "declaringAssemblyName": "Volo.Abp.Core",
          "fullName": "Volo.Abp.Modularity.IOnPostApplicationInitialization"
        },
        {
          "name": "IOnApplicationShutdown",
          "namespace": "Volo.Abp",
          "declaringAssemblyName": "Volo.Abp.Core",
          "fullName": "Volo.Abp.IOnApplicationShutdown"
        },
        {
          "name": "IPreConfigureServices",
          "namespace": "Volo.Abp.Modularity",
          "declaringAssemblyName": "Volo.Abp.Core",
          "fullName": "Volo.Abp.Modularity.IPreConfigureServices"
        },
        {
          "name": "IPostConfigureServices",
          "namespace": "Volo.Abp.Modularity",
          "declaringAssemblyName": "Volo.Abp.Core",
          "fullName": "Volo.Abp.Modularity.IPostConfigureServices"
        }
      ],
      "contentType": "abpModule",
      "name": "BloggingHttpApiModule",
      "summary": null
    }
  ]
}<|MERGE_RESOLUTION|>--- conflicted
+++ resolved
@@ -1,10 +1,6 @@
 {
   "name": "Volo.Blogging.HttpApi",
-<<<<<<< HEAD
-  "hash": "8123aac5e5800611b6bd3c11ce339c36",
-=======
   "hash": "3e6f3a5c72fe4dd10117f387c5a28255",
->>>>>>> 280a1753
   "contents": [
     {
       "namespace": "Volo.Blogging",
