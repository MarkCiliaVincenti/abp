--- conflicted
+++ resolved
@@ -1,10 +1,6 @@
 {
   "name": "Volo.Blogging.HttpApi",
-<<<<<<< HEAD
-  "hash": "8042ded421aaa18ba43eb38eac0346c8",
-=======
   "hash": "a3c1367eda548ae63a49729764d415e1",
->>>>>>> 8865ee33
   "contents": [
     {
       "namespace": "Volo.Blogging",
