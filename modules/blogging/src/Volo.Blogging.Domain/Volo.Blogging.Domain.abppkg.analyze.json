{
  "name": "Volo.Blogging.Domain",
<<<<<<< HEAD
  "hash": "585f779799a0fabcb63399f4c0fe77a5",
=======
  "hash": "6ef78d68d0b8c8fe7a3f43214e572d5d",
>>>>>>> 280a1753
  "contents": [
    {
      "namespace": "Volo.Blogging",
      "dependsOnModules": [
        {
          "declaringAssemblyName": "Volo.Blogging.Domain.Shared",
          "namespace": "Volo.Blogging",
          "name": "BloggingDomainSharedModule"
        },
        {
          "declaringAssemblyName": "Volo.Abp.Ddd.Domain",
          "namespace": "Volo.Abp.Domain",
          "name": "AbpDddDomainModule"
        },
        {
          "declaringAssemblyName": "Volo.Abp.AutoMapper",
          "namespace": "Volo.Abp.AutoMapper",
          "name": "AbpAutoMapperModule"
        },
        {
          "declaringAssemblyName": "Volo.Abp.Caching",
          "namespace": "Volo.Abp.Caching",
          "name": "AbpCachingModule"
        }
      ],
      "implementingInterfaces": [
        {
          "name": "IAbpModule",
          "namespace": "Volo.Abp.Modularity",
          "declaringAssemblyName": "Volo.Abp.Core",
          "fullName": "Volo.Abp.Modularity.IAbpModule"
        },
        {
          "name": "IOnPreApplicationInitialization",
          "namespace": "Volo.Abp.Modularity",
          "declaringAssemblyName": "Volo.Abp.Core",
          "fullName": "Volo.Abp.Modularity.IOnPreApplicationInitialization"
        },
        {
          "name": "IOnApplicationInitialization",
          "namespace": "Volo.Abp",
          "declaringAssemblyName": "Volo.Abp.Core",
          "fullName": "Volo.Abp.IOnApplicationInitialization"
        },
        {
          "name": "IOnPostApplicationInitialization",
          "namespace": "Volo.Abp.Modularity",
          "declaringAssemblyName": "Volo.Abp.Core",
          "fullName": "Volo.Abp.Modularity.IOnPostApplicationInitialization"
        },
        {
          "name": "IOnApplicationShutdown",
          "namespace": "Volo.Abp",
          "declaringAssemblyName": "Volo.Abp.Core",
          "fullName": "Volo.Abp.IOnApplicationShutdown"
        },
        {
          "name": "IPreConfigureServices",
          "namespace": "Volo.Abp.Modularity",
          "declaringAssemblyName": "Volo.Abp.Core",
          "fullName": "Volo.Abp.Modularity.IPreConfigureServices"
        },
        {
          "name": "IPostConfigureServices",
          "namespace": "Volo.Abp.Modularity",
          "declaringAssemblyName": "Volo.Abp.Core",
          "fullName": "Volo.Abp.Modularity.IPostConfigureServices"
        }
      ],
      "contentType": "abpModule",
      "name": "BloggingDomainModule",
      "summary": null
    },
    {
      "namespace": "Volo.Blogging.Posts",
      "primaryKeyType": null,
      "properties": [
        {
          "type": "System.Guid",
          "name": "PostId",
          "summary": null
        },
        {
          "type": "System.Guid",
          "name": "TagId",
          "summary": null
        }
      ],
      "contentType": "entity",
      "name": "PostTag",
      "summary": null
    },
    {
      "baseClass": {
        "name": "AggregateRoot<Guid>",
        "namespace": "Volo.Abp.Domain.Entities",
        "declaringAssemblyName": "Volo.Abp.Ddd.Domain",
        "fullName": "Volo.Abp.Domain.Entities.AggregateRoot<Guid>"
      },
      "implementingInterfaces": [
        {
          "name": "IEntity",
          "namespace": "Volo.Abp.Domain.Entities",
          "declaringAssemblyName": "Volo.Abp.Ddd.Domain",
          "fullName": "Volo.Abp.Domain.Entities.IEntity"
        },
        {
          "name": "IEntity<Guid>",
          "namespace": "Volo.Abp.Domain.Entities",
          "declaringAssemblyName": "Volo.Abp.Ddd.Domain",
          "fullName": "Volo.Abp.Domain.Entities.IEntity<Guid>"
        },
        {
          "name": "IAggregateRoot<Guid>",
          "namespace": "Volo.Abp.Domain.Entities",
          "declaringAssemblyName": "Volo.Abp.Ddd.Domain",
          "fullName": "Volo.Abp.Domain.Entities.IAggregateRoot<Guid>"
        },
        {
          "name": "IAggregateRoot",
          "namespace": "Volo.Abp.Domain.Entities",
          "declaringAssemblyName": "Volo.Abp.Ddd.Domain",
          "fullName": "Volo.Abp.Domain.Entities.IAggregateRoot"
        },
        {
          "name": "IGeneratesDomainEvents",
          "namespace": "Volo.Abp.Domain.Entities",
          "declaringAssemblyName": "Volo.Abp.Ddd.Domain",
          "fullName": "Volo.Abp.Domain.Entities.IGeneratesDomainEvents"
        },
        {
          "name": "IHasExtraProperties",
          "namespace": "Volo.Abp.Data",
          "declaringAssemblyName": "Volo.Abp.ObjectExtending",
          "fullName": "Volo.Abp.Data.IHasExtraProperties"
        },
        {
          "name": "IHasConcurrencyStamp",
          "namespace": "Volo.Abp.Domain.Entities",
          "declaringAssemblyName": "Volo.Abp.Data",
          "fullName": "Volo.Abp.Domain.Entities.IHasConcurrencyStamp"
        },
        {
          "name": "IUser",
          "namespace": "Volo.Abp.Users",
          "declaringAssemblyName": "Volo.Abp.Users.Domain",
          "fullName": "Volo.Abp.Users.IUser"
        },
        {
          "name": "IMultiTenant",
          "namespace": "Volo.Abp.MultiTenancy",
          "declaringAssemblyName": "Volo.Abp.MultiTenancy",
          "fullName": "Volo.Abp.MultiTenancy.IMultiTenant"
        },
        {
          "name": "IUpdateUserData",
          "namespace": "Volo.Abp.Users",
          "declaringAssemblyName": "Volo.Abp.Users.Domain",
          "fullName": "Volo.Abp.Users.IUpdateUserData"
        }
      ],
      "methods": [
        {
          "returnType": "Boolean",
          "name": "Update",
          "summary": null,
          "isAsync": false,
          "isPublic": true,
          "isPrivate": false,
          "isStatic": false,
          "parameters": [
            {
              "type": "IUserData",
              "name": "user",
              "isOptional": false
            }
          ]
        }
      ],
      "collectionProperties": {},
      "navigationProperties": {},
      "namespace": "Volo.Blogging.Users",
      "primaryKeyType": "Guid",
      "properties": [
        {
          "type": "System.Nullable`1[System.Guid]",
          "name": "TenantId",
          "summary": null
        },
        {
          "type": "System.String",
          "name": "UserName",
          "summary": null
        },
        {
          "type": "System.String",
          "name": "Email",
          "summary": null
        },
        {
          "type": "System.String",
          "name": "Name",
          "summary": null
        },
        {
          "type": "System.String",
          "name": "Surname",
          "summary": null
        },
        {
          "type": "System.Boolean",
          "name": "IsActive",
          "summary": null
        },
        {
          "type": "System.Boolean",
          "name": "EmailConfirmed",
          "summary": null
        },
        {
          "type": "System.String",
          "name": "PhoneNumber",
          "summary": null
        },
        {
          "type": "System.Boolean",
          "name": "PhoneNumberConfirmed",
          "summary": null
        }
      ],
      "contentType": "aggregateRoot",
      "name": "BlogUser",
      "summary": null
    },
    {
      "baseClass": {
        "name": "FullAuditedAggregateRoot<Guid>",
        "namespace": "Volo.Abp.Domain.Entities.Auditing",
        "declaringAssemblyName": "Volo.Abp.Ddd.Domain",
        "fullName": "Volo.Abp.Domain.Entities.Auditing.FullAuditedAggregateRoot<Guid>"
      },
      "implementingInterfaces": [
        {
          "name": "IEntity",
          "namespace": "Volo.Abp.Domain.Entities",
          "declaringAssemblyName": "Volo.Abp.Ddd.Domain",
          "fullName": "Volo.Abp.Domain.Entities.IEntity"
        },
        {
          "name": "IEntity<Guid>",
          "namespace": "Volo.Abp.Domain.Entities",
          "declaringAssemblyName": "Volo.Abp.Ddd.Domain",
          "fullName": "Volo.Abp.Domain.Entities.IEntity<Guid>"
        },
        {
          "name": "IAggregateRoot<Guid>",
          "namespace": "Volo.Abp.Domain.Entities",
          "declaringAssemblyName": "Volo.Abp.Ddd.Domain",
          "fullName": "Volo.Abp.Domain.Entities.IAggregateRoot<Guid>"
        },
        {
          "name": "IAggregateRoot",
          "namespace": "Volo.Abp.Domain.Entities",
          "declaringAssemblyName": "Volo.Abp.Ddd.Domain",
          "fullName": "Volo.Abp.Domain.Entities.IAggregateRoot"
        },
        {
          "name": "IGeneratesDomainEvents",
          "namespace": "Volo.Abp.Domain.Entities",
          "declaringAssemblyName": "Volo.Abp.Ddd.Domain",
          "fullName": "Volo.Abp.Domain.Entities.IGeneratesDomainEvents"
        },
        {
          "name": "IHasExtraProperties",
          "namespace": "Volo.Abp.Data",
          "declaringAssemblyName": "Volo.Abp.ObjectExtending",
          "fullName": "Volo.Abp.Data.IHasExtraProperties"
        },
        {
          "name": "IHasConcurrencyStamp",
          "namespace": "Volo.Abp.Domain.Entities",
          "declaringAssemblyName": "Volo.Abp.Data",
          "fullName": "Volo.Abp.Domain.Entities.IHasConcurrencyStamp"
        },
        {
          "name": "ICreationAuditedObject",
          "namespace": "Volo.Abp.Auditing",
          "declaringAssemblyName": "Volo.Abp.Auditing.Contracts",
          "fullName": "Volo.Abp.Auditing.ICreationAuditedObject"
        },
        {
          "name": "IHasCreationTime",
          "namespace": "Volo.Abp.Auditing",
          "declaringAssemblyName": "Volo.Abp.Auditing.Contracts",
          "fullName": "Volo.Abp.Auditing.IHasCreationTime"
        },
        {
          "name": "IMayHaveCreator",
          "namespace": "Volo.Abp.Auditing",
          "declaringAssemblyName": "Volo.Abp.Auditing.Contracts",
          "fullName": "Volo.Abp.Auditing.IMayHaveCreator"
        },
        {
          "name": "IAuditedObject",
          "namespace": "Volo.Abp.Auditing",
          "declaringAssemblyName": "Volo.Abp.Auditing.Contracts",
          "fullName": "Volo.Abp.Auditing.IAuditedObject"
        },
        {
          "name": "IModificationAuditedObject",
          "namespace": "Volo.Abp.Auditing",
          "declaringAssemblyName": "Volo.Abp.Auditing.Contracts",
          "fullName": "Volo.Abp.Auditing.IModificationAuditedObject"
        },
        {
          "name": "IHasModificationTime",
          "namespace": "Volo.Abp.Auditing",
          "declaringAssemblyName": "Volo.Abp.Auditing.Contracts",
          "fullName": "Volo.Abp.Auditing.IHasModificationTime"
        },
        {
          "name": "IFullAuditedObject",
          "namespace": "Volo.Abp.Auditing",
          "declaringAssemblyName": "Volo.Abp.Auditing.Contracts",
          "fullName": "Volo.Abp.Auditing.IFullAuditedObject"
        },
        {
          "name": "IDeletionAuditedObject",
          "namespace": "Volo.Abp.Auditing",
          "declaringAssemblyName": "Volo.Abp.Auditing.Contracts",
          "fullName": "Volo.Abp.Auditing.IDeletionAuditedObject"
        },
        {
          "name": "IHasDeletionTime",
          "namespace": "Volo.Abp.Auditing",
          "declaringAssemblyName": "Volo.Abp.Auditing.Contracts",
          "fullName": "Volo.Abp.Auditing.IHasDeletionTime"
        },
        {
          "name": "ISoftDelete",
          "namespace": "Volo.Abp",
          "declaringAssemblyName": "Volo.Abp.Core",
          "fullName": "Volo.Abp.ISoftDelete"
        }
      ],
      "methods": [
        {
          "returnType": "Void",
          "name": "SetName",
          "summary": null,
          "isAsync": false,
          "isPublic": true,
          "isPrivate": false,
          "isStatic": false,
          "parameters": [
            {
              "type": "String",
              "name": "name",
              "isOptional": false
            }
          ]
        },
        {
          "returnType": "Void",
          "name": "IncreaseUsageCount",
          "summary": null,
          "isAsync": false,
          "isPublic": true,
          "isPrivate": false,
          "isStatic": false,
          "parameters": [
            {
              "type": "Int32",
              "name": "number",
              "isOptional": true
            }
          ]
        },
        {
          "returnType": "Void",
          "name": "DecreaseUsageCount",
          "summary": null,
          "isAsync": false,
          "isPublic": true,
          "isPrivate": false,
          "isStatic": false,
          "parameters": [
            {
              "type": "Int32",
              "name": "number",
              "isOptional": true
            }
          ]
        },
        {
          "returnType": "Void",
          "name": "SetDescription",
          "summary": null,
          "isAsync": false,
          "isPublic": true,
          "isPrivate": false,
          "isStatic": false,
          "parameters": [
            {
              "type": "String",
              "name": "description",
              "isOptional": false
            }
          ]
        }
      ],
      "collectionProperties": {},
      "navigationProperties": {},
      "namespace": "Volo.Blogging.Tagging",
      "primaryKeyType": "Guid",
      "properties": [
        {
          "type": "System.Guid",
          "name": "BlogId",
          "summary": null
        },
        {
          "type": "System.String",
          "name": "Name",
          "summary": null
        },
        {
          "type": "System.String",
          "name": "Description",
          "summary": null
        },
        {
          "type": "System.Int32",
          "name": "UsageCount",
          "summary": null
        }
      ],
      "contentType": "aggregateRoot",
      "name": "Tag",
      "summary": null
    },
    {
      "baseClass": {
        "name": "FullAuditedAggregateRoot<Guid>",
        "namespace": "Volo.Abp.Domain.Entities.Auditing",
        "declaringAssemblyName": "Volo.Abp.Ddd.Domain",
        "fullName": "Volo.Abp.Domain.Entities.Auditing.FullAuditedAggregateRoot<Guid>"
      },
      "implementingInterfaces": [
        {
          "name": "IEntity",
          "namespace": "Volo.Abp.Domain.Entities",
          "declaringAssemblyName": "Volo.Abp.Ddd.Domain",
          "fullName": "Volo.Abp.Domain.Entities.IEntity"
        },
        {
          "name": "IEntity<Guid>",
          "namespace": "Volo.Abp.Domain.Entities",
          "declaringAssemblyName": "Volo.Abp.Ddd.Domain",
          "fullName": "Volo.Abp.Domain.Entities.IEntity<Guid>"
        },
        {
          "name": "IAggregateRoot<Guid>",
          "namespace": "Volo.Abp.Domain.Entities",
          "declaringAssemblyName": "Volo.Abp.Ddd.Domain",
          "fullName": "Volo.Abp.Domain.Entities.IAggregateRoot<Guid>"
        },
        {
          "name": "IAggregateRoot",
          "namespace": "Volo.Abp.Domain.Entities",
          "declaringAssemblyName": "Volo.Abp.Ddd.Domain",
          "fullName": "Volo.Abp.Domain.Entities.IAggregateRoot"
        },
        {
          "name": "IGeneratesDomainEvents",
          "namespace": "Volo.Abp.Domain.Entities",
          "declaringAssemblyName": "Volo.Abp.Ddd.Domain",
          "fullName": "Volo.Abp.Domain.Entities.IGeneratesDomainEvents"
        },
        {
          "name": "IHasExtraProperties",
          "namespace": "Volo.Abp.Data",
          "declaringAssemblyName": "Volo.Abp.ObjectExtending",
          "fullName": "Volo.Abp.Data.IHasExtraProperties"
        },
        {
          "name": "IHasConcurrencyStamp",
          "namespace": "Volo.Abp.Domain.Entities",
          "declaringAssemblyName": "Volo.Abp.Data",
          "fullName": "Volo.Abp.Domain.Entities.IHasConcurrencyStamp"
        },
        {
          "name": "ICreationAuditedObject",
          "namespace": "Volo.Abp.Auditing",
          "declaringAssemblyName": "Volo.Abp.Auditing.Contracts",
          "fullName": "Volo.Abp.Auditing.ICreationAuditedObject"
        },
        {
          "name": "IHasCreationTime",
          "namespace": "Volo.Abp.Auditing",
          "declaringAssemblyName": "Volo.Abp.Auditing.Contracts",
          "fullName": "Volo.Abp.Auditing.IHasCreationTime"
        },
        {
          "name": "IMayHaveCreator",
          "namespace": "Volo.Abp.Auditing",
          "declaringAssemblyName": "Volo.Abp.Auditing.Contracts",
          "fullName": "Volo.Abp.Auditing.IMayHaveCreator"
        },
        {
          "name": "IAuditedObject",
          "namespace": "Volo.Abp.Auditing",
          "declaringAssemblyName": "Volo.Abp.Auditing.Contracts",
          "fullName": "Volo.Abp.Auditing.IAuditedObject"
        },
        {
          "name": "IModificationAuditedObject",
          "namespace": "Volo.Abp.Auditing",
          "declaringAssemblyName": "Volo.Abp.Auditing.Contracts",
          "fullName": "Volo.Abp.Auditing.IModificationAuditedObject"
        },
        {
          "name": "IHasModificationTime",
          "namespace": "Volo.Abp.Auditing",
          "declaringAssemblyName": "Volo.Abp.Auditing.Contracts",
          "fullName": "Volo.Abp.Auditing.IHasModificationTime"
        },
        {
          "name": "IFullAuditedObject",
          "namespace": "Volo.Abp.Auditing",
          "declaringAssemblyName": "Volo.Abp.Auditing.Contracts",
          "fullName": "Volo.Abp.Auditing.IFullAuditedObject"
        },
        {
          "name": "IDeletionAuditedObject",
          "namespace": "Volo.Abp.Auditing",
          "declaringAssemblyName": "Volo.Abp.Auditing.Contracts",
          "fullName": "Volo.Abp.Auditing.IDeletionAuditedObject"
        },
        {
          "name": "IHasDeletionTime",
          "namespace": "Volo.Abp.Auditing",
          "declaringAssemblyName": "Volo.Abp.Auditing.Contracts",
          "fullName": "Volo.Abp.Auditing.IHasDeletionTime"
        },
        {
          "name": "ISoftDelete",
          "namespace": "Volo.Abp",
          "declaringAssemblyName": "Volo.Abp.Core",
          "fullName": "Volo.Abp.ISoftDelete"
        }
      ],
      "methods": [
        {
          "returnType": "Post",
          "name": "IncreaseReadCount",
          "summary": null,
          "isAsync": false,
          "isPublic": true,
          "isPrivate": false,
          "isStatic": false,
          "parameters": []
        },
        {
          "returnType": "Post",
          "name": "SetTitle",
          "summary": null,
          "isAsync": false,
          "isPublic": true,
          "isPrivate": false,
          "isStatic": false,
          "parameters": [
            {
              "type": "String",
              "name": "title",
              "isOptional": false
            }
          ]
        },
        {
          "returnType": "Post",
          "name": "SetUrl",
          "summary": null,
          "isAsync": false,
          "isPublic": true,
          "isPrivate": false,
          "isStatic": false,
          "parameters": [
            {
              "type": "String",
              "name": "url",
              "isOptional": false
            }
          ]
        },
        {
          "returnType": "Void",
          "name": "AddTag",
          "summary": null,
          "isAsync": false,
          "isPublic": true,
          "isPrivate": false,
          "isStatic": false,
          "parameters": [
            {
              "type": "Guid",
              "name": "tagId",
              "isOptional": false
            }
          ]
        },
        {
          "returnType": "Void",
          "name": "RemoveTag",
          "summary": null,
          "isAsync": false,
          "isPublic": true,
          "isPrivate": false,
          "isStatic": false,
          "parameters": [
            {
              "type": "Guid",
              "name": "tagId",
              "isOptional": false
            }
          ]
        }
      ],
      "collectionProperties": {
        "tags": {
          "name": "PostTag",
          "namespace": "Volo.Blogging.Posts",
          "declaringAssemblyName": "Volo.Blogging.Domain",
          "fullName": "Volo.Blogging.Posts.PostTag"
        }
      },
      "navigationProperties": {},
      "namespace": "Volo.Blogging.Posts",
      "primaryKeyType": "Guid",
      "properties": [
        {
          "type": "System.Guid",
          "name": "BlogId",
          "summary": null
        },
        {
          "type": "System.String",
          "name": "Url",
          "summary": null
        },
        {
          "type": "System.String",
          "name": "CoverImage",
          "summary": null
        },
        {
          "type": "System.String",
          "name": "Title",
          "summary": null
        },
        {
          "type": "System.String",
          "name": "Content",
          "summary": null
        },
        {
          "type": "System.String",
          "name": "Description",
          "summary": null
        },
        {
          "type": "System.Int32",
          "name": "ReadCount",
          "summary": null
        },
        {
          "type": "System.Collections.ObjectModel.Collection`1[Volo.Blogging.Posts.PostTag]",
          "name": "Tags",
          "summary": null
        }
      ],
      "contentType": "aggregateRoot",
      "name": "Post",
      "summary": null
    },
    {
      "baseClass": {
        "name": "FullAuditedAggregateRoot<Guid>",
        "namespace": "Volo.Abp.Domain.Entities.Auditing",
        "declaringAssemblyName": "Volo.Abp.Ddd.Domain",
        "fullName": "Volo.Abp.Domain.Entities.Auditing.FullAuditedAggregateRoot<Guid>"
      },
      "implementingInterfaces": [
        {
          "name": "IEntity",
          "namespace": "Volo.Abp.Domain.Entities",
          "declaringAssemblyName": "Volo.Abp.Ddd.Domain",
          "fullName": "Volo.Abp.Domain.Entities.IEntity"
        },
        {
          "name": "IEntity<Guid>",
          "namespace": "Volo.Abp.Domain.Entities",
          "declaringAssemblyName": "Volo.Abp.Ddd.Domain",
          "fullName": "Volo.Abp.Domain.Entities.IEntity<Guid>"
        },
        {
          "name": "IAggregateRoot<Guid>",
          "namespace": "Volo.Abp.Domain.Entities",
          "declaringAssemblyName": "Volo.Abp.Ddd.Domain",
          "fullName": "Volo.Abp.Domain.Entities.IAggregateRoot<Guid>"
        },
        {
          "name": "IAggregateRoot",
          "namespace": "Volo.Abp.Domain.Entities",
          "declaringAssemblyName": "Volo.Abp.Ddd.Domain",
          "fullName": "Volo.Abp.Domain.Entities.IAggregateRoot"
        },
        {
          "name": "IGeneratesDomainEvents",
          "namespace": "Volo.Abp.Domain.Entities",
          "declaringAssemblyName": "Volo.Abp.Ddd.Domain",
          "fullName": "Volo.Abp.Domain.Entities.IGeneratesDomainEvents"
        },
        {
          "name": "IHasExtraProperties",
          "namespace": "Volo.Abp.Data",
          "declaringAssemblyName": "Volo.Abp.ObjectExtending",
          "fullName": "Volo.Abp.Data.IHasExtraProperties"
        },
        {
          "name": "IHasConcurrencyStamp",
          "namespace": "Volo.Abp.Domain.Entities",
          "declaringAssemblyName": "Volo.Abp.Data",
          "fullName": "Volo.Abp.Domain.Entities.IHasConcurrencyStamp"
        },
        {
          "name": "ICreationAuditedObject",
          "namespace": "Volo.Abp.Auditing",
          "declaringAssemblyName": "Volo.Abp.Auditing.Contracts",
          "fullName": "Volo.Abp.Auditing.ICreationAuditedObject"
        },
        {
          "name": "IHasCreationTime",
          "namespace": "Volo.Abp.Auditing",
          "declaringAssemblyName": "Volo.Abp.Auditing.Contracts",
          "fullName": "Volo.Abp.Auditing.IHasCreationTime"
        },
        {
          "name": "IMayHaveCreator",
          "namespace": "Volo.Abp.Auditing",
          "declaringAssemblyName": "Volo.Abp.Auditing.Contracts",
          "fullName": "Volo.Abp.Auditing.IMayHaveCreator"
        },
        {
          "name": "IAuditedObject",
          "namespace": "Volo.Abp.Auditing",
          "declaringAssemblyName": "Volo.Abp.Auditing.Contracts",
          "fullName": "Volo.Abp.Auditing.IAuditedObject"
        },
        {
          "name": "IModificationAuditedObject",
          "namespace": "Volo.Abp.Auditing",
          "declaringAssemblyName": "Volo.Abp.Auditing.Contracts",
          "fullName": "Volo.Abp.Auditing.IModificationAuditedObject"
        },
        {
          "name": "IHasModificationTime",
          "namespace": "Volo.Abp.Auditing",
          "declaringAssemblyName": "Volo.Abp.Auditing.Contracts",
          "fullName": "Volo.Abp.Auditing.IHasModificationTime"
        },
        {
          "name": "IFullAuditedObject",
          "namespace": "Volo.Abp.Auditing",
          "declaringAssemblyName": "Volo.Abp.Auditing.Contracts",
          "fullName": "Volo.Abp.Auditing.IFullAuditedObject"
        },
        {
          "name": "IDeletionAuditedObject",
          "namespace": "Volo.Abp.Auditing",
          "declaringAssemblyName": "Volo.Abp.Auditing.Contracts",
          "fullName": "Volo.Abp.Auditing.IDeletionAuditedObject"
        },
        {
          "name": "IHasDeletionTime",
          "namespace": "Volo.Abp.Auditing",
          "declaringAssemblyName": "Volo.Abp.Auditing.Contracts",
          "fullName": "Volo.Abp.Auditing.IHasDeletionTime"
        },
        {
          "name": "ISoftDelete",
          "namespace": "Volo.Abp",
          "declaringAssemblyName": "Volo.Abp.Core",
          "fullName": "Volo.Abp.ISoftDelete"
        }
      ],
      "methods": [
        {
          "returnType": "Void",
          "name": "SetText",
          "summary": null,
          "isAsync": false,
          "isPublic": true,
          "isPrivate": false,
          "isStatic": false,
          "parameters": [
            {
              "type": "String",
              "name": "text",
              "isOptional": false
            }
          ]
        }
      ],
      "collectionProperties": {},
      "navigationProperties": {},
      "namespace": "Volo.Blogging.Comments",
      "primaryKeyType": "Guid",
      "properties": [
        {
          "type": "System.Guid",
          "name": "PostId",
          "summary": null
        },
        {
          "type": "System.Nullable`1[System.Guid]",
          "name": "RepliedCommentId",
          "summary": null
        },
        {
          "type": "System.String",
          "name": "Text",
          "summary": null
        }
      ],
      "contentType": "aggregateRoot",
      "name": "Comment",
      "summary": null
    },
    {
      "baseClass": {
        "name": "FullAuditedAggregateRoot<Guid>",
        "namespace": "Volo.Abp.Domain.Entities.Auditing",
        "declaringAssemblyName": "Volo.Abp.Ddd.Domain",
        "fullName": "Volo.Abp.Domain.Entities.Auditing.FullAuditedAggregateRoot<Guid>"
      },
      "implementingInterfaces": [
        {
          "name": "IEntity",
          "namespace": "Volo.Abp.Domain.Entities",
          "declaringAssemblyName": "Volo.Abp.Ddd.Domain",
          "fullName": "Volo.Abp.Domain.Entities.IEntity"
        },
        {
          "name": "IEntity<Guid>",
          "namespace": "Volo.Abp.Domain.Entities",
          "declaringAssemblyName": "Volo.Abp.Ddd.Domain",
          "fullName": "Volo.Abp.Domain.Entities.IEntity<Guid>"
        },
        {
          "name": "IAggregateRoot<Guid>",
          "namespace": "Volo.Abp.Domain.Entities",
          "declaringAssemblyName": "Volo.Abp.Ddd.Domain",
          "fullName": "Volo.Abp.Domain.Entities.IAggregateRoot<Guid>"
        },
        {
          "name": "IAggregateRoot",
          "namespace": "Volo.Abp.Domain.Entities",
          "declaringAssemblyName": "Volo.Abp.Ddd.Domain",
          "fullName": "Volo.Abp.Domain.Entities.IAggregateRoot"
        },
        {
          "name": "IGeneratesDomainEvents",
          "namespace": "Volo.Abp.Domain.Entities",
          "declaringAssemblyName": "Volo.Abp.Ddd.Domain",
          "fullName": "Volo.Abp.Domain.Entities.IGeneratesDomainEvents"
        },
        {
          "name": "IHasExtraProperties",
          "namespace": "Volo.Abp.Data",
          "declaringAssemblyName": "Volo.Abp.ObjectExtending",
          "fullName": "Volo.Abp.Data.IHasExtraProperties"
        },
        {
          "name": "IHasConcurrencyStamp",
          "namespace": "Volo.Abp.Domain.Entities",
          "declaringAssemblyName": "Volo.Abp.Data",
          "fullName": "Volo.Abp.Domain.Entities.IHasConcurrencyStamp"
        },
        {
          "name": "ICreationAuditedObject",
          "namespace": "Volo.Abp.Auditing",
          "declaringAssemblyName": "Volo.Abp.Auditing.Contracts",
          "fullName": "Volo.Abp.Auditing.ICreationAuditedObject"
        },
        {
          "name": "IHasCreationTime",
          "namespace": "Volo.Abp.Auditing",
          "declaringAssemblyName": "Volo.Abp.Auditing.Contracts",
          "fullName": "Volo.Abp.Auditing.IHasCreationTime"
        },
        {
          "name": "IMayHaveCreator",
          "namespace": "Volo.Abp.Auditing",
          "declaringAssemblyName": "Volo.Abp.Auditing.Contracts",
          "fullName": "Volo.Abp.Auditing.IMayHaveCreator"
        },
        {
          "name": "IAuditedObject",
          "namespace": "Volo.Abp.Auditing",
          "declaringAssemblyName": "Volo.Abp.Auditing.Contracts",
          "fullName": "Volo.Abp.Auditing.IAuditedObject"
        },
        {
          "name": "IModificationAuditedObject",
          "namespace": "Volo.Abp.Auditing",
          "declaringAssemblyName": "Volo.Abp.Auditing.Contracts",
          "fullName": "Volo.Abp.Auditing.IModificationAuditedObject"
        },
        {
          "name": "IHasModificationTime",
          "namespace": "Volo.Abp.Auditing",
          "declaringAssemblyName": "Volo.Abp.Auditing.Contracts",
          "fullName": "Volo.Abp.Auditing.IHasModificationTime"
        },
        {
          "name": "IFullAuditedObject",
          "namespace": "Volo.Abp.Auditing",
          "declaringAssemblyName": "Volo.Abp.Auditing.Contracts",
          "fullName": "Volo.Abp.Auditing.IFullAuditedObject"
        },
        {
          "name": "IDeletionAuditedObject",
          "namespace": "Volo.Abp.Auditing",
          "declaringAssemblyName": "Volo.Abp.Auditing.Contracts",
          "fullName": "Volo.Abp.Auditing.IDeletionAuditedObject"
        },
        {
          "name": "IHasDeletionTime",
          "namespace": "Volo.Abp.Auditing",
          "declaringAssemblyName": "Volo.Abp.Auditing.Contracts",
          "fullName": "Volo.Abp.Auditing.IHasDeletionTime"
        },
        {
          "name": "ISoftDelete",
          "namespace": "Volo.Abp",
          "declaringAssemblyName": "Volo.Abp.Core",
          "fullName": "Volo.Abp.ISoftDelete"
        }
      ],
      "methods": [
        {
          "returnType": "Blog",
          "name": "SetName",
          "summary": null,
          "isAsync": false,
          "isPublic": true,
          "isPrivate": false,
          "isStatic": false,
          "parameters": [
            {
              "type": "String",
              "name": "name",
              "isOptional": false
            }
          ]
        },
        {
          "returnType": "Blog",
          "name": "SetShortName",
          "summary": null,
          "isAsync": false,
          "isPublic": true,
          "isPrivate": false,
          "isStatic": false,
          "parameters": [
            {
              "type": "String",
              "name": "shortName",
              "isOptional": false
            }
          ]
        }
      ],
      "collectionProperties": {},
      "navigationProperties": {},
      "namespace": "Volo.Blogging.Blogs",
      "primaryKeyType": "Guid",
      "properties": [
        {
          "type": "System.String",
          "name": "Name",
          "summary": null
        },
        {
          "type": "System.String",
          "name": "ShortName",
          "summary": null
        },
        {
          "type": "System.String",
          "name": "Description",
          "summary": null
        }
      ],
      "contentType": "aggregateRoot",
      "name": "Blog",
      "summary": null
    },
    {
      "namespace": "Volo.Blogging.Users",
      "entityAnalyzeModel": {
        "namespace": "Volo.Blogging.Users",
        "primaryKeyType": "Guid",
        "properties": [],
        "contentType": "entity",
        "name": "BlogUser",
        "summary": null
      },
      "implementingInterfaces": [
        {
          "name": "IBasicRepository<BlogUser, Guid>",
          "namespace": "Volo.Abp.Domain.Repositories",
          "declaringAssemblyName": "Volo.Abp.Ddd.Domain",
          "fullName": "Volo.Abp.Domain.Repositories.IBasicRepository<BlogUser, Guid>"
        },
        {
          "name": "IBasicRepository<BlogUser>",
          "namespace": "Volo.Abp.Domain.Repositories",
          "declaringAssemblyName": "Volo.Abp.Ddd.Domain",
          "fullName": "Volo.Abp.Domain.Repositories.IBasicRepository<BlogUser>"
        },
        {
          "name": "IReadOnlyBasicRepository<BlogUser>",
          "namespace": "Volo.Abp.Domain.Repositories",
          "declaringAssemblyName": "Volo.Abp.Ddd.Domain",
          "fullName": "Volo.Abp.Domain.Repositories.IReadOnlyBasicRepository<BlogUser>"
        },
        {
          "name": "IRepository",
          "namespace": "Volo.Abp.Domain.Repositories",
          "declaringAssemblyName": "Volo.Abp.Ddd.Domain",
          "fullName": "Volo.Abp.Domain.Repositories.IRepository"
        },
        {
          "name": "IReadOnlyBasicRepository<BlogUser, Guid>",
          "namespace": "Volo.Abp.Domain.Repositories",
          "declaringAssemblyName": "Volo.Abp.Ddd.Domain",
          "fullName": "Volo.Abp.Domain.Repositories.IReadOnlyBasicRepository<BlogUser, Guid>"
        },
        {
          "name": "IUserRepository<BlogUser>",
          "namespace": "Volo.Abp.Users",
          "declaringAssemblyName": "Volo.Abp.Users.Domain",
          "fullName": "Volo.Abp.Users.IUserRepository<BlogUser>"
        }
      ],
      "methods": [
        {
          "returnType": "List<BlogUser>",
          "name": "GetUsersAsync",
          "summary": null,
          "isAsync": true,
          "isPublic": true,
          "isPrivate": false,
          "isStatic": false,
          "parameters": [
            {
              "type": "Int32",
              "name": "maxCount",
              "isOptional": false
            },
            {
              "type": "String",
              "name": "filter",
              "isOptional": false
            },
            {
              "type": "CancellationToken",
              "name": "cancellationToken",
              "isOptional": true
            }
          ]
        }
      ],
      "contentType": "repositoryInterface",
      "name": "IBlogUserRepository",
      "summary": null
    },
    {
      "namespace": "Volo.Blogging.Tagging",
      "entityAnalyzeModel": {
        "namespace": "Volo.Blogging.Tagging",
        "primaryKeyType": "Guid",
        "properties": [],
        "contentType": "entity",
        "name": "Tag",
        "summary": null
      },
      "implementingInterfaces": [
        {
          "name": "IBasicRepository<Tag, Guid>",
          "namespace": "Volo.Abp.Domain.Repositories",
          "declaringAssemblyName": "Volo.Abp.Ddd.Domain",
          "fullName": "Volo.Abp.Domain.Repositories.IBasicRepository<Tag, Guid>"
        },
        {
          "name": "IBasicRepository<Tag>",
          "namespace": "Volo.Abp.Domain.Repositories",
          "declaringAssemblyName": "Volo.Abp.Ddd.Domain",
          "fullName": "Volo.Abp.Domain.Repositories.IBasicRepository<Tag>"
        },
        {
          "name": "IReadOnlyBasicRepository<Tag>",
          "namespace": "Volo.Abp.Domain.Repositories",
          "declaringAssemblyName": "Volo.Abp.Ddd.Domain",
          "fullName": "Volo.Abp.Domain.Repositories.IReadOnlyBasicRepository<Tag>"
        },
        {
          "name": "IRepository",
          "namespace": "Volo.Abp.Domain.Repositories",
          "declaringAssemblyName": "Volo.Abp.Ddd.Domain",
          "fullName": "Volo.Abp.Domain.Repositories.IRepository"
        },
        {
          "name": "IReadOnlyBasicRepository<Tag, Guid>",
          "namespace": "Volo.Abp.Domain.Repositories",
          "declaringAssemblyName": "Volo.Abp.Ddd.Domain",
          "fullName": "Volo.Abp.Domain.Repositories.IReadOnlyBasicRepository<Tag, Guid>"
        }
      ],
      "methods": [
        {
          "returnType": "List<Tag>",
          "name": "GetListAsync",
          "summary": null,
          "isAsync": true,
          "isPublic": true,
          "isPrivate": false,
          "isStatic": false,
          "parameters": [
            {
              "type": "Guid",
              "name": "blogId",
              "isOptional": false
            },
            {
              "type": "CancellationToken",
              "name": "cancellationToken",
              "isOptional": true
            }
          ]
        },
        {
          "returnType": "Tag",
          "name": "GetByNameAsync",
          "summary": null,
          "isAsync": true,
          "isPublic": true,
          "isPrivate": false,
          "isStatic": false,
          "parameters": [
            {
              "type": "Guid",
              "name": "blogId",
              "isOptional": false
            },
            {
              "type": "String",
              "name": "name",
              "isOptional": false
            },
            {
              "type": "CancellationToken",
              "name": "cancellationToken",
              "isOptional": true
            }
          ]
        },
        {
          "returnType": "Tag",
          "name": "FindByNameAsync",
          "summary": null,
          "isAsync": true,
          "isPublic": true,
          "isPrivate": false,
          "isStatic": false,
          "parameters": [
            {
              "type": "Guid",
              "name": "blogId",
              "isOptional": false
            },
            {
              "type": "String",
              "name": "name",
              "isOptional": false
            },
            {
              "type": "CancellationToken",
              "name": "cancellationToken",
              "isOptional": true
            }
          ]
        },
        {
          "returnType": "List<Tag>",
          "name": "GetListAsync",
          "summary": null,
          "isAsync": true,
          "isPublic": true,
          "isPrivate": false,
          "isStatic": false,
          "parameters": [
            {
              "type": "IEnumerable<Guid>",
              "name": "ids",
              "isOptional": false
            },
            {
              "type": "CancellationToken",
              "name": "cancellationToken",
              "isOptional": true
            }
          ]
        },
        {
          "returnType": "Void",
          "name": "DecreaseUsageCountOfTagsAsync",
          "summary": null,
          "isAsync": true,
          "isPublic": true,
          "isPrivate": false,
          "isStatic": false,
          "parameters": [
            {
              "type": "List<Guid>",
              "name": "id",
              "isOptional": false
            },
            {
              "type": "CancellationToken",
              "name": "cancellationToken",
              "isOptional": true
            }
          ]
        }
      ],
      "contentType": "repositoryInterface",
      "name": "ITagRepository",
      "summary": null
    },
    {
      "namespace": "Volo.Blogging.Posts",
      "entityAnalyzeModel": {
        "namespace": "Volo.Blogging.Posts",
        "primaryKeyType": "Guid",
        "properties": [],
        "contentType": "entity",
        "name": "Post",
        "summary": null
      },
      "implementingInterfaces": [
        {
          "name": "IBasicRepository<Post, Guid>",
          "namespace": "Volo.Abp.Domain.Repositories",
          "declaringAssemblyName": "Volo.Abp.Ddd.Domain",
          "fullName": "Volo.Abp.Domain.Repositories.IBasicRepository<Post, Guid>"
        },
        {
          "name": "IBasicRepository<Post>",
          "namespace": "Volo.Abp.Domain.Repositories",
          "declaringAssemblyName": "Volo.Abp.Ddd.Domain",
          "fullName": "Volo.Abp.Domain.Repositories.IBasicRepository<Post>"
        },
        {
          "name": "IReadOnlyBasicRepository<Post>",
          "namespace": "Volo.Abp.Domain.Repositories",
          "declaringAssemblyName": "Volo.Abp.Ddd.Domain",
          "fullName": "Volo.Abp.Domain.Repositories.IReadOnlyBasicRepository<Post>"
        },
        {
          "name": "IRepository",
          "namespace": "Volo.Abp.Domain.Repositories",
          "declaringAssemblyName": "Volo.Abp.Ddd.Domain",
          "fullName": "Volo.Abp.Domain.Repositories.IRepository"
        },
        {
          "name": "IReadOnlyBasicRepository<Post, Guid>",
          "namespace": "Volo.Abp.Domain.Repositories",
          "declaringAssemblyName": "Volo.Abp.Ddd.Domain",
          "fullName": "Volo.Abp.Domain.Repositories.IReadOnlyBasicRepository<Post, Guid>"
        }
      ],
      "methods": [
        {
          "returnType": "List<Post>",
          "name": "GetPostsByBlogId",
          "summary": null,
          "isAsync": true,
          "isPublic": true,
          "isPrivate": false,
          "isStatic": false,
          "parameters": [
            {
              "type": "Guid",
              "name": "id",
              "isOptional": false
            },
            {
              "type": "CancellationToken",
              "name": "cancellationToken",
              "isOptional": true
            }
          ]
        },
        {
          "returnType": "Boolean",
          "name": "IsPostUrlInUseAsync",
          "summary": null,
          "isAsync": true,
          "isPublic": true,
          "isPrivate": false,
          "isStatic": false,
          "parameters": [
            {
              "type": "Guid",
              "name": "blogId",
              "isOptional": false
            },
            {
              "type": "String",
              "name": "url",
              "isOptional": false
            },
            {
              "type": "Nullable<Guid>",
              "name": "excludingPostId",
              "isOptional": true
            },
            {
              "type": "CancellationToken",
              "name": "cancellationToken",
              "isOptional": true
            }
          ]
        },
        {
          "returnType": "Post",
          "name": "GetPostByUrl",
          "summary": null,
          "isAsync": true,
          "isPublic": true,
          "isPrivate": false,
          "isStatic": false,
          "parameters": [
            {
              "type": "Guid",
              "name": "blogId",
              "isOptional": false
            },
            {
              "type": "String",
              "name": "url",
              "isOptional": false
            },
            {
              "type": "CancellationToken",
              "name": "cancellationToken",
              "isOptional": true
            }
          ]
        },
        {
          "returnType": "List<Post>",
          "name": "GetOrderedList",
          "summary": null,
          "isAsync": true,
          "isPublic": true,
          "isPrivate": false,
          "isStatic": false,
          "parameters": [
            {
              "type": "Guid",
              "name": "blogId",
              "isOptional": false
            },
            {
              "type": "Boolean",
              "name": "descending",
              "isOptional": true
            },
            {
              "type": "CancellationToken",
              "name": "cancellationToken",
              "isOptional": true
            }
          ]
        }
      ],
      "contentType": "repositoryInterface",
      "name": "IPostRepository",
      "summary": null
    },
    {
      "namespace": "Volo.Blogging.Comments",
      "entityAnalyzeModel": {
        "namespace": "Volo.Blogging.Comments",
        "primaryKeyType": "Guid",
        "properties": [],
        "contentType": "entity",
        "name": "Comment",
        "summary": null
      },
      "implementingInterfaces": [
        {
          "name": "IBasicRepository<Comment, Guid>",
          "namespace": "Volo.Abp.Domain.Repositories",
          "declaringAssemblyName": "Volo.Abp.Ddd.Domain",
          "fullName": "Volo.Abp.Domain.Repositories.IBasicRepository<Comment, Guid>"
        },
        {
          "name": "IBasicRepository<Comment>",
          "namespace": "Volo.Abp.Domain.Repositories",
          "declaringAssemblyName": "Volo.Abp.Ddd.Domain",
          "fullName": "Volo.Abp.Domain.Repositories.IBasicRepository<Comment>"
        },
        {
          "name": "IReadOnlyBasicRepository<Comment>",
          "namespace": "Volo.Abp.Domain.Repositories",
          "declaringAssemblyName": "Volo.Abp.Ddd.Domain",
          "fullName": "Volo.Abp.Domain.Repositories.IReadOnlyBasicRepository<Comment>"
        },
        {
          "name": "IRepository",
          "namespace": "Volo.Abp.Domain.Repositories",
          "declaringAssemblyName": "Volo.Abp.Ddd.Domain",
          "fullName": "Volo.Abp.Domain.Repositories.IRepository"
        },
        {
          "name": "IReadOnlyBasicRepository<Comment, Guid>",
          "namespace": "Volo.Abp.Domain.Repositories",
          "declaringAssemblyName": "Volo.Abp.Ddd.Domain",
          "fullName": "Volo.Abp.Domain.Repositories.IReadOnlyBasicRepository<Comment, Guid>"
        }
      ],
      "methods": [
        {
          "returnType": "List<Comment>",
          "name": "GetListOfPostAsync",
          "summary": null,
          "isAsync": true,
          "isPublic": true,
          "isPrivate": false,
          "isStatic": false,
          "parameters": [
            {
              "type": "Guid",
              "name": "postId",
              "isOptional": false
            },
            {
              "type": "CancellationToken",
              "name": "cancellationToken",
              "isOptional": true
            }
          ]
        },
        {
          "returnType": "Int32",
          "name": "GetCommentCountOfPostAsync",
          "summary": null,
          "isAsync": true,
          "isPublic": true,
          "isPrivate": false,
          "isStatic": false,
          "parameters": [
            {
              "type": "Guid",
              "name": "postId",
              "isOptional": false
            },
            {
              "type": "CancellationToken",
              "name": "cancellationToken",
              "isOptional": true
            }
          ]
        },
        {
          "returnType": "List<Comment>",
          "name": "GetRepliesOfComment",
          "summary": null,
          "isAsync": true,
          "isPublic": true,
          "isPrivate": false,
          "isStatic": false,
          "parameters": [
            {
              "type": "Guid",
              "name": "id",
              "isOptional": false
            },
            {
              "type": "CancellationToken",
              "name": "cancellationToken",
              "isOptional": true
            }
          ]
        },
        {
          "returnType": "Void",
          "name": "DeleteOfPost",
          "summary": null,
          "isAsync": true,
          "isPublic": true,
          "isPrivate": false,
          "isStatic": false,
          "parameters": [
            {
              "type": "Guid",
              "name": "id",
              "isOptional": false
            },
            {
              "type": "CancellationToken",
              "name": "cancellationToken",
              "isOptional": true
            }
          ]
        }
      ],
      "contentType": "repositoryInterface",
      "name": "ICommentRepository",
      "summary": null
    },
    {
      "namespace": "Volo.Blogging.Blogs",
      "entityAnalyzeModel": {
        "namespace": "Volo.Blogging.Blogs",
        "primaryKeyType": "Guid",
        "properties": [],
        "contentType": "entity",
        "name": "Blog",
        "summary": null
      },
      "implementingInterfaces": [
        {
          "name": "IBasicRepository<Blog, Guid>",
          "namespace": "Volo.Abp.Domain.Repositories",
          "declaringAssemblyName": "Volo.Abp.Ddd.Domain",
          "fullName": "Volo.Abp.Domain.Repositories.IBasicRepository<Blog, Guid>"
        },
        {
          "name": "IBasicRepository<Blog>",
          "namespace": "Volo.Abp.Domain.Repositories",
          "declaringAssemblyName": "Volo.Abp.Ddd.Domain",
          "fullName": "Volo.Abp.Domain.Repositories.IBasicRepository<Blog>"
        },
        {
          "name": "IReadOnlyBasicRepository<Blog>",
          "namespace": "Volo.Abp.Domain.Repositories",
          "declaringAssemblyName": "Volo.Abp.Ddd.Domain",
          "fullName": "Volo.Abp.Domain.Repositories.IReadOnlyBasicRepository<Blog>"
        },
        {
          "name": "IRepository",
          "namespace": "Volo.Abp.Domain.Repositories",
          "declaringAssemblyName": "Volo.Abp.Ddd.Domain",
          "fullName": "Volo.Abp.Domain.Repositories.IRepository"
        },
        {
          "name": "IReadOnlyBasicRepository<Blog, Guid>",
          "namespace": "Volo.Abp.Domain.Repositories",
          "declaringAssemblyName": "Volo.Abp.Ddd.Domain",
          "fullName": "Volo.Abp.Domain.Repositories.IReadOnlyBasicRepository<Blog, Guid>"
        }
      ],
      "methods": [
        {
          "returnType": "Blog",
          "name": "FindByShortNameAsync",
          "summary": null,
          "isAsync": true,
          "isPublic": true,
          "isPrivate": false,
          "isStatic": false,
          "parameters": [
            {
              "type": "String",
              "name": "shortName",
              "isOptional": false
            },
            {
              "type": "CancellationToken",
              "name": "cancellationToken",
              "isOptional": true
            }
          ]
        }
      ],
      "contentType": "repositoryInterface",
      "name": "IBlogRepository",
      "summary": null
    }
  ]
}<|MERGE_RESOLUTION|>--- conflicted
+++ resolved
@@ -1,10 +1,6 @@
 {
   "name": "Volo.Blogging.Domain",
-<<<<<<< HEAD
-  "hash": "585f779799a0fabcb63399f4c0fe77a5",
-=======
   "hash": "6ef78d68d0b8c8fe7a3f43214e572d5d",
->>>>>>> 280a1753
   "contents": [
     {
       "namespace": "Volo.Blogging",
