--- conflicted
+++ resolved
@@ -1,10 +1,6 @@
 {
   "name": "Volo.Blogging.Domain",
-<<<<<<< HEAD
-  "hash": "479fb45df58aa9027f3f723ebb0e27f8",
-=======
   "hash": "251e283069fc4f064f90030206ca5957",
->>>>>>> 8865ee33
   "contents": [
     {
       "namespace": "Volo.Blogging",
