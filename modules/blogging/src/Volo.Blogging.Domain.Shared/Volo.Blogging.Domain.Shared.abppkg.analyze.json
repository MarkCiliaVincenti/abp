{
  "name": "Volo.Blogging.Domain.Shared",
<<<<<<< HEAD
  "hash": "788c360b7321dd27674627b35c89d661",
=======
  "hash": "416d1bef921b5bb0eb443877eb8af5a6",
>>>>>>> 280a1753
  "contents": [
    {
      "namespace": "Volo.Blogging",
      "dependsOnModules": [
        {
          "declaringAssemblyName": "Volo.Abp.Validation",
          "namespace": "Volo.Abp.Validation",
          "name": "AbpValidationModule"
        }
      ],
      "implementingInterfaces": [
        {
          "name": "IAbpModule",
          "namespace": "Volo.Abp.Modularity",
          "declaringAssemblyName": "Volo.Abp.Core",
          "fullName": "Volo.Abp.Modularity.IAbpModule"
        },
        {
          "name": "IOnPreApplicationInitialization",
          "namespace": "Volo.Abp.Modularity",
          "declaringAssemblyName": "Volo.Abp.Core",
          "fullName": "Volo.Abp.Modularity.IOnPreApplicationInitialization"
        },
        {
          "name": "IOnApplicationInitialization",
          "namespace": "Volo.Abp",
          "declaringAssemblyName": "Volo.Abp.Core",
          "fullName": "Volo.Abp.IOnApplicationInitialization"
        },
        {
          "name": "IOnPostApplicationInitialization",
          "namespace": "Volo.Abp.Modularity",
          "declaringAssemblyName": "Volo.Abp.Core",
          "fullName": "Volo.Abp.Modularity.IOnPostApplicationInitialization"
        },
        {
          "name": "IOnApplicationShutdown",
          "namespace": "Volo.Abp",
          "declaringAssemblyName": "Volo.Abp.Core",
          "fullName": "Volo.Abp.IOnApplicationShutdown"
        },
        {
          "name": "IPreConfigureServices",
          "namespace": "Volo.Abp.Modularity",
          "declaringAssemblyName": "Volo.Abp.Core",
          "fullName": "Volo.Abp.Modularity.IPreConfigureServices"
        },
        {
          "name": "IPostConfigureServices",
          "namespace": "Volo.Abp.Modularity",
          "declaringAssemblyName": "Volo.Abp.Core",
          "fullName": "Volo.Abp.Modularity.IPostConfigureServices"
        }
      ],
      "contentType": "abpModule",
      "name": "BloggingDomainSharedModule",
      "summary": null
    }
  ]
}<|MERGE_RESOLUTION|>--- conflicted
+++ resolved
@@ -1,10 +1,6 @@
 {
   "name": "Volo.Blogging.Domain.Shared",
-<<<<<<< HEAD
-  "hash": "788c360b7321dd27674627b35c89d661",
-=======
   "hash": "416d1bef921b5bb0eb443877eb8af5a6",
->>>>>>> 280a1753
   "contents": [
     {
       "namespace": "Volo.Blogging",
