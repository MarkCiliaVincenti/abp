--- conflicted
+++ resolved
@@ -1,10 +1,6 @@
 {
   "name": "Volo.Blogging.Domain.Shared",
-<<<<<<< HEAD
-  "hash": "dc6e531b307da6ae3c59bd0b8c13b395",
-=======
   "hash": "663404dba15328a6b34e3a64e070c084",
->>>>>>> 3c25e01f
   "contents": [
     {
       "namespace": "Volo.Blogging",
