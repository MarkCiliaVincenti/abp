--- conflicted
+++ resolved
@@ -1,10 +1,6 @@
 {
   "name": "Volo.Blogging.Admin.Web",
-<<<<<<< HEAD
-  "hash": "aa5a307176293127a8ec7afbb06caac6",
-=======
   "hash": "f00cd39c07130843c7103cc1f6caf9a2",
->>>>>>> 280a1753
   "contents": [
     {
       "namespace": "Volo.Blogging.Admin",
