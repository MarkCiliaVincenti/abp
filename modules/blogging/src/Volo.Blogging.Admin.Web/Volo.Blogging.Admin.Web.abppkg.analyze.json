--- conflicted
+++ resolved
@@ -1,10 +1,6 @@
 {
   "name": "Volo.Blogging.Admin.Web",
-<<<<<<< HEAD
-  "hash": "a59b85859bdb2e378747a446879c8d54",
-=======
   "hash": "ebfd5c0a7e9355f6370462e555e00de9",
->>>>>>> 3c25e01f
   "contents": [
     {
       "namespace": "Volo.Blogging.Admin",
