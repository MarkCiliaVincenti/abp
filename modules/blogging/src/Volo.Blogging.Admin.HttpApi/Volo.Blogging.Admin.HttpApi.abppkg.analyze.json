{
  "name": "Volo.Blogging.Admin.HttpApi",
<<<<<<< HEAD
  "hash": "6d3287d1a063491b4c030375bf5b1131",
=======
  "hash": "8080bcd6f5c12bdbbacc0c6ebde3c34e",
>>>>>>> 8865ee33
  "contents": [
    {
      "namespace": "Volo.Blogging.Admin",
      "dependsOnModules": [
        {
          "declaringAssemblyName": "Volo.Blogging.Admin.Application.Contracts",
          "namespace": "Volo.Blogging.Admin",
          "name": "BloggingAdminApplicationContractsModule"
        },
        {
          "declaringAssemblyName": "Volo.Abp.AspNetCore.Mvc",
          "namespace": "Volo.Abp.AspNetCore.Mvc",
          "name": "AbpAspNetCoreMvcModule"
        }
      ],
      "contentType": "abpModule",
      "name": "BloggingAdminHttpApiModule",
      "summary": null
    }
  ]
}<|MERGE_RESOLUTION|>--- conflicted
+++ resolved
@@ -1,10 +1,6 @@
 {
   "name": "Volo.Blogging.Admin.HttpApi",
-<<<<<<< HEAD
-  "hash": "6d3287d1a063491b4c030375bf5b1131",
-=======
   "hash": "8080bcd6f5c12bdbbacc0c6ebde3c34e",
->>>>>>> 8865ee33
   "contents": [
     {
       "namespace": "Volo.Blogging.Admin",
