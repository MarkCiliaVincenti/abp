--- conflicted
+++ resolved
@@ -1,10 +1,6 @@
 {
   "name": "Volo.Blogging.Admin.HttpApi",
-<<<<<<< HEAD
-  "hash": "eae8a453e08dd447f313fc0b716445fb",
-=======
   "hash": "689f6b3f8cc4a2e9e75308df5a58b588",
->>>>>>> 280a1753
   "contents": [
     {
       "namespace": "Volo.Blogging.Admin",
