--- conflicted
+++ resolved
@@ -1,10 +1,6 @@
 {
   "name": "Volo.Blogging.Admin.HttpApi",
-<<<<<<< HEAD
-  "hash": "e69b6701277f93d0991f424e0cdf996d",
-=======
   "hash": "8080bcd6f5c12bdbbacc0c6ebde3c34e",
->>>>>>> 3c25e01f
   "contents": [
     {
       "namespace": "Volo.Blogging.Admin",
