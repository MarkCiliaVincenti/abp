--- conflicted
+++ resolved
@@ -1,10 +1,6 @@
 {
   "name": "Volo.BloggingTestApp.EntityFrameworkCore",
-<<<<<<< HEAD
-  "hash": "1283f9f0b19bc8f775379d9408673dbf",
-=======
   "hash": "b8440f4f347f0d989699daf1665efcc3",
->>>>>>> 3c25e01f
   "contents": [
     {
       "namespace": "Volo.BloggingTestApp.EntityFrameworkCore",
