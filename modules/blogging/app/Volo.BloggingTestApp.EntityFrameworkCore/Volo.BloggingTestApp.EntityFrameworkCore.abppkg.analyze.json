--- conflicted
+++ resolved
@@ -1,10 +1,6 @@
 {
   "name": "Volo.BloggingTestApp.EntityFrameworkCore",
-<<<<<<< HEAD
-  "hash": "a30a07f1bf892d0519d78a28a8051656",
-=======
   "hash": "b8440f4f347f0d989699daf1665efcc3",
->>>>>>> 8865ee33
   "contents": [
     {
       "namespace": "Volo.BloggingTestApp.EntityFrameworkCore",
