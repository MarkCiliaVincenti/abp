--- conflicted
+++ resolved
@@ -1,10 +1,6 @@
 {
   "name": "Volo.BloggingTestApp.EntityFrameworkCore",
-<<<<<<< HEAD
-  "hash": "f71845d54c0e66d8e86dfe573f7367a4",
-=======
   "hash": "1ae906cf0026320e50077986287d66ac",
->>>>>>> 280a1753
   "contents": [
     {
       "namespace": "Volo.BloggingTestApp.EntityFrameworkCore",
