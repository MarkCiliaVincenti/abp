{
  "version": "0.1.0",
  "name": "volo.blogtestapp",
  "private": true,
  "dependencies": {
<<<<<<< HEAD
    "@abp/aspnetcore.mvc.ui.theme.basic": "~8.1.4",
    "@abp/blogging": "~8.1.4"
=======
    "@abp/aspnetcore.mvc.ui.theme.basic": "~8.2.0-rc.5",
    "@abp/blogging": "~8.2.0-rc.5"
>>>>>>> 4c59b6d2
  }
}<|MERGE_RESOLUTION|>--- conflicted
+++ resolved
@@ -3,12 +3,7 @@
   "name": "volo.blogtestapp",
   "private": true,
   "dependencies": {
-<<<<<<< HEAD
-    "@abp/aspnetcore.mvc.ui.theme.basic": "~8.1.4",
-    "@abp/blogging": "~8.1.4"
-=======
     "@abp/aspnetcore.mvc.ui.theme.basic": "~8.2.0-rc.5",
     "@abp/blogging": "~8.2.0-rc.5"
->>>>>>> 4c59b6d2
   }
 }