{
  "version": "0.1.0",
  "name": "volo.blogtestapp",
  "private": true,
  "dependencies": {
<<<<<<< HEAD
    "@abp/aspnetcore.mvc.ui.theme.basic": "~8.0.6",
    "@abp/blogging": "~8.0.6"
=======
    "@abp/aspnetcore.mvc.ui.theme.basic": "~8.1.3",
    "@abp/blogging": "~8.1.3"
>>>>>>> 36e1ee4d
  }
}<|MERGE_RESOLUTION|>--- conflicted
+++ resolved
@@ -3,12 +3,7 @@
   "name": "volo.blogtestapp",
   "private": true,
   "dependencies": {
-<<<<<<< HEAD
-    "@abp/aspnetcore.mvc.ui.theme.basic": "~8.0.6",
-    "@abp/blogging": "~8.0.6"
-=======
     "@abp/aspnetcore.mvc.ui.theme.basic": "~8.1.3",
     "@abp/blogging": "~8.1.3"
->>>>>>> 36e1ee4d
   }
 }