--- conflicted
+++ resolved
@@ -1,9 +1,7 @@
-<<<<<<< HEAD
 var abp = abp || {};
-(function($) {
-
+(function ($) {
     if (!$) {
-        throw "abp/jquery library requires the jquery library included to the page!";
+        throw 'abp/jquery library requires the jquery library included to the page!';
     }
 
     // ABP CORE OVERRIDES /////////////////////////////////////////////////////
@@ -57,38 +55,29 @@
             if (mutation.type === 'childList') {
                 if (mutation.addedNodes && mutation.removedNodes.length) {
                     for (var k = 0; k < mutation.removedNodes.length; k++) {
-                        abp.event.trigger(
-                            'abp.dom.nodeRemoved',
-                            {
-                                $el: $(mutation.removedNodes[k])
-                            }
-                        );
+                        abp.event.trigger('abp.dom.nodeRemoved', {
+                            $el: $(mutation.removedNodes[k]),
+                        });
                     }
                 }
 
                 if (mutation.addedNodes && mutation.addedNodes.length) {
                     for (var j = 0; j < mutation.addedNodes.length; j++) {
-                        abp.event.trigger(
-                            'abp.dom.nodeAdded',
-                            {
-                                $el: $(mutation.addedNodes[j])
-                            }
-                        );
+                        abp.event.trigger('abp.dom.nodeAdded', {
+                            $el: $(mutation.addedNodes[j]),
+                        });
                     }
                 }
             }
         }
     };
 
-    $(function(){
-        new MutationObserver(mutationObserverCallback).observe(
-            $('body')[0],
-            {
-                subtree: true,
-                childList: true
-            }
-        );
-    });    
+    $(function () {
+        new MutationObserver(mutationObserverCallback).observe($('body')[0], {
+            subtree: true,
+            childList: true,
+        });
+    });
 
     // AJAX ///////////////////////////////////////////////////////////////////
 
@@ -106,15 +95,24 @@
                 .done(function (data, textStatus, jqXHR) {
                     $dfd.resolve(data);
                     userOptions.success && userOptions.success(data);
-                }).fail(function (jqXHR) {
-                    if(jqXHR.statusText === 'abort') {
+                })
+                .fail(function (jqXHR) {
+                    if (jqXHR.statusText === 'abort') {
                         //ajax request is abort, ignore error handle.
                         return;
                     }
                     if (jqXHR.getResponseHeader('_AbpErrorFormat') === 'true') {
-                        abp.ajax.handleAbpErrorResponse(jqXHR, userOptions, $dfd);
+                        abp.ajax.handleAbpErrorResponse(
+                            jqXHR,
+                            userOptions,
+                            $dfd
+                        );
                     } else {
-                        abp.ajax.handleNonAbpErrorResponse(jqXHR, userOptions, $dfd);
+                        abp.ajax.handleNonAbpErrorResponse(
+                            jqXHR,
+                            userOptions,
+                            $dfd
+                        );
                     }
                 });
         }).promise();
@@ -130,28 +128,29 @@
             type: 'POST',
             contentType: 'application/json',
             headers: {
-                'X-Requested-With': 'XMLHttpRequest'
-            }
+                'X-Requested-With': 'XMLHttpRequest',
+            },
         },
 
         defaultError: {
             message: 'An error has occurred!',
-            details: 'Error detail not sent by server.'
+            details: 'Error detail not sent by server.',
         },
 
         defaultError401: {
             message: 'You are not authenticated!',
-            details: 'You should be authenticated (sign in) in order to perform this operation.'
+            details:
+                'You should be authenticated (sign in) in order to perform this operation.',
         },
 
         defaultError403: {
             message: 'You are not authorized!',
-            details: 'You are not allowed to perform this operation.'
+            details: 'You are not allowed to perform this operation.',
         },
 
         defaultError404: {
             message: 'Resource not found!',
-            details: 'The resource requested could not found on the server.'
+            details: 'The resource requested could not found on the server.',
         },
 
         logError: function (error) {
@@ -162,7 +161,9 @@
             if (error.details) {
                 return abp.message.error(error.details, error.message);
             } else {
-                return abp.message.error(error.message || abp.ajax.defaultError.message);
+                return abp.message.error(
+                    error.message || abp.ajax.defaultError.message
+                );
             }
         },
 
@@ -206,14 +207,18 @@
         handleAbpErrorResponse: function (jqXHR, userOptions, $dfd) {
             var messagePromise = null;
 
+            var responseJSON = jqXHR.responseJSON
+                ? jqXHR.responseJSON
+                : JSON.parse(jqXHR.responseText);
+
             if (userOptions.abpHandleError !== false) {
-                messagePromise = abp.ajax.showError(jqXHR.responseJSON.error);
-            }
-
-            abp.ajax.logError(jqXHR.responseJSON.error);
-
-            $dfd && $dfd.reject(jqXHR.responseJSON.error, jqXHR);
-            userOptions.error && userOptions.error(jqXHR.responseJSON.error, jqXHR);
+                messagePromise = abp.ajax.showError(responseJSON.error);
+            }
+
+            abp.ajax.logError(responseJSON.error);
+
+            $dfd && $dfd.reject(responseJSON.error, jqXHR);
+            userOptions.error && userOptions.error(responseJSON.error, jqXHR);
 
             if (jqXHR.status === 401 && userOptions.abpHandleError !== false) {
                 abp.ajax.handleUnAuthorizedRequest(messagePromise);
@@ -232,9 +237,11 @@
 
         blockUI: function (options) {
             if (options.blockUI) {
-                if (options.blockUI === true) { //block whole page
+                if (options.blockUI === true) {
+                    //block whole page
                     abp.ui.setBusy();
-                } else { //block an element
+                } else {
+                    //block an element
                     abp.ui.setBusy(options.blockUI);
                 }
             }
@@ -242,9 +249,11 @@
 
         unblockUI: function (options) {
             if (options.blockUI) {
-                if (options.blockUI === true) { //unblock whole page
+                if (options.blockUI === true) {
+                    //unblock whole page
                     abp.ui.clearBusy();
-                } else { //unblock an element
+                } else {
+                    //unblock an element
                     abp.ui.clearBusy(options.blockUI);
                 }
             }
@@ -256,10 +265,17 @@
                 return;
             }
 
-            if (!settings.headers || settings.headers[abp.security.antiForgery.tokenHeaderName] === undefined) {
-                request.setRequestHeader(abp.security.antiForgery.tokenHeaderName, token);
-            }
-        }
+            if (
+                !settings.headers ||
+                settings.headers[abp.security.antiForgery.tokenHeaderName] ===
+                    undefined
+            ) {
+                request.setRequestHeader(
+                    abp.security.antiForgery.tokenHeaderName,
+                    token
+                );
+            }
+        },
     });
 
     $(document).ajaxSend(function (event, request, settings) {
@@ -285,7 +301,7 @@
     var UrlStates = {
         LOADING: 'LOADING',
         LOADED: 'LOADED',
-        FAILED: 'FAILED'
+        FAILED: 'FAILED',
     };
 
     /* UrlInfo class */
@@ -332,7 +348,6 @@
     /* ResourceLoader API */
 
     abp.ResourceLoader = (function () {
-
         var _urlInfos = {};
 
         function getCacheKey(url) {
@@ -340,7 +355,6 @@
         }
 
         function appendTimeToUrl(url) {
-
             if (url.indexOf('?') < 0) {
                 url += '?';
             } else {
@@ -352,8 +366,12 @@
             return url;
         }
 
-        var _loadFromUrl = function (url, loadCallback, failCallback, serverLoader) {
-
+        var _loadFromUrl = function (
+            url,
+            loadCallback,
+            failCallback,
+            serverLoader
+        ) {
             var cacheKey = getCacheKey(url);
 
             var urlInfo = _urlInfos[cacheKey];
@@ -373,440 +391,31 @@
             _loadFromUrl(url, loadCallback, failCallback, function (urlInfo) {
                 $.get({
                     url: url,
-                    dataType: 'text'
+                    dataType: 'text',
                 })
-                .done(function (script) {
-                    $.globalEval(script);
-                    urlInfo.succeed();
-                })
-                .fail(function () {
-                    urlInfo.failed();
-                });
+                    .done(function (script) {
+                        $.globalEval(script);
+                        urlInfo.succeed();
+                    })
+                    .fail(function () {
+                        urlInfo.failed();
+                    });
             });
         };
 
         var _loadStyle = function (url) {
             _loadFromUrl(url, undefined, undefined, function (urlInfo) {
-
                 $('<link/>', {
                     rel: 'stylesheet',
                     type: 'text/css',
-                    href: appendTimeToUrl(url)
+                    href: appendTimeToUrl(url),
                 }).appendTo('head');
             });
         };
 
         return {
             loadScript: _loadScript,
-            loadStyle: _loadStyle
-        }
+            loadStyle: _loadStyle,
+        };
     })();
-
-=======
-var abp = abp || {};
-(function($) {
-
-    if (!$) {
-        throw "abp/jquery library requires the jquery library included to the page!";
-    }
-
-    // ABP CORE OVERRIDES /////////////////////////////////////////////////////
-
-    abp.message._showMessage = function (message, title) {
-        alert((title || '') + ' ' + message);
-
-        return $.Deferred(function ($dfd) {
-            $dfd.resolve();
-        });
-    };
-
-    abp.message.confirm = function (message, titleOrCallback, callback) {
-        if (titleOrCallback && !(typeof titleOrCallback == 'string')) {
-            callback = titleOrCallback;
-        }
-
-        var result = confirm(message);
-        callback && callback(result);
-
-        return $.Deferred(function ($dfd) {
-            $dfd.resolve(result);
-        });
-    };
-
-    abp.utils.isFunction = function (obj) {
-        return $.isFunction(obj);
-    };
-
-    // JQUERY EXTENSIONS //////////////////////////////////////////////////////
-
-    $.fn.findWithSelf = function (selector) {
-        return this.filter(selector).add(this.find(selector));
-    };
-
-    // DOM ////////////////////////////////////////////////////////////////////
-
-    abp.dom = abp.dom || {};
-
-    abp.dom.onNodeAdded = function (callback) {
-        abp.event.on('abp.dom.nodeAdded', callback);
-    };
-
-    abp.dom.onNodeRemoved = function (callback) {
-        abp.event.on('abp.dom.nodeRemoved', callback);
-    };
-
-    var mutationObserverCallback = function (mutationsList) {
-        for (var i = 0; i < mutationsList.length; i++) {
-            var mutation = mutationsList[i];
-            if (mutation.type === 'childList') {
-                if (mutation.addedNodes && mutation.removedNodes.length) {
-                    for (var k = 0; k < mutation.removedNodes.length; k++) {
-                        abp.event.trigger(
-                            'abp.dom.nodeRemoved',
-                            {
-                                $el: $(mutation.removedNodes[k])
-                            }
-                        );
-                    }
-                }
-
-                if (mutation.addedNodes && mutation.addedNodes.length) {
-                    for (var j = 0; j < mutation.addedNodes.length; j++) {
-                        abp.event.trigger(
-                            'abp.dom.nodeAdded',
-                            {
-                                $el: $(mutation.addedNodes[j])
-                            }
-                        );
-                    }
-                }
-            }
-        }
-    };
-
-    $(function(){
-        new MutationObserver(mutationObserverCallback).observe(
-            $('body')[0],
-            {
-                subtree: true,
-                childList: true
-            }
-        );
-    });    
-
-    // AJAX ///////////////////////////////////////////////////////////////////
-
-    abp.ajax = function (userOptions) {
-        userOptions = userOptions || {};
-
-        var options = $.extend(true, {}, abp.ajax.defaultOpts, userOptions);
-
-        options.success = undefined;
-        options.error = undefined;
-
-        var xhr = null;
-        var promise = $.Deferred(function ($dfd) {
-            xhr = $.ajax(options)
-                .done(function (data, textStatus, jqXHR) {
-                    $dfd.resolve(data);
-                    userOptions.success && userOptions.success(data);
-                }).fail(function (jqXHR) {
-                    if(jqXHR.statusText === 'abort') {
-                        //ajax request is abort, ignore error handle.
-                        return;
-                    }
-                    if (jqXHR.getResponseHeader('_AbpErrorFormat') === 'true') {
-                        abp.ajax.handleAbpErrorResponse(jqXHR, userOptions, $dfd);
-                    } else {
-                        abp.ajax.handleNonAbpErrorResponse(jqXHR, userOptions, $dfd);
-                    }
-                });
-        }).promise();
-
-        promise['jqXHR'] = xhr;
-
-        return promise;
-    };
-
-    $.extend(abp.ajax, {
-        defaultOpts: {
-            dataType: 'json',
-            type: 'POST',
-            contentType: 'application/json',
-            headers: {
-                'X-Requested-With': 'XMLHttpRequest'
-            }
-        },
-
-        defaultError: {
-            message: 'An error has occurred!',
-            details: 'Error detail not sent by server.'
-        },
-
-        defaultError401: {
-            message: 'You are not authenticated!',
-            details: 'You should be authenticated (sign in) in order to perform this operation.'
-        },
-
-        defaultError403: {
-            message: 'You are not authorized!',
-            details: 'You are not allowed to perform this operation.'
-        },
-
-        defaultError404: {
-            message: 'Resource not found!',
-            details: 'The resource requested could not found on the server.'
-        },
-
-        logError: function (error) {
-            abp.log.error(error);
-        },
-
-        showError: function (error) {
-            if (error.details) {
-                return abp.message.error(error.details, error.message);
-            } else {
-                return abp.message.error(error.message || abp.ajax.defaultError.message);
-            }
-        },
-
-        handleTargetUrl: function (targetUrl) {
-            if (!targetUrl) {
-                location.href = abp.appPath;
-            } else {
-                location.href = targetUrl;
-            }
-        },
-
-        handleErrorStatusCode: function (status) {
-            switch (status) {
-                case 401:
-                    abp.ajax.handleUnAuthorizedRequest(
-                        abp.ajax.showError(abp.ajax.defaultError401),
-                        abp.appPath
-                    );
-                    break;
-                case 403:
-                    abp.ajax.showError(abp.ajax.defaultError403);
-                    break;
-                case 404:
-                    abp.ajax.showError(abp.ajax.defaultError404);
-                    break;
-                default:
-                    abp.ajax.showError(abp.ajax.defaultError);
-                    break;
-            }
-        },
-
-        handleNonAbpErrorResponse: function (jqXHR, userOptions, $dfd) {
-            if (userOptions.abpHandleError !== false) {
-                abp.ajax.handleErrorStatusCode(jqXHR.status);
-            }
-
-            $dfd.reject.apply(this, arguments);
-            userOptions.error && userOptions.error.apply(this, arguments);
-        },
-
-        handleAbpErrorResponse: function (jqXHR, userOptions, $dfd) {
-            var messagePromise = null;
-
-            var responseJSON = jqXHR.responseJSON ? jqXHR.responseJSON : JSON.parse(jqXHR.responseText);
-
-            if (userOptions.abpHandleError !== false) {
-                messagePromise = abp.ajax.showError(responseJSON.error);
-            }
-
-            abp.ajax.logError(responseJSON.error);
-
-            $dfd && $dfd.reject(responseJSON.error, jqXHR);
-            userOptions.error && userOptions.error(responseJSON.error, jqXHR);
-
-            if (jqXHR.status === 401 && userOptions.abpHandleError !== false) {
-                abp.ajax.handleUnAuthorizedRequest(messagePromise);
-            }
-        },
-
-        handleUnAuthorizedRequest: function (messagePromise, targetUrl) {
-            if (messagePromise) {
-                messagePromise.done(function () {
-                    abp.ajax.handleTargetUrl(targetUrl);
-                });
-            } else {
-                abp.ajax.handleTargetUrl(targetUrl);
-            }
-        },
-
-        blockUI: function (options) {
-            if (options.blockUI) {
-                if (options.blockUI === true) { //block whole page
-                    abp.ui.setBusy();
-                } else { //block an element
-                    abp.ui.setBusy(options.blockUI);
-                }
-            }
-        },
-
-        unblockUI: function (options) {
-            if (options.blockUI) {
-                if (options.blockUI === true) { //unblock whole page
-                    abp.ui.clearBusy();
-                } else { //unblock an element
-                    abp.ui.clearBusy(options.blockUI);
-                }
-            }
-        },
-
-        ajaxSendHandler: function (event, request, settings) {
-            var token = abp.security.antiForgery.getToken();
-            if (!token) {
-                return;
-            }
-
-            if (!settings.headers || settings.headers[abp.security.antiForgery.tokenHeaderName] === undefined) {
-                request.setRequestHeader(abp.security.antiForgery.tokenHeaderName, token);
-            }
-        }
-    });
-
-    $(document).ajaxSend(function (event, request, settings) {
-        return abp.ajax.ajaxSendHandler(event, request, settings);
-    });
-
-    abp.event.on('abp.configurationInitialized', function () {
-        var l = abp.localization.getResource('AbpUi');
-
-        abp.ajax.defaultError.message = l('DefaultErrorMessage');
-        abp.ajax.defaultError.details = l('DefaultErrorMessageDetail');
-        abp.ajax.defaultError401.message = l('DefaultErrorMessage401');
-        abp.ajax.defaultError401.details = l('DefaultErrorMessage401Detail');
-        abp.ajax.defaultError403.message = l('DefaultErrorMessage403');
-        abp.ajax.defaultError403.details = l('DefaultErrorMessage403Detail');
-        abp.ajax.defaultError404.message = l('DefaultErrorMessage404');
-        abp.ajax.defaultError404.details = l('DefaultErrorMessage404Detail');
-    });
-
-    // RESOURCE LOADER ////////////////////////////////////////////////////////
-
-    /* UrlStates enum */
-    var UrlStates = {
-        LOADING: 'LOADING',
-        LOADED: 'LOADED',
-        FAILED: 'FAILED'
-    };
-
-    /* UrlInfo class */
-    function UrlInfo(url) {
-        this.url = url;
-        this.state = UrlStates.LOADING;
-        this.loadCallbacks = [];
-        this.failCallbacks = [];
-    }
-
-    UrlInfo.prototype.succeed = function () {
-        this.state = UrlStates.LOADED;
-        for (var i = 0; i < this.loadCallbacks.length; i++) {
-            this.loadCallbacks[i]();
-        }
-    };
-
-    UrlInfo.prototype.failed = function () {
-        this.state = UrlStates.FAILED;
-        for (var i = 0; i < this.failCallbacks.length; i++) {
-            this.failCallbacks[i]();
-        }
-    };
-
-    UrlInfo.prototype.handleCallbacks = function (loadCallback, failCallback) {
-        switch (this.state) {
-            case UrlStates.LOADED:
-                loadCallback && loadCallback();
-                break;
-            case UrlStates.FAILED:
-                failCallback && failCallback();
-                break;
-            case UrlStates.LOADING:
-                this.addCallbacks(loadCallback, failCallback);
-                break;
-        }
-    };
-
-    UrlInfo.prototype.addCallbacks = function (loadCallback, failCallback) {
-        loadCallback && this.loadCallbacks.push(loadCallback);
-        failCallback && this.failCallbacks.push(failCallback);
-    };
-
-    /* ResourceLoader API */
-
-    abp.ResourceLoader = (function () {
-
-        var _urlInfos = {};
-
-        function getCacheKey(url) {
-            return url;
-        }
-
-        function appendTimeToUrl(url) {
-
-            if (url.indexOf('?') < 0) {
-                url += '?';
-            } else {
-                url += '&';
-            }
-
-            url += '_=' + new Date().getTime();
-
-            return url;
-        }
-
-        var _loadFromUrl = function (url, loadCallback, failCallback, serverLoader) {
-
-            var cacheKey = getCacheKey(url);
-
-            var urlInfo = _urlInfos[cacheKey];
-
-            if (urlInfo) {
-                urlInfo.handleCallbacks(loadCallback, failCallback);
-                return;
-            }
-
-            _urlInfos[cacheKey] = urlInfo = new UrlInfo(url);
-            urlInfo.addCallbacks(loadCallback, failCallback);
-
-            serverLoader(urlInfo);
-        };
-
-        var _loadScript = function (url, loadCallback, failCallback) {
-            _loadFromUrl(url, loadCallback, failCallback, function (urlInfo) {
-                $.get({
-                    url: url,
-                    dataType: 'text'
-                })
-                .done(function (script) {
-                    $.globalEval(script);
-                    urlInfo.succeed();
-                })
-                .fail(function () {
-                    urlInfo.failed();
-                });
-            });
-        };
-
-        var _loadStyle = function (url) {
-            _loadFromUrl(url, undefined, undefined, function (urlInfo) {
-
-                $('<link/>', {
-                    rel: 'stylesheet',
-                    type: 'text/css',
-                    href: appendTimeToUrl(url)
-                }).appendTo('head');
-            });
-        };
-
-        return {
-            loadScript: _loadScript,
-            loadStyle: _loadStyle
-        }
-    })();
-
->>>>>>> f129afd2
 })(jQuery);