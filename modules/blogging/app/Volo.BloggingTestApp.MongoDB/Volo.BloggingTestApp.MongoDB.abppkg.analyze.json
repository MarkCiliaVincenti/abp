--- conflicted
+++ resolved
@@ -1,10 +1,6 @@
 {
   "name": "Volo.BloggingTestApp.MongoDB",
-<<<<<<< HEAD
-  "hash": "e35ff08226d480f18eaaa1945791d9a0",
-=======
   "hash": "40b781b60ccf37d71720ae4657e1ac55",
->>>>>>> 8865ee33
   "contents": [
     {
       "namespace": "Volo.BloggingTestApp.MongoDB",
