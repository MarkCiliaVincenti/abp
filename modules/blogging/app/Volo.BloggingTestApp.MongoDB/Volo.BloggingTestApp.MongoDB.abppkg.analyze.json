--- conflicted
+++ resolved
@@ -1,10 +1,6 @@
 {
   "name": "Volo.BloggingTestApp.MongoDB",
-<<<<<<< HEAD
-  "hash": "4b1a249ccfe109070d84f7a8c355d3e4",
-=======
   "hash": "f3aae951c5c4cd55de2a949848c2a755",
->>>>>>> 280a1753
   "contents": [
     {
       "namespace": "Volo.BloggingTestApp.MongoDB",
