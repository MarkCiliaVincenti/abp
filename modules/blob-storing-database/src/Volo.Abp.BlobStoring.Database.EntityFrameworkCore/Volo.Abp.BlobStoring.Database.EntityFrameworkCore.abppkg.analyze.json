--- conflicted
+++ resolved
@@ -1,10 +1,6 @@
 {
   "name": "Volo.Abp.BlobStoring.Database.EntityFrameworkCore",
-<<<<<<< HEAD
-  "hash": "9da583073bbfee862d0e3219a8e19ab5",
-=======
   "hash": "0c136e999f8d28fc3b27414e0ff5aef7",
->>>>>>> 8865ee33
   "contents": [
     {
       "namespace": "Volo.Abp.BlobStoring.Database.EntityFrameworkCore",
