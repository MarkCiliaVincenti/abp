{
  "name": "Volo.Abp.BlobStoring.Database.EntityFrameworkCore",
<<<<<<< HEAD
  "hash": "839696a440a81bb29922136bd69b9ad8",
=======
  "hash": "0c136e999f8d28fc3b27414e0ff5aef7",
>>>>>>> 3c25e01f
  "contents": [
    {
      "namespace": "Volo.Abp.BlobStoring.Database.EntityFrameworkCore",
      "dependsOnModules": [
        {
          "declaringAssemblyName": "Volo.Abp.BlobStoring.Database.Domain",
          "namespace": "Volo.Abp.BlobStoring.Database",
          "name": "BlobStoringDatabaseDomainModule"
        },
        {
          "declaringAssemblyName": "Volo.Abp.EntityFrameworkCore",
          "namespace": "Volo.Abp.EntityFrameworkCore",
          "name": "AbpEntityFrameworkCoreModule"
        }
      ],
      "contentType": "abpModule",
      "name": "BlobStoringDatabaseEntityFrameworkCoreModule",
      "summary": null
    },
    {
      "namespace": "Volo.Abp.BlobStoring.Database.EntityFrameworkCore",
      "connectionStringName": "AbpBlobStoring",
      "databaseTables": [
        {
          "entityFullName": "Volo.Abp.BlobStoring.Database.DatabaseBlob",
          "contentType": "databaseTable",
          "name": "AbpBlobs",
          "summary": null
        },
        {
          "entityFullName": "Volo.Abp.BlobStoring.Database.DatabaseBlobContainer",
          "contentType": "databaseTable",
          "name": "AbpBlobContainers",
          "summary": null
        }
      ],
      "contentType": "efCoreDbContext",
      "name": "BlobStoringDbContext",
      "summary": null
    }
  ]
}<|MERGE_RESOLUTION|>--- conflicted
+++ resolved
@@ -1,10 +1,6 @@
 {
   "name": "Volo.Abp.BlobStoring.Database.EntityFrameworkCore",
-<<<<<<< HEAD
-  "hash": "839696a440a81bb29922136bd69b9ad8",
-=======
   "hash": "0c136e999f8d28fc3b27414e0ff5aef7",
->>>>>>> 3c25e01f
   "contents": [
     {
       "namespace": "Volo.Abp.BlobStoring.Database.EntityFrameworkCore",
