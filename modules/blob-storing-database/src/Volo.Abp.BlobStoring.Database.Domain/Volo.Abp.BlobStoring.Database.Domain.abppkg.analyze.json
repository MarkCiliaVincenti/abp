{
  "name": "Volo.Abp.BlobStoring.Database.Domain",
<<<<<<< HEAD
  "hash": "8c8e4f04fa2af31c62d5f4b0c7593203",
=======
  "hash": "4c72530134504ee1792b7e24248dc384",
>>>>>>> 280a1753
  "contents": [
    {
      "namespace": "Volo.Abp.BlobStoring.Database",
      "dependsOnModules": [
        {
          "declaringAssemblyName": "Volo.Abp.Ddd.Domain",
          "namespace": "Volo.Abp.Domain",
          "name": "AbpDddDomainModule"
        },
        {
          "declaringAssemblyName": "Volo.Abp.BlobStoring",
          "namespace": "Volo.Abp.BlobStoring",
          "name": "AbpBlobStoringModule"
        },
        {
          "declaringAssemblyName": "Volo.Abp.BlobStoring.Database.Domain.Shared",
          "namespace": "Volo.Abp.BlobStoring.Database",
          "name": "BlobStoringDatabaseDomainSharedModule"
        }
      ],
      "implementingInterfaces": [
        {
          "name": "IAbpModule",
          "namespace": "Volo.Abp.Modularity",
          "declaringAssemblyName": "Volo.Abp.Core",
          "fullName": "Volo.Abp.Modularity.IAbpModule"
        },
        {
          "name": "IOnPreApplicationInitialization",
          "namespace": "Volo.Abp.Modularity",
          "declaringAssemblyName": "Volo.Abp.Core",
          "fullName": "Volo.Abp.Modularity.IOnPreApplicationInitialization"
        },
        {
          "name": "IOnApplicationInitialization",
          "namespace": "Volo.Abp",
          "declaringAssemblyName": "Volo.Abp.Core",
          "fullName": "Volo.Abp.IOnApplicationInitialization"
        },
        {
          "name": "IOnPostApplicationInitialization",
          "namespace": "Volo.Abp.Modularity",
          "declaringAssemblyName": "Volo.Abp.Core",
          "fullName": "Volo.Abp.Modularity.IOnPostApplicationInitialization"
        },
        {
          "name": "IOnApplicationShutdown",
          "namespace": "Volo.Abp",
          "declaringAssemblyName": "Volo.Abp.Core",
          "fullName": "Volo.Abp.IOnApplicationShutdown"
        },
        {
          "name": "IPreConfigureServices",
          "namespace": "Volo.Abp.Modularity",
          "declaringAssemblyName": "Volo.Abp.Core",
          "fullName": "Volo.Abp.Modularity.IPreConfigureServices"
        },
        {
          "name": "IPostConfigureServices",
          "namespace": "Volo.Abp.Modularity",
          "declaringAssemblyName": "Volo.Abp.Core",
          "fullName": "Volo.Abp.Modularity.IPostConfigureServices"
        }
      ],
      "contentType": "abpModule",
      "name": "BlobStoringDatabaseDomainModule",
      "summary": null
    },
    {
      "baseClass": {
        "name": "AggregateRoot<Guid>",
        "namespace": "Volo.Abp.Domain.Entities",
        "declaringAssemblyName": "Volo.Abp.Ddd.Domain",
        "fullName": "Volo.Abp.Domain.Entities.AggregateRoot<Guid>"
      },
      "implementingInterfaces": [
        {
          "name": "IEntity",
          "namespace": "Volo.Abp.Domain.Entities",
          "declaringAssemblyName": "Volo.Abp.Ddd.Domain",
          "fullName": "Volo.Abp.Domain.Entities.IEntity"
        },
        {
          "name": "IEntity<Guid>",
          "namespace": "Volo.Abp.Domain.Entities",
          "declaringAssemblyName": "Volo.Abp.Ddd.Domain",
          "fullName": "Volo.Abp.Domain.Entities.IEntity<Guid>"
        },
        {
          "name": "IAggregateRoot<Guid>",
          "namespace": "Volo.Abp.Domain.Entities",
          "declaringAssemblyName": "Volo.Abp.Ddd.Domain",
          "fullName": "Volo.Abp.Domain.Entities.IAggregateRoot<Guid>"
        },
        {
          "name": "IAggregateRoot",
          "namespace": "Volo.Abp.Domain.Entities",
          "declaringAssemblyName": "Volo.Abp.Ddd.Domain",
          "fullName": "Volo.Abp.Domain.Entities.IAggregateRoot"
        },
        {
          "name": "IGeneratesDomainEvents",
          "namespace": "Volo.Abp.Domain.Entities",
          "declaringAssemblyName": "Volo.Abp.Ddd.Domain",
          "fullName": "Volo.Abp.Domain.Entities.IGeneratesDomainEvents"
        },
        {
          "name": "IHasExtraProperties",
          "namespace": "Volo.Abp.Data",
          "declaringAssemblyName": "Volo.Abp.ObjectExtending",
          "fullName": "Volo.Abp.Data.IHasExtraProperties"
        },
        {
          "name": "IHasConcurrencyStamp",
          "namespace": "Volo.Abp.Domain.Entities",
          "declaringAssemblyName": "Volo.Abp.Data",
          "fullName": "Volo.Abp.Domain.Entities.IHasConcurrencyStamp"
        },
        {
          "name": "IMultiTenant",
          "namespace": "Volo.Abp.MultiTenancy",
          "declaringAssemblyName": "Volo.Abp.MultiTenancy",
          "fullName": "Volo.Abp.MultiTenancy.IMultiTenant"
        }
      ],
      "methods": [
        {
          "returnType": "Void",
          "name": "SetContent",
          "summary": null,
          "isAsync": false,
          "isPublic": true,
          "isPrivate": false,
          "isStatic": false,
          "parameters": [
            {
              "type": "Byte[]",
              "name": "content",
              "isOptional": false
            }
          ]
        }
      ],
      "collectionProperties": {},
      "navigationProperties": {},
      "namespace": "Volo.Abp.BlobStoring.Database",
      "primaryKeyType": "Guid",
      "properties": [
        {
          "type": "System.Guid",
          "name": "ContainerId",
          "summary": null
        },
        {
          "type": "System.Nullable`1[System.Guid]",
          "name": "TenantId",
          "summary": null
        },
        {
          "type": "System.String",
          "name": "Name",
          "summary": null
        },
        {
          "type": "System.Byte[]",
          "name": "Content",
          "summary": null
        }
      ],
      "contentType": "aggregateRoot",
      "name": "DatabaseBlob",
      "summary": null
    },
    {
      "baseClass": {
        "name": "AggregateRoot<Guid>",
        "namespace": "Volo.Abp.Domain.Entities",
        "declaringAssemblyName": "Volo.Abp.Ddd.Domain",
        "fullName": "Volo.Abp.Domain.Entities.AggregateRoot<Guid>"
      },
      "implementingInterfaces": [
        {
          "name": "IEntity",
          "namespace": "Volo.Abp.Domain.Entities",
          "declaringAssemblyName": "Volo.Abp.Ddd.Domain",
          "fullName": "Volo.Abp.Domain.Entities.IEntity"
        },
        {
          "name": "IEntity<Guid>",
          "namespace": "Volo.Abp.Domain.Entities",
          "declaringAssemblyName": "Volo.Abp.Ddd.Domain",
          "fullName": "Volo.Abp.Domain.Entities.IEntity<Guid>"
        },
        {
          "name": "IAggregateRoot<Guid>",
          "namespace": "Volo.Abp.Domain.Entities",
          "declaringAssemblyName": "Volo.Abp.Ddd.Domain",
          "fullName": "Volo.Abp.Domain.Entities.IAggregateRoot<Guid>"
        },
        {
          "name": "IAggregateRoot",
          "namespace": "Volo.Abp.Domain.Entities",
          "declaringAssemblyName": "Volo.Abp.Ddd.Domain",
          "fullName": "Volo.Abp.Domain.Entities.IAggregateRoot"
        },
        {
          "name": "IGeneratesDomainEvents",
          "namespace": "Volo.Abp.Domain.Entities",
          "declaringAssemblyName": "Volo.Abp.Ddd.Domain",
          "fullName": "Volo.Abp.Domain.Entities.IGeneratesDomainEvents"
        },
        {
          "name": "IHasExtraProperties",
          "namespace": "Volo.Abp.Data",
          "declaringAssemblyName": "Volo.Abp.ObjectExtending",
          "fullName": "Volo.Abp.Data.IHasExtraProperties"
        },
        {
          "name": "IHasConcurrencyStamp",
          "namespace": "Volo.Abp.Domain.Entities",
          "declaringAssemblyName": "Volo.Abp.Data",
          "fullName": "Volo.Abp.Domain.Entities.IHasConcurrencyStamp"
        },
        {
          "name": "IMultiTenant",
          "namespace": "Volo.Abp.MultiTenancy",
          "declaringAssemblyName": "Volo.Abp.MultiTenancy",
          "fullName": "Volo.Abp.MultiTenancy.IMultiTenant"
        }
      ],
      "methods": [],
      "collectionProperties": {},
      "navigationProperties": {},
      "namespace": "Volo.Abp.BlobStoring.Database",
      "primaryKeyType": "Guid",
      "properties": [
        {
          "type": "System.Nullable`1[System.Guid]",
          "name": "TenantId",
          "summary": null
        },
        {
          "type": "System.String",
          "name": "Name",
          "summary": null
        }
      ],
      "contentType": "aggregateRoot",
      "name": "DatabaseBlobContainer",
      "summary": null
    },
    {
      "namespace": "Volo.Abp.BlobStoring.Database",
      "entityAnalyzeModel": {
        "namespace": "Volo.Abp.BlobStoring.Database",
        "primaryKeyType": "Guid",
        "properties": [],
        "contentType": "entity",
        "name": "DatabaseBlobContainer",
        "summary": null
      },
      "implementingInterfaces": [
        {
          "name": "IBasicRepository<DatabaseBlobContainer, Guid>",
          "namespace": "Volo.Abp.Domain.Repositories",
          "declaringAssemblyName": "Volo.Abp.Ddd.Domain",
          "fullName": "Volo.Abp.Domain.Repositories.IBasicRepository<DatabaseBlobContainer, Guid>"
        },
        {
          "name": "IBasicRepository<DatabaseBlobContainer>",
          "namespace": "Volo.Abp.Domain.Repositories",
          "declaringAssemblyName": "Volo.Abp.Ddd.Domain",
          "fullName": "Volo.Abp.Domain.Repositories.IBasicRepository<DatabaseBlobContainer>"
        },
        {
          "name": "IReadOnlyBasicRepository<DatabaseBlobContainer>",
          "namespace": "Volo.Abp.Domain.Repositories",
          "declaringAssemblyName": "Volo.Abp.Ddd.Domain",
          "fullName": "Volo.Abp.Domain.Repositories.IReadOnlyBasicRepository<DatabaseBlobContainer>"
        },
        {
          "name": "IRepository",
          "namespace": "Volo.Abp.Domain.Repositories",
          "declaringAssemblyName": "Volo.Abp.Ddd.Domain",
          "fullName": "Volo.Abp.Domain.Repositories.IRepository"
        },
        {
          "name": "IReadOnlyBasicRepository<DatabaseBlobContainer, Guid>",
          "namespace": "Volo.Abp.Domain.Repositories",
          "declaringAssemblyName": "Volo.Abp.Ddd.Domain",
          "fullName": "Volo.Abp.Domain.Repositories.IReadOnlyBasicRepository<DatabaseBlobContainer, Guid>"
        }
      ],
      "methods": [
        {
          "returnType": "DatabaseBlobContainer",
          "name": "FindAsync",
          "summary": null,
          "isAsync": true,
          "isPublic": true,
          "isPrivate": false,
          "isStatic": false,
          "parameters": [
            {
              "type": "String",
              "name": "name",
              "isOptional": false
            },
            {
              "type": "CancellationToken",
              "name": "cancellationToken",
              "isOptional": true
            }
          ]
        }
      ],
      "contentType": "repositoryInterface",
      "name": "IDatabaseBlobContainerRepository",
      "summary": null
    },
    {
      "namespace": "Volo.Abp.BlobStoring.Database",
      "entityAnalyzeModel": {
        "namespace": "Volo.Abp.BlobStoring.Database",
        "primaryKeyType": "Guid",
        "properties": [],
        "contentType": "entity",
        "name": "DatabaseBlob",
        "summary": null
      },
      "implementingInterfaces": [
        {
          "name": "IBasicRepository<DatabaseBlob, Guid>",
          "namespace": "Volo.Abp.Domain.Repositories",
          "declaringAssemblyName": "Volo.Abp.Ddd.Domain",
          "fullName": "Volo.Abp.Domain.Repositories.IBasicRepository<DatabaseBlob, Guid>"
        },
        {
          "name": "IBasicRepository<DatabaseBlob>",
          "namespace": "Volo.Abp.Domain.Repositories",
          "declaringAssemblyName": "Volo.Abp.Ddd.Domain",
          "fullName": "Volo.Abp.Domain.Repositories.IBasicRepository<DatabaseBlob>"
        },
        {
          "name": "IReadOnlyBasicRepository<DatabaseBlob>",
          "namespace": "Volo.Abp.Domain.Repositories",
          "declaringAssemblyName": "Volo.Abp.Ddd.Domain",
          "fullName": "Volo.Abp.Domain.Repositories.IReadOnlyBasicRepository<DatabaseBlob>"
        },
        {
          "name": "IRepository",
          "namespace": "Volo.Abp.Domain.Repositories",
          "declaringAssemblyName": "Volo.Abp.Ddd.Domain",
          "fullName": "Volo.Abp.Domain.Repositories.IRepository"
        },
        {
          "name": "IReadOnlyBasicRepository<DatabaseBlob, Guid>",
          "namespace": "Volo.Abp.Domain.Repositories",
          "declaringAssemblyName": "Volo.Abp.Ddd.Domain",
          "fullName": "Volo.Abp.Domain.Repositories.IReadOnlyBasicRepository<DatabaseBlob, Guid>"
        }
      ],
      "methods": [
        {
          "returnType": "DatabaseBlob",
          "name": "FindAsync",
          "summary": null,
          "isAsync": true,
          "isPublic": true,
          "isPrivate": false,
          "isStatic": false,
          "parameters": [
            {
              "type": "Guid",
              "name": "containerId",
              "isOptional": false
            },
            {
              "type": "String",
              "name": "name",
              "isOptional": false
            },
            {
              "type": "CancellationToken",
              "name": "cancellationToken",
              "isOptional": true
            }
          ]
        },
        {
          "returnType": "Boolean",
          "name": "ExistsAsync",
          "summary": null,
          "isAsync": true,
          "isPublic": true,
          "isPrivate": false,
          "isStatic": false,
          "parameters": [
            {
              "type": "Guid",
              "name": "containerId",
              "isOptional": false
            },
            {
              "type": "String",
              "name": "name",
              "isOptional": false
            },
            {
              "type": "CancellationToken",
              "name": "cancellationToken",
              "isOptional": true
            }
          ]
        },
        {
          "returnType": "Boolean",
          "name": "DeleteAsync",
          "summary": null,
          "isAsync": true,
          "isPublic": true,
          "isPrivate": false,
          "isStatic": false,
          "parameters": [
            {
              "type": "Guid",
              "name": "containerId",
              "isOptional": false
            },
            {
              "type": "String",
              "name": "name",
              "isOptional": false
            },
            {
              "type": "Boolean",
              "name": "autoSave",
              "isOptional": true
            },
            {
              "type": "CancellationToken",
              "name": "cancellationToken",
              "isOptional": true
            }
          ]
        }
      ],
      "contentType": "repositoryInterface",
      "name": "IDatabaseBlobRepository",
      "summary": null
    }
  ]
}<|MERGE_RESOLUTION|>--- conflicted
+++ resolved
@@ -1,10 +1,6 @@
 {
   "name": "Volo.Abp.BlobStoring.Database.Domain",
-<<<<<<< HEAD
-  "hash": "8c8e4f04fa2af31c62d5f4b0c7593203",
-=======
   "hash": "4c72530134504ee1792b7e24248dc384",
->>>>>>> 280a1753
   "contents": [
     {
       "namespace": "Volo.Abp.BlobStoring.Database",
@@ -25,50 +21,6 @@
           "name": "BlobStoringDatabaseDomainSharedModule"
         }
       ],
-      "implementingInterfaces": [
-        {
-          "name": "IAbpModule",
-          "namespace": "Volo.Abp.Modularity",
-          "declaringAssemblyName": "Volo.Abp.Core",
-          "fullName": "Volo.Abp.Modularity.IAbpModule"
-        },
-        {
-          "name": "IOnPreApplicationInitialization",
-          "namespace": "Volo.Abp.Modularity",
-          "declaringAssemblyName": "Volo.Abp.Core",
-          "fullName": "Volo.Abp.Modularity.IOnPreApplicationInitialization"
-        },
-        {
-          "name": "IOnApplicationInitialization",
-          "namespace": "Volo.Abp",
-          "declaringAssemblyName": "Volo.Abp.Core",
-          "fullName": "Volo.Abp.IOnApplicationInitialization"
-        },
-        {
-          "name": "IOnPostApplicationInitialization",
-          "namespace": "Volo.Abp.Modularity",
-          "declaringAssemblyName": "Volo.Abp.Core",
-          "fullName": "Volo.Abp.Modularity.IOnPostApplicationInitialization"
-        },
-        {
-          "name": "IOnApplicationShutdown",
-          "namespace": "Volo.Abp",
-          "declaringAssemblyName": "Volo.Abp.Core",
-          "fullName": "Volo.Abp.IOnApplicationShutdown"
-        },
-        {
-          "name": "IPreConfigureServices",
-          "namespace": "Volo.Abp.Modularity",
-          "declaringAssemblyName": "Volo.Abp.Core",
-          "fullName": "Volo.Abp.Modularity.IPreConfigureServices"
-        },
-        {
-          "name": "IPostConfigureServices",
-          "namespace": "Volo.Abp.Modularity",
-          "declaringAssemblyName": "Volo.Abp.Core",
-          "fullName": "Volo.Abp.Modularity.IPostConfigureServices"
-        }
-      ],
       "contentType": "abpModule",
       "name": "BlobStoringDatabaseDomainModule",
       "summary": null
@@ -77,68 +29,56 @@
       "baseClass": {
         "name": "AggregateRoot<Guid>",
         "namespace": "Volo.Abp.Domain.Entities",
-        "declaringAssemblyName": "Volo.Abp.Ddd.Domain",
-        "fullName": "Volo.Abp.Domain.Entities.AggregateRoot<Guid>"
+        "declaringAssemblyName": "Volo.Abp.Ddd.Domain"
       },
       "implementingInterfaces": [
         {
           "name": "IEntity",
           "namespace": "Volo.Abp.Domain.Entities",
-          "declaringAssemblyName": "Volo.Abp.Ddd.Domain",
-          "fullName": "Volo.Abp.Domain.Entities.IEntity"
+          "declaringAssemblyName": "Volo.Abp.Ddd.Domain"
         },
         {
           "name": "IEntity<Guid>",
           "namespace": "Volo.Abp.Domain.Entities",
-          "declaringAssemblyName": "Volo.Abp.Ddd.Domain",
-          "fullName": "Volo.Abp.Domain.Entities.IEntity<Guid>"
+          "declaringAssemblyName": "Volo.Abp.Ddd.Domain"
         },
         {
           "name": "IAggregateRoot<Guid>",
           "namespace": "Volo.Abp.Domain.Entities",
-          "declaringAssemblyName": "Volo.Abp.Ddd.Domain",
-          "fullName": "Volo.Abp.Domain.Entities.IAggregateRoot<Guid>"
+          "declaringAssemblyName": "Volo.Abp.Ddd.Domain"
         },
         {
           "name": "IAggregateRoot",
           "namespace": "Volo.Abp.Domain.Entities",
-          "declaringAssemblyName": "Volo.Abp.Ddd.Domain",
-          "fullName": "Volo.Abp.Domain.Entities.IAggregateRoot"
+          "declaringAssemblyName": "Volo.Abp.Ddd.Domain"
         },
         {
           "name": "IGeneratesDomainEvents",
           "namespace": "Volo.Abp.Domain.Entities",
-          "declaringAssemblyName": "Volo.Abp.Ddd.Domain",
-          "fullName": "Volo.Abp.Domain.Entities.IGeneratesDomainEvents"
+          "declaringAssemblyName": "Volo.Abp.Ddd.Domain"
         },
         {
           "name": "IHasExtraProperties",
           "namespace": "Volo.Abp.Data",
-          "declaringAssemblyName": "Volo.Abp.ObjectExtending",
-          "fullName": "Volo.Abp.Data.IHasExtraProperties"
+          "declaringAssemblyName": "Volo.Abp.ObjectExtending"
         },
         {
           "name": "IHasConcurrencyStamp",
           "namespace": "Volo.Abp.Domain.Entities",
-          "declaringAssemblyName": "Volo.Abp.Data",
-          "fullName": "Volo.Abp.Domain.Entities.IHasConcurrencyStamp"
+          "declaringAssemblyName": "Volo.Abp.Data"
         },
         {
           "name": "IMultiTenant",
           "namespace": "Volo.Abp.MultiTenancy",
-          "declaringAssemblyName": "Volo.Abp.MultiTenancy",
-          "fullName": "Volo.Abp.MultiTenancy.IMultiTenant"
+          "declaringAssemblyName": "Volo.Abp.MultiTenancy"
         }
       ],
       "methods": [
         {
           "returnType": "Void",
+          "isAsync": false,
           "name": "SetContent",
           "summary": null,
-          "isAsync": false,
-          "isPublic": true,
-          "isPrivate": false,
-          "isStatic": false,
           "parameters": [
             {
               "type": "Byte[]",
@@ -148,32 +88,10 @@
           ]
         }
       ],
+      "namespace": "Volo.Abp.BlobStoring.Database",
+      "primaryKeyType": "Guid",
       "collectionProperties": {},
       "navigationProperties": {},
-      "namespace": "Volo.Abp.BlobStoring.Database",
-      "primaryKeyType": "Guid",
-      "properties": [
-        {
-          "type": "System.Guid",
-          "name": "ContainerId",
-          "summary": null
-        },
-        {
-          "type": "System.Nullable`1[System.Guid]",
-          "name": "TenantId",
-          "summary": null
-        },
-        {
-          "type": "System.String",
-          "name": "Name",
-          "summary": null
-        },
-        {
-          "type": "System.Byte[]",
-          "name": "Content",
-          "summary": null
-        }
-      ],
       "contentType": "aggregateRoot",
       "name": "DatabaseBlob",
       "summary": null
@@ -182,76 +100,55 @@
       "baseClass": {
         "name": "AggregateRoot<Guid>",
         "namespace": "Volo.Abp.Domain.Entities",
-        "declaringAssemblyName": "Volo.Abp.Ddd.Domain",
-        "fullName": "Volo.Abp.Domain.Entities.AggregateRoot<Guid>"
+        "declaringAssemblyName": "Volo.Abp.Ddd.Domain"
       },
       "implementingInterfaces": [
         {
           "name": "IEntity",
           "namespace": "Volo.Abp.Domain.Entities",
-          "declaringAssemblyName": "Volo.Abp.Ddd.Domain",
-          "fullName": "Volo.Abp.Domain.Entities.IEntity"
+          "declaringAssemblyName": "Volo.Abp.Ddd.Domain"
         },
         {
           "name": "IEntity<Guid>",
           "namespace": "Volo.Abp.Domain.Entities",
-          "declaringAssemblyName": "Volo.Abp.Ddd.Domain",
-          "fullName": "Volo.Abp.Domain.Entities.IEntity<Guid>"
+          "declaringAssemblyName": "Volo.Abp.Ddd.Domain"
         },
         {
           "name": "IAggregateRoot<Guid>",
           "namespace": "Volo.Abp.Domain.Entities",
-          "declaringAssemblyName": "Volo.Abp.Ddd.Domain",
-          "fullName": "Volo.Abp.Domain.Entities.IAggregateRoot<Guid>"
+          "declaringAssemblyName": "Volo.Abp.Ddd.Domain"
         },
         {
           "name": "IAggregateRoot",
           "namespace": "Volo.Abp.Domain.Entities",
-          "declaringAssemblyName": "Volo.Abp.Ddd.Domain",
-          "fullName": "Volo.Abp.Domain.Entities.IAggregateRoot"
+          "declaringAssemblyName": "Volo.Abp.Ddd.Domain"
         },
         {
           "name": "IGeneratesDomainEvents",
           "namespace": "Volo.Abp.Domain.Entities",
-          "declaringAssemblyName": "Volo.Abp.Ddd.Domain",
-          "fullName": "Volo.Abp.Domain.Entities.IGeneratesDomainEvents"
+          "declaringAssemblyName": "Volo.Abp.Ddd.Domain"
         },
         {
           "name": "IHasExtraProperties",
           "namespace": "Volo.Abp.Data",
-          "declaringAssemblyName": "Volo.Abp.ObjectExtending",
-          "fullName": "Volo.Abp.Data.IHasExtraProperties"
+          "declaringAssemblyName": "Volo.Abp.ObjectExtending"
         },
         {
           "name": "IHasConcurrencyStamp",
           "namespace": "Volo.Abp.Domain.Entities",
-          "declaringAssemblyName": "Volo.Abp.Data",
-          "fullName": "Volo.Abp.Domain.Entities.IHasConcurrencyStamp"
+          "declaringAssemblyName": "Volo.Abp.Data"
         },
         {
           "name": "IMultiTenant",
           "namespace": "Volo.Abp.MultiTenancy",
-          "declaringAssemblyName": "Volo.Abp.MultiTenancy",
-          "fullName": "Volo.Abp.MultiTenancy.IMultiTenant"
+          "declaringAssemblyName": "Volo.Abp.MultiTenancy"
         }
       ],
       "methods": [],
+      "namespace": "Volo.Abp.BlobStoring.Database",
+      "primaryKeyType": "Guid",
       "collectionProperties": {},
       "navigationProperties": {},
-      "namespace": "Volo.Abp.BlobStoring.Database",
-      "primaryKeyType": "Guid",
-      "properties": [
-        {
-          "type": "System.Nullable`1[System.Guid]",
-          "name": "TenantId",
-          "summary": null
-        },
-        {
-          "type": "System.String",
-          "name": "Name",
-          "summary": null
-        }
-      ],
       "contentType": "aggregateRoot",
       "name": "DatabaseBlobContainer",
       "summary": null
@@ -261,66 +158,12 @@
       "entityAnalyzeModel": {
         "namespace": "Volo.Abp.BlobStoring.Database",
         "primaryKeyType": "Guid",
-        "properties": [],
+        "collectionProperties": {},
+        "navigationProperties": {},
         "contentType": "entity",
         "name": "DatabaseBlobContainer",
         "summary": null
       },
-      "implementingInterfaces": [
-        {
-          "name": "IBasicRepository<DatabaseBlobContainer, Guid>",
-          "namespace": "Volo.Abp.Domain.Repositories",
-          "declaringAssemblyName": "Volo.Abp.Ddd.Domain",
-          "fullName": "Volo.Abp.Domain.Repositories.IBasicRepository<DatabaseBlobContainer, Guid>"
-        },
-        {
-          "name": "IBasicRepository<DatabaseBlobContainer>",
-          "namespace": "Volo.Abp.Domain.Repositories",
-          "declaringAssemblyName": "Volo.Abp.Ddd.Domain",
-          "fullName": "Volo.Abp.Domain.Repositories.IBasicRepository<DatabaseBlobContainer>"
-        },
-        {
-          "name": "IReadOnlyBasicRepository<DatabaseBlobContainer>",
-          "namespace": "Volo.Abp.Domain.Repositories",
-          "declaringAssemblyName": "Volo.Abp.Ddd.Domain",
-          "fullName": "Volo.Abp.Domain.Repositories.IReadOnlyBasicRepository<DatabaseBlobContainer>"
-        },
-        {
-          "name": "IRepository",
-          "namespace": "Volo.Abp.Domain.Repositories",
-          "declaringAssemblyName": "Volo.Abp.Ddd.Domain",
-          "fullName": "Volo.Abp.Domain.Repositories.IRepository"
-        },
-        {
-          "name": "IReadOnlyBasicRepository<DatabaseBlobContainer, Guid>",
-          "namespace": "Volo.Abp.Domain.Repositories",
-          "declaringAssemblyName": "Volo.Abp.Ddd.Domain",
-          "fullName": "Volo.Abp.Domain.Repositories.IReadOnlyBasicRepository<DatabaseBlobContainer, Guid>"
-        }
-      ],
-      "methods": [
-        {
-          "returnType": "DatabaseBlobContainer",
-          "name": "FindAsync",
-          "summary": null,
-          "isAsync": true,
-          "isPublic": true,
-          "isPrivate": false,
-          "isStatic": false,
-          "parameters": [
-            {
-              "type": "String",
-              "name": "name",
-              "isOptional": false
-            },
-            {
-              "type": "CancellationToken",
-              "name": "cancellationToken",
-              "isOptional": true
-            }
-          ]
-        }
-      ],
       "contentType": "repositoryInterface",
       "name": "IDatabaseBlobContainerRepository",
       "summary": null
@@ -330,128 +173,12 @@
       "entityAnalyzeModel": {
         "namespace": "Volo.Abp.BlobStoring.Database",
         "primaryKeyType": "Guid",
-        "properties": [],
+        "collectionProperties": {},
+        "navigationProperties": {},
         "contentType": "entity",
         "name": "DatabaseBlob",
         "summary": null
       },
-      "implementingInterfaces": [
-        {
-          "name": "IBasicRepository<DatabaseBlob, Guid>",
-          "namespace": "Volo.Abp.Domain.Repositories",
-          "declaringAssemblyName": "Volo.Abp.Ddd.Domain",
-          "fullName": "Volo.Abp.Domain.Repositories.IBasicRepository<DatabaseBlob, Guid>"
-        },
-        {
-          "name": "IBasicRepository<DatabaseBlob>",
-          "namespace": "Volo.Abp.Domain.Repositories",
-          "declaringAssemblyName": "Volo.Abp.Ddd.Domain",
-          "fullName": "Volo.Abp.Domain.Repositories.IBasicRepository<DatabaseBlob>"
-        },
-        {
-          "name": "IReadOnlyBasicRepository<DatabaseBlob>",
-          "namespace": "Volo.Abp.Domain.Repositories",
-          "declaringAssemblyName": "Volo.Abp.Ddd.Domain",
-          "fullName": "Volo.Abp.Domain.Repositories.IReadOnlyBasicRepository<DatabaseBlob>"
-        },
-        {
-          "name": "IRepository",
-          "namespace": "Volo.Abp.Domain.Repositories",
-          "declaringAssemblyName": "Volo.Abp.Ddd.Domain",
-          "fullName": "Volo.Abp.Domain.Repositories.IRepository"
-        },
-        {
-          "name": "IReadOnlyBasicRepository<DatabaseBlob, Guid>",
-          "namespace": "Volo.Abp.Domain.Repositories",
-          "declaringAssemblyName": "Volo.Abp.Ddd.Domain",
-          "fullName": "Volo.Abp.Domain.Repositories.IReadOnlyBasicRepository<DatabaseBlob, Guid>"
-        }
-      ],
-      "methods": [
-        {
-          "returnType": "DatabaseBlob",
-          "name": "FindAsync",
-          "summary": null,
-          "isAsync": true,
-          "isPublic": true,
-          "isPrivate": false,
-          "isStatic": false,
-          "parameters": [
-            {
-              "type": "Guid",
-              "name": "containerId",
-              "isOptional": false
-            },
-            {
-              "type": "String",
-              "name": "name",
-              "isOptional": false
-            },
-            {
-              "type": "CancellationToken",
-              "name": "cancellationToken",
-              "isOptional": true
-            }
-          ]
-        },
-        {
-          "returnType": "Boolean",
-          "name": "ExistsAsync",
-          "summary": null,
-          "isAsync": true,
-          "isPublic": true,
-          "isPrivate": false,
-          "isStatic": false,
-          "parameters": [
-            {
-              "type": "Guid",
-              "name": "containerId",
-              "isOptional": false
-            },
-            {
-              "type": "String",
-              "name": "name",
-              "isOptional": false
-            },
-            {
-              "type": "CancellationToken",
-              "name": "cancellationToken",
-              "isOptional": true
-            }
-          ]
-        },
-        {
-          "returnType": "Boolean",
-          "name": "DeleteAsync",
-          "summary": null,
-          "isAsync": true,
-          "isPublic": true,
-          "isPrivate": false,
-          "isStatic": false,
-          "parameters": [
-            {
-              "type": "Guid",
-              "name": "containerId",
-              "isOptional": false
-            },
-            {
-              "type": "String",
-              "name": "name",
-              "isOptional": false
-            },
-            {
-              "type": "Boolean",
-              "name": "autoSave",
-              "isOptional": true
-            },
-            {
-              "type": "CancellationToken",
-              "name": "cancellationToken",
-              "isOptional": true
-            }
-          ]
-        }
-      ],
       "contentType": "repositoryInterface",
       "name": "IDatabaseBlobRepository",
       "summary": null
