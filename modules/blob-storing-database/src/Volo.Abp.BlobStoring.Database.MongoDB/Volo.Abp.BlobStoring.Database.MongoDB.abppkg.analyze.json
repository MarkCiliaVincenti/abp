{
  "name": "Volo.Abp.BlobStoring.Database.MongoDB",
<<<<<<< HEAD
  "hash": "ce9648b4f4d4057c01c2a73264cb7671",
=======
  "hash": "d0d45fc623e9180d60e60935449cb69b",
>>>>>>> 3c25e01f
  "contents": [
    {
      "namespace": "Volo.Abp.BlobStoring.Database.MongoDB",
      "dependsOnModules": [
        {
          "declaringAssemblyName": "Volo.Abp.BlobStoring.Database.Domain",
          "namespace": "Volo.Abp.BlobStoring.Database",
          "name": "BlobStoringDatabaseDomainModule"
        },
        {
          "declaringAssemblyName": "Volo.Abp.MongoDB",
          "namespace": "Volo.Abp.MongoDB",
          "name": "AbpMongoDbModule"
        }
      ],
      "contentType": "abpModule",
      "name": "BlobStoringDatabaseMongoDbModule",
      "summary": null
    },
    {
      "namespace": "Volo.Abp.BlobStoring.Database.MongoDB",
      "connectionStringName": "AbpBlobStoring",
      "databaseCollections": [
        {
          "entityFullName": "Volo.Abp.BlobStoring.Database.DatabaseBlobContainer",
          "contentType": "databaseCollection",
          "name": "AbpBlobContainers",
          "summary": null
        },
        {
          "entityFullName": "Volo.Abp.BlobStoring.Database.DatabaseBlob",
          "contentType": "databaseCollection",
          "name": "AbpBlobs",
          "summary": null
        }
      ],
      "contentType": "mongoDbContext",
      "name": "BlobStoringMongoDbContext",
      "summary": null
    }
  ]
}<|MERGE_RESOLUTION|>--- conflicted
+++ resolved
@@ -1,10 +1,6 @@
 {
   "name": "Volo.Abp.BlobStoring.Database.MongoDB",
-<<<<<<< HEAD
-  "hash": "ce9648b4f4d4057c01c2a73264cb7671",
-=======
   "hash": "d0d45fc623e9180d60e60935449cb69b",
->>>>>>> 3c25e01f
   "contents": [
     {
       "namespace": "Volo.Abp.BlobStoring.Database.MongoDB",
