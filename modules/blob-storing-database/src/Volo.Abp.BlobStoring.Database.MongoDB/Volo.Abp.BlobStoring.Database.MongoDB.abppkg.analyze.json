{
  "name": "Volo.Abp.BlobStoring.Database.MongoDB",
<<<<<<< HEAD
  "hash": "ee379665ac8db3ec65da05ffa5c419cc",
=======
  "hash": "d0d45fc623e9180d60e60935449cb69b",
>>>>>>> 280a1753
  "contents": [
    {
      "namespace": "Volo.Abp.BlobStoring.Database.MongoDB",
      "dependsOnModules": [
        {
          "declaringAssemblyName": "Volo.Abp.BlobStoring.Database.Domain",
          "namespace": "Volo.Abp.BlobStoring.Database",
          "name": "BlobStoringDatabaseDomainModule"
        },
        {
          "declaringAssemblyName": "Volo.Abp.MongoDB",
          "namespace": "Volo.Abp.MongoDB",
          "name": "AbpMongoDbModule"
        }
      ],
      "implementingInterfaces": [
        {
          "name": "IAbpModule",
          "namespace": "Volo.Abp.Modularity",
          "declaringAssemblyName": "Volo.Abp.Core",
          "fullName": "Volo.Abp.Modularity.IAbpModule"
        },
        {
          "name": "IOnPreApplicationInitialization",
          "namespace": "Volo.Abp.Modularity",
          "declaringAssemblyName": "Volo.Abp.Core",
          "fullName": "Volo.Abp.Modularity.IOnPreApplicationInitialization"
        },
        {
          "name": "IOnApplicationInitialization",
          "namespace": "Volo.Abp",
          "declaringAssemblyName": "Volo.Abp.Core",
          "fullName": "Volo.Abp.IOnApplicationInitialization"
        },
        {
          "name": "IOnPostApplicationInitialization",
          "namespace": "Volo.Abp.Modularity",
          "declaringAssemblyName": "Volo.Abp.Core",
          "fullName": "Volo.Abp.Modularity.IOnPostApplicationInitialization"
        },
        {
          "name": "IOnApplicationShutdown",
          "namespace": "Volo.Abp",
          "declaringAssemblyName": "Volo.Abp.Core",
          "fullName": "Volo.Abp.IOnApplicationShutdown"
        },
        {
          "name": "IPreConfigureServices",
          "namespace": "Volo.Abp.Modularity",
          "declaringAssemblyName": "Volo.Abp.Core",
          "fullName": "Volo.Abp.Modularity.IPreConfigureServices"
        },
        {
          "name": "IPostConfigureServices",
          "namespace": "Volo.Abp.Modularity",
          "declaringAssemblyName": "Volo.Abp.Core",
          "fullName": "Volo.Abp.Modularity.IPostConfigureServices"
        }
      ],
      "contentType": "abpModule",
      "name": "BlobStoringDatabaseMongoDbModule",
      "summary": null
    },
    {
      "namespace": "Volo.Abp.BlobStoring.Database.MongoDB",
      "connectionStringName": "AbpBlobStoring",
      "databaseCollections": [
        {
          "entityFullName": "Volo.Abp.BlobStoring.Database.DatabaseBlobContainer",
          "contentType": "databaseCollection",
          "name": "AbpBlobContainers",
          "summary": null
        },
        {
          "entityFullName": "Volo.Abp.BlobStoring.Database.DatabaseBlob",
          "contentType": "databaseCollection",
          "name": "AbpBlobs",
          "summary": null
        }
      ],
      "implementingInterfaces": [
        {
          "name": "IAbpMongoDbContext",
          "namespace": "Volo.Abp.MongoDB",
          "declaringAssemblyName": "Volo.Abp.MongoDB",
          "fullName": "Volo.Abp.MongoDB.IAbpMongoDbContext"
        },
        {
          "name": "ITransientDependency",
          "namespace": "Volo.Abp.DependencyInjection",
          "declaringAssemblyName": "Volo.Abp.Core",
          "fullName": "Volo.Abp.DependencyInjection.ITransientDependency"
        },
        {
          "name": "IBlobStoringMongoDbContext",
          "namespace": "Volo.Abp.BlobStoring.Database.MongoDB",
          "declaringAssemblyName": "Volo.Abp.BlobStoring.Database.MongoDB",
          "fullName": "Volo.Abp.BlobStoring.Database.MongoDB.IBlobStoringMongoDbContext"
        }
      ],
      "contentType": "mongoDbContext",
      "name": "BlobStoringMongoDbContext",
      "summary": null
    }
  ]
}<|MERGE_RESOLUTION|>--- conflicted
+++ resolved
@@ -1,10 +1,6 @@
 {
   "name": "Volo.Abp.BlobStoring.Database.MongoDB",
-<<<<<<< HEAD
-  "hash": "ee379665ac8db3ec65da05ffa5c419cc",
-=======
   "hash": "d0d45fc623e9180d60e60935449cb69b",
->>>>>>> 280a1753
   "contents": [
     {
       "namespace": "Volo.Abp.BlobStoring.Database.MongoDB",
@@ -18,50 +14,6 @@
           "declaringAssemblyName": "Volo.Abp.MongoDB",
           "namespace": "Volo.Abp.MongoDB",
           "name": "AbpMongoDbModule"
-        }
-      ],
-      "implementingInterfaces": [
-        {
-          "name": "IAbpModule",
-          "namespace": "Volo.Abp.Modularity",
-          "declaringAssemblyName": "Volo.Abp.Core",
-          "fullName": "Volo.Abp.Modularity.IAbpModule"
-        },
-        {
-          "name": "IOnPreApplicationInitialization",
-          "namespace": "Volo.Abp.Modularity",
-          "declaringAssemblyName": "Volo.Abp.Core",
-          "fullName": "Volo.Abp.Modularity.IOnPreApplicationInitialization"
-        },
-        {
-          "name": "IOnApplicationInitialization",
-          "namespace": "Volo.Abp",
-          "declaringAssemblyName": "Volo.Abp.Core",
-          "fullName": "Volo.Abp.IOnApplicationInitialization"
-        },
-        {
-          "name": "IOnPostApplicationInitialization",
-          "namespace": "Volo.Abp.Modularity",
-          "declaringAssemblyName": "Volo.Abp.Core",
-          "fullName": "Volo.Abp.Modularity.IOnPostApplicationInitialization"
-        },
-        {
-          "name": "IOnApplicationShutdown",
-          "namespace": "Volo.Abp",
-          "declaringAssemblyName": "Volo.Abp.Core",
-          "fullName": "Volo.Abp.IOnApplicationShutdown"
-        },
-        {
-          "name": "IPreConfigureServices",
-          "namespace": "Volo.Abp.Modularity",
-          "declaringAssemblyName": "Volo.Abp.Core",
-          "fullName": "Volo.Abp.Modularity.IPreConfigureServices"
-        },
-        {
-          "name": "IPostConfigureServices",
-          "namespace": "Volo.Abp.Modularity",
-          "declaringAssemblyName": "Volo.Abp.Core",
-          "fullName": "Volo.Abp.Modularity.IPostConfigureServices"
         }
       ],
       "contentType": "abpModule",
@@ -85,26 +37,6 @@
           "summary": null
         }
       ],
-      "implementingInterfaces": [
-        {
-          "name": "IAbpMongoDbContext",
-          "namespace": "Volo.Abp.MongoDB",
-          "declaringAssemblyName": "Volo.Abp.MongoDB",
-          "fullName": "Volo.Abp.MongoDB.IAbpMongoDbContext"
-        },
-        {
-          "name": "ITransientDependency",
-          "namespace": "Volo.Abp.DependencyInjection",
-          "declaringAssemblyName": "Volo.Abp.Core",
-          "fullName": "Volo.Abp.DependencyInjection.ITransientDependency"
-        },
-        {
-          "name": "IBlobStoringMongoDbContext",
-          "namespace": "Volo.Abp.BlobStoring.Database.MongoDB",
-          "declaringAssemblyName": "Volo.Abp.BlobStoring.Database.MongoDB",
-          "fullName": "Volo.Abp.BlobStoring.Database.MongoDB.IBlobStoringMongoDbContext"
-        }
-      ],
       "contentType": "mongoDbContext",
       "name": "BlobStoringMongoDbContext",
       "summary": null
