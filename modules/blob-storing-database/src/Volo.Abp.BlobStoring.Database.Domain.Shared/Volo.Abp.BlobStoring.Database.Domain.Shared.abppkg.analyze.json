--- conflicted
+++ resolved
@@ -1,10 +1,6 @@
 {
   "name": "Volo.Abp.BlobStoring.Database.Domain.Shared",
-<<<<<<< HEAD
-  "hash": "492b8c1a18aa5b16851a6085bccc598c",
-=======
   "hash": "ca71bff6138a518c84899353b3d88f2e",
->>>>>>> 8865ee33
   "contents": [
     {
       "namespace": "Volo.Abp.BlobStoring.Database",
