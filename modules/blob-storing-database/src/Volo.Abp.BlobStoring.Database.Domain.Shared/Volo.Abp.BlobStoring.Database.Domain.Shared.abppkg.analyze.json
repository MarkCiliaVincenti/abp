{
  "name": "Volo.Abp.BlobStoring.Database.Domain.Shared",
<<<<<<< HEAD
  "hash": "cf79106c21ec4ea832235c9dd04f307e",
=======
  "hash": "ca71bff6138a518c84899353b3d88f2e",
>>>>>>> 3c25e01f
  "contents": [
    {
      "namespace": "Volo.Abp.BlobStoring.Database",
      "dependsOnModules": [
        {
          "declaringAssemblyName": "Volo.Abp.Validation",
          "namespace": "Volo.Abp.Validation",
          "name": "AbpValidationModule"
        }
      ],
      "contentType": "abpModule",
      "name": "BlobStoringDatabaseDomainSharedModule",
      "summary": null
    }
  ]
}<|MERGE_RESOLUTION|>--- conflicted
+++ resolved
@@ -1,10 +1,6 @@
 {
   "name": "Volo.Abp.BlobStoring.Database.Domain.Shared",
-<<<<<<< HEAD
-  "hash": "cf79106c21ec4ea832235c9dd04f307e",
-=======
   "hash": "ca71bff6138a518c84899353b3d88f2e",
->>>>>>> 3c25e01f
   "contents": [
     {
       "namespace": "Volo.Abp.BlobStoring.Database",
