--- conflicted
+++ resolved
@@ -1,10 +1,6 @@
 {
   "name": "Volo.Abp.PermissionManagement.Domain.OpenIddict",
-<<<<<<< HEAD
-  "hash": "5ed92e26408968b1d65da3a024f83872",
-=======
   "hash": "865fed3f41b674327387dce58c0d14f5",
->>>>>>> 8865ee33
   "contents": [
     {
       "namespace": "Volo.Abp.PermissionManagement.OpenIddict",
