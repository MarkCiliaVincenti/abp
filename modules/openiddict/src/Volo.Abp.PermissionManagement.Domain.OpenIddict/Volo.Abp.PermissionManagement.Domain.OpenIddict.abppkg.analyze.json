--- conflicted
+++ resolved
@@ -1,10 +1,6 @@
 {
   "name": "Volo.Abp.PermissionManagement.Domain.OpenIddict",
-<<<<<<< HEAD
-  "hash": "7d51d0ef3151e49c2ec2b7ca8464dfdd",
-=======
   "hash": "d28a5be6e62c73647baf9dcad873fcbb",
->>>>>>> 280a1753
   "contents": [
     {
       "namespace": "Volo.Abp.PermissionManagement.OpenIddict",
