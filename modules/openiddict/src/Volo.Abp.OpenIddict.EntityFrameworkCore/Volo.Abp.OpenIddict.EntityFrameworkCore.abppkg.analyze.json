{
  "name": "Volo.Abp.OpenIddict.EntityFrameworkCore",
<<<<<<< HEAD
  "hash": "eeed4f45ad04114ef0bf498f793d8795",
=======
  "hash": "e3299c9881979d3707173d06a9ebc886",
>>>>>>> 8865ee33
  "contents": [
    {
      "namespace": "Volo.Abp.OpenIddict.EntityFrameworkCore",
      "dependsOnModules": [
        {
          "declaringAssemblyName": "Volo.Abp.OpenIddict.Domain",
          "namespace": "Volo.Abp.OpenIddict",
          "name": "AbpOpenIddictDomainModule"
        },
        {
          "declaringAssemblyName": "Volo.Abp.EntityFrameworkCore",
          "namespace": "Volo.Abp.EntityFrameworkCore",
          "name": "AbpEntityFrameworkCoreModule"
        }
      ],
      "contentType": "abpModule",
      "name": "AbpOpenIddictEntityFrameworkCoreModule",
      "summary": null
    },
    {
      "namespace": "Volo.Abp.OpenIddict.EntityFrameworkCore",
      "connectionStringName": "AbpOpenIddict",
      "databaseTables": [
        {
          "entityFullName": "Volo.Abp.OpenIddict.Applications.OpenIddictApplication",
          "contentType": "databaseTable",
          "name": "OpenIddictApplications",
          "summary": null
        },
        {
          "entityFullName": "Volo.Abp.OpenIddict.Authorizations.OpenIddictAuthorization",
          "contentType": "databaseTable",
          "name": "OpenIddictAuthorizations",
          "summary": null
        },
        {
          "entityFullName": "Volo.Abp.OpenIddict.Scopes.OpenIddictScope",
          "contentType": "databaseTable",
          "name": "OpenIddictScopes",
          "summary": null
        },
        {
          "entityFullName": "Volo.Abp.OpenIddict.Tokens.OpenIddictToken",
          "contentType": "databaseTable",
          "name": "OpenIddictTokens",
          "summary": null
        }
      ],
      "contentType": "efCoreDbContext",
      "name": "OpenIddictDbContext",
      "summary": null
    }
  ]
}<|MERGE_RESOLUTION|>--- conflicted
+++ resolved
@@ -1,10 +1,6 @@
 {
   "name": "Volo.Abp.OpenIddict.EntityFrameworkCore",
-<<<<<<< HEAD
-  "hash": "eeed4f45ad04114ef0bf498f793d8795",
-=======
   "hash": "e3299c9881979d3707173d06a9ebc886",
->>>>>>> 8865ee33
   "contents": [
     {
       "namespace": "Volo.Abp.OpenIddict.EntityFrameworkCore",
