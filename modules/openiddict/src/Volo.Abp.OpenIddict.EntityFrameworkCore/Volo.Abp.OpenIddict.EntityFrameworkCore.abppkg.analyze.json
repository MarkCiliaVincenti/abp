{
  "name": "Volo.Abp.OpenIddict.EntityFrameworkCore",
<<<<<<< HEAD
  "hash": "d2ff720a6a35b9d8d13851a101108d8b",
=======
  "hash": "15ae177e740932706726e9ba9e5e8b3e",
>>>>>>> 280a1753
  "contents": [
    {
      "namespace": "Volo.Abp.OpenIddict.EntityFrameworkCore",
      "dependsOnModules": [
        {
          "declaringAssemblyName": "Volo.Abp.OpenIddict.Domain",
          "namespace": "Volo.Abp.OpenIddict",
          "name": "AbpOpenIddictDomainModule"
        },
        {
          "declaringAssemblyName": "Volo.Abp.EntityFrameworkCore",
          "namespace": "Volo.Abp.EntityFrameworkCore",
          "name": "AbpEntityFrameworkCoreModule"
        }
      ],
      "implementingInterfaces": [
        {
          "name": "IAbpModule",
          "namespace": "Volo.Abp.Modularity",
          "declaringAssemblyName": "Volo.Abp.Core",
          "fullName": "Volo.Abp.Modularity.IAbpModule"
        },
        {
          "name": "IOnPreApplicationInitialization",
          "namespace": "Volo.Abp.Modularity",
          "declaringAssemblyName": "Volo.Abp.Core",
          "fullName": "Volo.Abp.Modularity.IOnPreApplicationInitialization"
        },
        {
          "name": "IOnApplicationInitialization",
          "namespace": "Volo.Abp",
          "declaringAssemblyName": "Volo.Abp.Core",
          "fullName": "Volo.Abp.IOnApplicationInitialization"
        },
        {
          "name": "IOnPostApplicationInitialization",
          "namespace": "Volo.Abp.Modularity",
          "declaringAssemblyName": "Volo.Abp.Core",
          "fullName": "Volo.Abp.Modularity.IOnPostApplicationInitialization"
        },
        {
          "name": "IOnApplicationShutdown",
          "namespace": "Volo.Abp",
          "declaringAssemblyName": "Volo.Abp.Core",
          "fullName": "Volo.Abp.IOnApplicationShutdown"
        },
        {
          "name": "IPreConfigureServices",
          "namespace": "Volo.Abp.Modularity",
          "declaringAssemblyName": "Volo.Abp.Core",
          "fullName": "Volo.Abp.Modularity.IPreConfigureServices"
        },
        {
          "name": "IPostConfigureServices",
          "namespace": "Volo.Abp.Modularity",
          "declaringAssemblyName": "Volo.Abp.Core",
          "fullName": "Volo.Abp.Modularity.IPostConfigureServices"
        }
      ],
      "contentType": "abpModule",
      "name": "AbpOpenIddictEntityFrameworkCoreModule",
      "summary": null
    },
    {
      "namespace": "Volo.Abp.OpenIddict.EntityFrameworkCore",
      "connectionStringName": "AbpOpenIddict",
      "databaseTables": [
        {
          "entityFullName": "Volo.Abp.OpenIddict.Applications.OpenIddictApplication",
          "contentType": "databaseTable",
          "name": "OpenIddictApplications",
          "summary": null
        },
        {
          "entityFullName": "Volo.Abp.OpenIddict.Authorizations.OpenIddictAuthorization",
          "contentType": "databaseTable",
          "name": "OpenIddictAuthorizations",
          "summary": null
        },
        {
          "entityFullName": "Volo.Abp.OpenIddict.Scopes.OpenIddictScope",
          "contentType": "databaseTable",
          "name": "OpenIddictScopes",
          "summary": null
        },
        {
          "entityFullName": "Volo.Abp.OpenIddict.Tokens.OpenIddictToken",
          "contentType": "databaseTable",
          "name": "OpenIddictTokens",
          "summary": null
        }
      ],
      "replacedDbContexts": [],
      "implementingInterfaces": [
        {
          "name": "IInfrastructure<IServiceProvider>",
          "namespace": "Microsoft.EntityFrameworkCore.Infrastructure",
          "declaringAssemblyName": "Microsoft.EntityFrameworkCore",
          "fullName": "Microsoft.EntityFrameworkCore.Infrastructure.IInfrastructure<IServiceProvider>"
        },
        {
          "name": "IDbContextDependencies",
          "namespace": "Microsoft.EntityFrameworkCore.Internal",
          "declaringAssemblyName": "Microsoft.EntityFrameworkCore",
          "fullName": "Microsoft.EntityFrameworkCore.Internal.IDbContextDependencies"
        },
        {
          "name": "IDbSetCache",
          "namespace": "Microsoft.EntityFrameworkCore.Internal",
          "declaringAssemblyName": "Microsoft.EntityFrameworkCore",
          "fullName": "Microsoft.EntityFrameworkCore.Internal.IDbSetCache"
        },
        {
          "name": "IDbContextPoolable",
          "namespace": "Microsoft.EntityFrameworkCore.Internal",
          "declaringAssemblyName": "Microsoft.EntityFrameworkCore",
          "fullName": "Microsoft.EntityFrameworkCore.Internal.IDbContextPoolable"
        },
        {
          "name": "IResettableService",
          "namespace": "Microsoft.EntityFrameworkCore.Infrastructure",
          "declaringAssemblyName": "Microsoft.EntityFrameworkCore",
          "fullName": "Microsoft.EntityFrameworkCore.Infrastructure.IResettableService"
        },
        {
          "name": "IDisposable",
          "namespace": "System",
          "declaringAssemblyName": "System.Private.CoreLib",
          "fullName": "System.IDisposable"
        },
        {
          "name": "IAsyncDisposable",
          "namespace": "System",
          "declaringAssemblyName": "System.Private.CoreLib",
          "fullName": "System.IAsyncDisposable"
        },
        {
          "name": "IAbpEfCoreDbContext",
          "namespace": "Volo.Abp.EntityFrameworkCore",
          "declaringAssemblyName": "Volo.Abp.EntityFrameworkCore",
          "fullName": "Volo.Abp.EntityFrameworkCore.IAbpEfCoreDbContext"
        },
        {
          "name": "IEfCoreDbContext",
          "namespace": "Volo.Abp.EntityFrameworkCore",
          "declaringAssemblyName": "Volo.Abp.EntityFrameworkCore",
          "fullName": "Volo.Abp.EntityFrameworkCore.IEfCoreDbContext"
        },
        {
          "name": "ITransientDependency",
          "namespace": "Volo.Abp.DependencyInjection",
          "declaringAssemblyName": "Volo.Abp.Core",
          "fullName": "Volo.Abp.DependencyInjection.ITransientDependency"
        },
        {
          "name": "IOpenIddictDbContext",
          "namespace": "Volo.Abp.OpenIddict.EntityFrameworkCore",
          "declaringAssemblyName": "Volo.Abp.OpenIddict.EntityFrameworkCore",
          "fullName": "Volo.Abp.OpenIddict.EntityFrameworkCore.IOpenIddictDbContext"
        }
      ],
      "contentType": "efCoreDbContext",
      "name": "OpenIddictDbContext",
      "summary": null
    }
  ]
}<|MERGE_RESOLUTION|>--- conflicted
+++ resolved
@@ -1,10 +1,6 @@
 {
   "name": "Volo.Abp.OpenIddict.EntityFrameworkCore",
-<<<<<<< HEAD
-  "hash": "d2ff720a6a35b9d8d13851a101108d8b",
-=======
   "hash": "15ae177e740932706726e9ba9e5e8b3e",
->>>>>>> 280a1753
   "contents": [
     {
       "namespace": "Volo.Abp.OpenIddict.EntityFrameworkCore",
