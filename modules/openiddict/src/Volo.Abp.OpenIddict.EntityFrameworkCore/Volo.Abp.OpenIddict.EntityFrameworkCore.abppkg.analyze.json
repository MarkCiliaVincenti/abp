{
  "name": "Volo.Abp.OpenIddict.EntityFrameworkCore",
<<<<<<< HEAD
  "hash": "2226674b72bb55431be9d7bf65754251",
=======
  "hash": "e3299c9881979d3707173d06a9ebc886",
>>>>>>> 3c25e01f
  "contents": [
    {
      "namespace": "Volo.Abp.OpenIddict.EntityFrameworkCore",
      "dependsOnModules": [
        {
          "declaringAssemblyName": "Volo.Abp.OpenIddict.Domain",
          "namespace": "Volo.Abp.OpenIddict",
          "name": "AbpOpenIddictDomainModule"
        },
        {
          "declaringAssemblyName": "Volo.Abp.EntityFrameworkCore",
          "namespace": "Volo.Abp.EntityFrameworkCore",
          "name": "AbpEntityFrameworkCoreModule"
        }
      ],
      "contentType": "abpModule",
      "name": "AbpOpenIddictEntityFrameworkCoreModule",
      "summary": null
    },
    {
      "namespace": "Volo.Abp.OpenIddict.EntityFrameworkCore",
      "connectionStringName": "AbpOpenIddict",
      "databaseTables": [
        {
          "entityFullName": "Volo.Abp.OpenIddict.Applications.OpenIddictApplication",
          "contentType": "databaseTable",
          "name": "OpenIddictApplications",
          "summary": null
        },
        {
          "entityFullName": "Volo.Abp.OpenIddict.Authorizations.OpenIddictAuthorization",
          "contentType": "databaseTable",
          "name": "OpenIddictAuthorizations",
          "summary": null
        },
        {
          "entityFullName": "Volo.Abp.OpenIddict.Scopes.OpenIddictScope",
          "contentType": "databaseTable",
          "name": "OpenIddictScopes",
          "summary": null
        },
        {
          "entityFullName": "Volo.Abp.OpenIddict.Tokens.OpenIddictToken",
          "contentType": "databaseTable",
          "name": "OpenIddictTokens",
          "summary": null
        }
      ],
      "contentType": "efCoreDbContext",
      "name": "OpenIddictDbContext",
      "summary": null
    }
  ]
}<|MERGE_RESOLUTION|>--- conflicted
+++ resolved
@@ -1,10 +1,6 @@
 {
   "name": "Volo.Abp.OpenIddict.EntityFrameworkCore",
-<<<<<<< HEAD
-  "hash": "2226674b72bb55431be9d7bf65754251",
-=======
   "hash": "e3299c9881979d3707173d06a9ebc886",
->>>>>>> 3c25e01f
   "contents": [
     {
       "namespace": "Volo.Abp.OpenIddict.EntityFrameworkCore",
