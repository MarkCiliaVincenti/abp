﻿using System;
using System.Collections.Generic;
using System.Linq;
using System.Linq.Dynamic.Core;
using System.Threading;
using System.Threading.Tasks;
using MongoDB.Driver;
using MongoDB.Driver.Linq;
using OpenIddict.Abstractions;
using Volo.Abp.Domain.Repositories.MongoDB;
using Volo.Abp.MongoDB;
using Volo.Abp.OpenIddict.MongoDB;
using Volo.Abp.OpenIddict.Tokens;

namespace Volo.Abp.OpenIddict.Authorizations;

public class MongoOpenIddictAuthorizationRepository : MongoDbRepository<OpenIddictMongoDbContext, OpenIddictAuthorization, Guid>, IOpenIddictAuthorizationRepository
{
    public MongoOpenIddictAuthorizationRepository(IMongoDbContextProvider<OpenIddictMongoDbContext> dbContextProvider) : base(dbContextProvider)
    {
    }

    public virtual async Task<List<OpenIddictAuthorization>> FindAsync(string subject, Guid client, CancellationToken cancellationToken = default)
    {
        return await (await GetMongoQueryableAsync(cancellationToken))
            .Where(x => x.Subject == subject && x.ApplicationId == client)
            .ToListAsync(GetCancellationToken(cancellationToken));
    }

    public virtual async Task<List<OpenIddictAuthorization>> FindAsync(string subject, Guid client, string status, CancellationToken cancellationToken = default)
    {
        return await (await GetMongoQueryableAsync(cancellationToken))
            .Where(x => x.Subject == subject && x.Status == status && x.ApplicationId == client)
            .ToListAsync(GetCancellationToken(cancellationToken));
    }

    public virtual async Task<List<OpenIddictAuthorization>> FindAsync(string subject, Guid client, string status, string type, CancellationToken cancellationToken = default)
    {
        return await (await GetMongoQueryableAsync(cancellationToken))
            .Where(x => x.Subject == subject && x.Status == status && x.Type == type && x.ApplicationId == client)
            .ToListAsync(GetCancellationToken(cancellationToken));
    }

    public virtual async Task<List<OpenIddictAuthorization>> FindByApplicationIdAsync(Guid applicationId, CancellationToken cancellationToken = default)
    {
        return await (await GetMongoQueryableAsync(GetCancellationToken(cancellationToken))).Where(x => x.ApplicationId == applicationId).ToListAsync(GetCancellationToken(cancellationToken));
    }

    public virtual async Task<OpenIddictAuthorization> FindByIdAsync(Guid id, CancellationToken cancellationToken = default)
    {
        return await (await GetMongoQueryableAsync(GetCancellationToken(cancellationToken))).FirstOrDefaultAsync(x => x.Id == id, GetCancellationToken(cancellationToken));
    }

    public virtual async Task<List<OpenIddictAuthorization>> FindBySubjectAsync(string subject, CancellationToken cancellationToken = default)
    {
        return await (await GetMongoQueryableAsync(GetCancellationToken(cancellationToken))).Where(x => x.Subject == subject).ToListAsync(GetCancellationToken(cancellationToken));
    }

    public virtual async Task<List<OpenIddictAuthorization>> ListAsync(int? count, int? offset, CancellationToken cancellationToken = default)
    {
        return await (await GetMongoQueryableAsync(GetCancellationToken(cancellationToken)))
            .OrderBy(authorization => authorization.Id!)
            .SkipIf<OpenIddictAuthorization, IQueryable<OpenIddictAuthorization>>(offset.HasValue, offset)
            .TakeIf<OpenIddictAuthorization, IQueryable<OpenIddictAuthorization>>(count.HasValue, count)
            .As<IMongoQueryable<OpenIddictAuthorization>>().ToListAsync(GetCancellationToken(cancellationToken));
    }

    public virtual async Task PruneAsync(DateTime date, CancellationToken cancellationToken = default)
    {
        var tokens = await (await GetMongoQueryableAsync<OpenIddictToken>(cancellationToken))
            .Where(x => x.AuthorizationId != null)
            .Select(x => x.AuthorizationId.Value)
            .ToListAsync(GetCancellationToken(cancellationToken));

<<<<<<< HEAD

        return await (await GetMongoQueryableAsync(cancellationToken))
            .Where(x => x.CreationDate < date)
            .Where(x => x.Status != OpenIddictConstants.Statuses.Valid ||
                        (x.Type == OpenIddictConstants.AuthorizationTypes.AdHoc && !tokens.Contains(x.Id)))
            .OrderBy(x => x.Id)
            .Take(count)
            .ToListAsync(cancellationToken: cancellationToken);
=======
        await DeleteManyAsync(await (await GetMongoQueryableAsync(cancellationToken))
            .Where(x => x.CreationDate < date)
            .Where(x => x.Status == OpenIddictConstants.Statuses.Valid || (x.Type == OpenIddictConstants.AuthorizationTypes.AdHoc && !tokens.Contains(x.Id)))
            .ToListAsync(cancellationToken: cancellationToken), cancellationToken: cancellationToken);
>>>>>>> 7cea780b
    }
}<|MERGE_RESOLUTION|>--- conflicted
+++ resolved
@@ -72,20 +72,9 @@
             .Select(x => x.AuthorizationId.Value)
             .ToListAsync(GetCancellationToken(cancellationToken));
 
-<<<<<<< HEAD
-
-        return await (await GetMongoQueryableAsync(cancellationToken))
-            .Where(x => x.CreationDate < date)
-            .Where(x => x.Status != OpenIddictConstants.Statuses.Valid ||
-                        (x.Type == OpenIddictConstants.AuthorizationTypes.AdHoc && !tokens.Contains(x.Id)))
-            .OrderBy(x => x.Id)
-            .Take(count)
-            .ToListAsync(cancellationToken: cancellationToken);
-=======
         await DeleteManyAsync(await (await GetMongoQueryableAsync(cancellationToken))
             .Where(x => x.CreationDate < date)
             .Where(x => x.Status == OpenIddictConstants.Statuses.Valid || (x.Type == OpenIddictConstants.AuthorizationTypes.AdHoc && !tokens.Contains(x.Id)))
             .ToListAsync(cancellationToken: cancellationToken), cancellationToken: cancellationToken);
->>>>>>> 7cea780b
     }
 }