--- conflicted
+++ resolved
@@ -108,11 +108,7 @@
             .ToListAsync(GetCancellationToken(cancellationToken));
     }
 
-<<<<<<< HEAD
-    public virtual async Task<List<OpenIddictToken>> GetPruneListAsync(DateTime date, int count, CancellationToken cancellationToken = default)
-=======
     public virtual async Task PruneAsync(DateTime date, CancellationToken cancellationToken = default)
->>>>>>> 16f9b205
     {
         var authorizationIds = await (await GetMongoQueryableAsync<OpenIddictAuthorization>(cancellationToken))
             .Where(x => x.Status != OpenIddictConstants.Statuses.Valid)
