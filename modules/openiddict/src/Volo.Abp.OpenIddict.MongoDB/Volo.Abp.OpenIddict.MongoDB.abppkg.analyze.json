--- conflicted
+++ resolved
@@ -1,10 +1,6 @@
 {
   "name": "Volo.Abp.OpenIddict.MongoDB",
-<<<<<<< HEAD
-  "hash": "10914ee605b1792636273b20222dde78",
-=======
   "hash": "cd8f04acac2f215c9a2c45c5bbba1f21",
->>>>>>> 3c25e01f
   "contents": [
     {
       "namespace": "Volo.Abp.OpenIddict.MongoDB",
@@ -29,27 +25,14 @@
       "connectionStringName": "AbpOpenIddict",
       "databaseCollections": [
         {
-          "entityFullName": "Volo.Abp.OpenIddict.Tokens.OpenIddictToken",
+          "entityFullName": "Volo.Abp.OpenIddict.Authorizations.OpenIddictAuthorization",
           "contentType": "databaseCollection",
-<<<<<<< HEAD
-          "name": "OpenIddictTokens",
-=======
           "name": "OpenIddictAuthorizations",
->>>>>>> 3c25e01f
           "summary": null
         },
         {
           "entityFullName": "Volo.Abp.OpenIddict.Scopes.OpenIddictScope",
           "contentType": "databaseCollection",
-<<<<<<< HEAD
-          "name": "OpenIddictApplications",
-          "summary": null
-        },
-        {
-          "entityFullName": "Volo.Abp.OpenIddict.Authorizations.OpenIddictAuthorization",
-          "contentType": "databaseCollection",
-          "name": "OpenIddictAuthorizations",
-=======
           "name": "OpenIddictScopes",
           "summary": null
         },
@@ -57,17 +40,12 @@
           "entityFullName": "Volo.Abp.OpenIddict.Applications.OpenIddictApplication",
           "contentType": "databaseCollection",
           "name": "OpenIddictApplications",
->>>>>>> 3c25e01f
           "summary": null
         },
         {
           "entityFullName": "Volo.Abp.OpenIddict.Tokens.OpenIddictToken",
           "contentType": "databaseCollection",
-<<<<<<< HEAD
-          "name": "OpenIddictScopes",
-=======
           "name": "OpenIddictTokens",
->>>>>>> 3c25e01f
           "summary": null
         }
       ],
