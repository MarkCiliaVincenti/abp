--- conflicted
+++ resolved
@@ -137,19 +137,12 @@
                 OpenIddictConstants.Permissions.Scopes.Phone,
 
                 OpenIddictConstants.Permissions.Prefixes.Scope + _testData.Scope1Name
-<<<<<<< HEAD
             },
             ClientUri = "https://abp.io/TestApplication",
             LogoUri = "https://abp.io/TestApplication.png"
         }));
 
         await _applicationManager.CreateAsync(await GetOpenIddictApplicationModelAsync(_testData.App2Id, new AbpApplicationDescriptor
-=======
-            }
-        }));
-
-        await _applicationManager.CreateAsync(await GetOpenIddictApplicationModelAsync(_testData.App2Id, new OpenIddictApplicationDescriptor
->>>>>>> 189c984b
         {
             ClientId = _testData.App2ClientId,
             ConsentType = OpenIddictConstants.ConsentTypes.Explicit,
@@ -250,12 +243,7 @@
             Status = OpenIddictConstants.Statuses.Valid,
             Subject = "TestSubject1",
             Type = OpenIddictConstants.AuthorizationTypes.Permanent,
-<<<<<<< HEAD
-            CreationDate = _clock.Now.AddDays(-30)
-=======
             CreationDate = _clock.Now
->>>>>>> 189c984b
-
         }));
 
         await _authorizationManager.CreateAsync(await GetOpenIddictAuthorizationModelAsync(_testData.Authorization2Id, new OpenIddictAuthorizationDescriptor
