{
  "name": "BookStore",
  "version": "0.0.0",
  "scripts": {
    "ng": "ng",
    "start": "ng serve --open",
    "build": "ng build",
    "build:prod": "ng build --configuration production",
    "watch": "ng build --watch --configuration development",
    "test": "ng test",
    "lint": "ng lint"
  },
  "private": true,
  "dependencies": {
<<<<<<< HEAD
    "@abp/ng.account": "~7.0.1",
    "@abp/ng.components": "~7.0.1",
    "@abp/ng.core": "~7.0.1",
    "@abp/ng.oauth": "~7.0.1",
    "@abp/ng.identity": "~7.0.1",
    "@abp/ng.setting-management": "~7.0.1",
    "@abp/ng.tenant-management": "~7.0.1",
    "@abp/ng.theme.shared": "~7.0.1",
    "@abp/ng.theme.lepton-x": "~2.0.0-rc.4",
=======
    "@abp/ng.account": "~7.0.0",
    "@abp/ng.components": "~7.0.0",
    "@abp/ng.core": "~7.0.0",
    "@abp/ng.oauth": "~7.0.0",
    "@abp/ng.identity": "~7.0.0",
    "@abp/ng.setting-management": "~7.0.0",
    "@abp/ng.tenant-management": "~7.0.0",
    "@abp/ng.theme.shared": "~7.0.0",
    "@abp/ng.theme.lepton-x": "~2.0.0",
>>>>>>> ce79cc88
    "@angular/animations": "^15.0.1",
    "@angular/common": "^15.0.1",
    "@angular/compiler": "^15.0.1",
    "@angular/core": "^15.0.1",
    "@angular/forms": "^15.0.1",
    "@angular/localize": "^15.0.1",
    "@angular/platform-browser": "^15.0.1",
    "@angular/platform-browser-dynamic": "^15.0.1",
    "@angular/router": "^15.0.1",
    "bootstrap-icons": "~1.8.3",
    "rxjs": "7.5.6",
    "tslib": "^2.1.0",
    "zone.js": "~0.11.4"
  },
  "devDependencies": {
    "@abp/ng.schematics": "~7.0.1",
    "@angular-devkit/build-angular": "^15.0.1",
    "@angular-eslint/builder": "~15.1.0",
    "@angular-eslint/eslint-plugin": "~15.1.0",
    "@angular-eslint/eslint-plugin-template": "~15.1.0",
    "@angular-eslint/schematics": "~15.1.0",
    "@angular-eslint/template-parser": "~15.1.0",
    "@angular/cli": "^15.0.1",
    "@angular/compiler-cli": "^15.0.1",
    "@angular/language-service": "^15.0.1",
    "@types/jasmine": "~3.6.0",
    "@types/node": "^12.11.1",
    "@typescript-eslint/eslint-plugin": "^5.36.2",
    "@typescript-eslint/parser": "^5.36.2",
    "eslint": "^8.23.0",
    "jasmine-core": "~4.0.0",
    "karma": "~6.3.0",
    "karma-chrome-launcher": "~3.1.0",
    "karma-coverage": "~2.1.0",
    "karma-jasmine": "~4.0.0",
    "karma-jasmine-html-reporter": "^1.7.0",
    "ng-packagr": "^15.0.1",
    "typescript": "~4.8.3"
  }
}<|MERGE_RESOLUTION|>--- conflicted
+++ resolved
@@ -12,17 +12,6 @@
   },
   "private": true,
   "dependencies": {
-<<<<<<< HEAD
-    "@abp/ng.account": "~7.0.1",
-    "@abp/ng.components": "~7.0.1",
-    "@abp/ng.core": "~7.0.1",
-    "@abp/ng.oauth": "~7.0.1",
-    "@abp/ng.identity": "~7.0.1",
-    "@abp/ng.setting-management": "~7.0.1",
-    "@abp/ng.tenant-management": "~7.0.1",
-    "@abp/ng.theme.shared": "~7.0.1",
-    "@abp/ng.theme.lepton-x": "~2.0.0-rc.4",
-=======
     "@abp/ng.account": "~7.0.0",
     "@abp/ng.components": "~7.0.0",
     "@abp/ng.core": "~7.0.0",
@@ -32,7 +21,6 @@
     "@abp/ng.tenant-management": "~7.0.0",
     "@abp/ng.theme.shared": "~7.0.0",
     "@abp/ng.theme.lepton-x": "~2.0.0",
->>>>>>> ce79cc88
     "@angular/animations": "^15.0.1",
     "@angular/common": "^15.0.1",
     "@angular/compiler": "^15.0.1",
