{
  "name": "BookStore",
  "version": "0.0.0",
  "scripts": {
    "ng": "ng",
    "start": "ng serve --open",
    "build": "ng build",
    "build:prod": "ng build --configuration production",
    "watch": "ng build --watch --configuration development",
    "test": "ng test",
    "lint": "ng lint"
  },
  "private": true,
  "dependencies": {
<<<<<<< HEAD
    "@abp/ng.account": "~8.1.5",
    "@abp/ng.components": "~8.1.5",
    "@abp/ng.core": "~8.1.5",
    "@abp/ng.oauth": "~8.1.5",
    "@abp/ng.identity": "~8.1.5",
    "@abp/ng.setting-management": "~8.1.5",
    "@abp/ng.tenant-management": "~8.1.5",
    "@abp/ng.theme.shared": "~8.1.5",
    "@abp/ng.theme.lepton-x": "~3.1.5",
=======
    "@abp/ng.account": "~8.2.0",
    "@abp/ng.components": "~8.2.0",
    "@abp/ng.core": "~8.2.0",
    "@abp/ng.oauth": "~8.2.0",
    "@abp/ng.identity": "~8.2.0",
    "@abp/ng.setting-management": "~8.2.0",
    "@abp/ng.tenant-management": "~8.2.0",
    "@abp/ng.theme.shared": "~8.2.0",
    "@abp/ng.theme.lepton-x": "~3.2.0",
>>>>>>> b575f969
    "@angular/animations": "^15.0.1",
    "@angular/common": "^15.0.1",
    "@angular/compiler": "^15.0.1",
    "@angular/core": "^15.0.1",
    "@angular/forms": "^15.0.1",
    "@angular/localize": "^15.0.1",
    "@angular/platform-browser": "^15.0.1",
    "@angular/platform-browser-dynamic": "^15.0.1",
    "@angular/router": "^15.0.1",
    "bootstrap-icons": "~1.8.3",
    "rxjs": "7.5.6",
    "tslib": "^2.1.0",
    "zone.js": "~0.11.4"
  },
  "devDependencies": {
<<<<<<< HEAD
    "@abp/ng.schematics": "~8.1.5",
=======
    "@abp/ng.schematics": "~8.2.0",
>>>>>>> b575f969
    "@angular-devkit/build-angular": "^15.0.1",
    "@angular-eslint/builder": "~15.1.0",
    "@angular-eslint/eslint-plugin": "~15.1.0",
    "@angular-eslint/eslint-plugin-template": "~15.1.0",
    "@angular-eslint/schematics": "~15.1.0",
    "@angular-eslint/template-parser": "~15.1.0",
    "@angular/cli": "^15.0.1",
    "@angular/compiler-cli": "^15.0.1",
    "@angular/language-service": "^15.0.1",
    "@types/jasmine": "~3.6.0",
    "@types/node": "^12.11.1",
    "@typescript-eslint/eslint-plugin": "^5.36.2",
    "@typescript-eslint/parser": "^5.36.2",
    "eslint": "^8.23.0",
    "jasmine-core": "~4.0.0",
    "karma": "~6.3.0",
    "karma-chrome-launcher": "~3.1.0",
    "karma-coverage": "~2.1.0",
    "karma-jasmine": "~4.0.0",
    "karma-jasmine-html-reporter": "^1.7.0",
    "ng-packagr": "^15.0.1",
    "typescript": "~4.8.3"
  }
}<|MERGE_RESOLUTION|>--- conflicted
+++ resolved
@@ -12,17 +12,6 @@
   },
   "private": true,
   "dependencies": {
-<<<<<<< HEAD
-    "@abp/ng.account": "~8.1.5",
-    "@abp/ng.components": "~8.1.5",
-    "@abp/ng.core": "~8.1.5",
-    "@abp/ng.oauth": "~8.1.5",
-    "@abp/ng.identity": "~8.1.5",
-    "@abp/ng.setting-management": "~8.1.5",
-    "@abp/ng.tenant-management": "~8.1.5",
-    "@abp/ng.theme.shared": "~8.1.5",
-    "@abp/ng.theme.lepton-x": "~3.1.5",
-=======
     "@abp/ng.account": "~8.2.0",
     "@abp/ng.components": "~8.2.0",
     "@abp/ng.core": "~8.2.0",
@@ -32,7 +21,6 @@
     "@abp/ng.tenant-management": "~8.2.0",
     "@abp/ng.theme.shared": "~8.2.0",
     "@abp/ng.theme.lepton-x": "~3.2.0",
->>>>>>> b575f969
     "@angular/animations": "^15.0.1",
     "@angular/common": "^15.0.1",
     "@angular/compiler": "^15.0.1",
@@ -48,11 +36,7 @@
     "zone.js": "~0.11.4"
   },
   "devDependencies": {
-<<<<<<< HEAD
-    "@abp/ng.schematics": "~8.1.5",
-=======
     "@abp/ng.schematics": "~8.2.0",
->>>>>>> b575f969
     "@angular-devkit/build-angular": "^15.0.1",
     "@angular-eslint/builder": "~15.1.0",
     "@angular-eslint/eslint-plugin": "~15.1.0",
