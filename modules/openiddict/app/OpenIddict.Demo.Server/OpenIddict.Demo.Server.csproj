<Project Sdk="Microsoft.NET.Sdk.Web">

    <PropertyGroup>
        <TargetFramework>net6.0</TargetFramework>
        <Nullable>enable</Nullable>
        <ImplicitUsings>enable</ImplicitUsings>
        <AssemblyName>OpenIddict.Demo.Server1</AssemblyName>
    </PropertyGroup>

    <ItemGroup>
        <ProjectReference Include="..\..\..\..\framework\src\Volo.Abp.AspNetCore.Mvc\Volo.Abp.AspNetCore.Mvc.csproj" />
        <ProjectReference Include="..\..\..\..\framework\src\Volo.Abp.Autofac\Volo.Abp.Autofac.csproj" />
        <ProjectReference Include="..\..\..\..\framework\src\Volo.Abp.EntityFrameworkCore.SqlServer\Volo.Abp.EntityFrameworkCore.SqlServer.csproj" />
    </ItemGroup>

    <ItemGroup>
        <ProjectReference Include="..\..\src\Volo.Abp.OpenIddict.AspNetCore\Volo.Abp.OpenIddict.AspNetCore.csproj" />
        <ProjectReference Include="..\..\src\Volo.Abp.OpenIddict.Domain\Volo.Abp.OpenIddict.Domain.csproj" />
        <ProjectReference Include="..\..\src\Volo.Abp.OpenIddict.EntityFrameworkCore\Volo.Abp.OpenIddict.EntityFrameworkCore.csproj" />
    </ItemGroup>

    <ItemGroup>
        <ProjectReference Include="..\..\..\..\modules\account\src\Volo.Abp.Account.Application\Volo.Abp.Account.Application.csproj" />
        <ProjectReference Include="..\..\..\..\modules\account\src\Volo.Abp.Account.HttpApi\Volo.Abp.Account.HttpApi.csproj" />
        <ProjectReference Include="..\..\..\..\modules\account\src\Volo.Abp.Account.Web.OpenIddict\Volo.Abp.Account.Web.OpenIddict.csproj" />
    </ItemGroup>

    <ItemGroup>
        <ProjectReference Include="..\..\..\..\modules\permission-management\src\Volo.Abp.PermissionManagement.Application\Volo.Abp.PermissionManagement.Application.csproj" />
        <ProjectReference Include="..\..\..\..\modules\permission-management\src\Volo.Abp.PermissionManagement.EntityFrameworkCore\Volo.Abp.PermissionManagement.EntityFrameworkCore.csproj" />
        <ProjectReference Include="..\..\..\..\modules\permission-management\src\Volo.Abp.PermissionManagement.HttpApi\Volo.Abp.PermissionManagement.HttpApi.csproj" />
    </ItemGroup>

    <ItemGroup>
        <ProjectReference Include="..\..\..\..\modules\identity\src\Volo.Abp.PermissionManagement.Domain.Identity\Volo.Abp.PermissionManagement.Domain.Identity.csproj" />
        <ProjectReference Include="..\..\..\..\modules\identity\src\Volo.Abp.Identity.Application\Volo.Abp.Identity.Application.csproj" />
        <ProjectReference Include="..\..\..\..\modules\identity\src\Volo.Abp.Identity.HttpApi\Volo.Abp.Identity.HttpApi.csproj" />
        <ProjectReference Include="..\..\..\..\modules\identity\src\Volo.Abp.Identity.EntityFrameworkCore\Volo.Abp.Identity.EntityFrameworkCore.csproj" />
        <ProjectReference Include="..\..\..\..\modules\identity\src\Volo.Abp.Identity.Web\Volo.Abp.Identity.Web.csproj" />
    </ItemGroup>

    <ItemGroup>
        <ProjectReference Include="..\..\..\..\modules\feature-management\src\Volo.Abp.Featuremanagement.Application\Volo.Abp.Featuremanagement.Application.csproj" />
        <ProjectReference Include="..\..\..\..\modules\feature-management\src\Volo.Abp.Featuremanagement.EntityFrameworkCore\Volo.Abp.Featuremanagement.EntityFrameworkCore.csproj" />
        <ProjectReference Include="..\..\..\..\modules\feature-management\src\Volo.Abp.Featuremanagement.HttpApi\Volo.Abp.Featuremanagement.HttpApi.csproj" />
        <ProjectReference Include="..\..\..\..\modules\feature-management\src\Volo.Abp.Featuremanagement.Web\Volo.Abp.Featuremanagement.Web.csproj" />
    </ItemGroup>

    <ItemGroup>
        <ProjectReference Include="..\..\..\..\modules\setting-management\src\Volo.Abp.SettingManagement.Application\Volo.Abp.SettingManagement.Application.csproj" />
        <ProjectReference Include="..\..\..\..\modules\setting-management\src\Volo.Abp.SettingManagement.EntityFrameworkCore\Volo.Abp.SettingManagement.EntityFrameworkCore.csproj" />
        <ProjectReference Include="..\..\..\..\modules\setting-management\src\Volo.Abp.SettingManagement.HttpApi\Volo.Abp.SettingManagement.HttpApi.csproj" />
        <ProjectReference Include="..\..\..\..\modules\setting-management\src\Volo.Abp.SettingManagement.Web\Volo.Abp.SettingManagement.Web.csproj" />
    </ItemGroup>

    <ItemGroup>
        <ProjectReference Include="..\..\..\..\modules\tenant-management\src\Volo.Abp.TenantManagement.Application\Volo.Abp.TenantManagement.Application.csproj" />
        <ProjectReference Include="..\..\..\..\modules\tenant-management\src\Volo.Abp.TenantManagement.EntityFrameworkCore\Volo.Abp.TenantManagement.EntityFrameworkCore.csproj" />
        <ProjectReference Include="..\..\..\..\modules\tenant-management\src\Volo.Abp.TenantManagement.HttpApi\Volo.Abp.TenantManagement.HttpApi.csproj" />
        <ProjectReference Include="..\..\..\..\modules\tenant-management\src\Volo.Abp.TenantManagement.Web\Volo.Abp.TenantManagement.Web.csproj" />
    </ItemGroup>

    <ItemGroup>
        <ProjectReference Include="..\..\..\..\modules\basic-theme\src\Volo.Abp.AspNetCore.Mvc.UI.Theme.Basic\Volo.Abp.AspNetCore.Mvc.UI.Theme.Basic.csproj" />
    </ItemGroup>

    <ItemGroup>
<<<<<<< HEAD
        <PackageReference Include="Microsoft.AspNetCore.Authentication.JwtBearer" Version="6.0.3" />
        <PackageReference Include="Microsoft.EntityFrameworkCore.Tools" Version="6.0.0">
=======
        <PackageReference Include="OpenIddict.Validation.AspNetCore" Version="3.1.1" />
        <PackageReference Include="OpenIddict.Validation.ServerIntegration" Version="3.1.1" />
        <PackageReference Include="Microsoft.AspNetCore.Authentication.JwtBearer" Version="6.0.5" />
        <PackageReference Include="Microsoft.EntityFrameworkCore.Tools" Version="6.0.5">
>>>>>>> 9cec5703
            <IncludeAssets>runtime; build; native; contentfiles; analyzers</IncludeAssets>
            <PrivateAssets>compile; contentFiles; build; buildMultitargeting; buildTransitive; analyzers; native</PrivateAssets>
        </PackageReference>
    </ItemGroup>

    <ItemGroup>
        <None Update="Pages\**\*.js">
            <CopyToOutputDirectory>Always</CopyToOutputDirectory>
        </None>
        <None Update="Pages\**\*.css">
            <CopyToOutputDirectory>Always</CopyToOutputDirectory>
        </None>
    </ItemGroup>

    <ItemGroup>
      <_ContentIncludedByDefault Remove="Pages\Shared\_Layout.cshtml" />
      <_ContentIncludedByDefault Remove="Pages\Shared\_ValidationScriptsPartial.cshtml" />
      <_ContentIncludedByDefault Remove="wwwroot\js\site.js" />
    </ItemGroup>

</Project><|MERGE_RESOLUTION|>--- conflicted
+++ resolved
@@ -65,15 +65,8 @@
     </ItemGroup>
 
     <ItemGroup>
-<<<<<<< HEAD
-        <PackageReference Include="Microsoft.AspNetCore.Authentication.JwtBearer" Version="6.0.3" />
-        <PackageReference Include="Microsoft.EntityFrameworkCore.Tools" Version="6.0.0">
-=======
-        <PackageReference Include="OpenIddict.Validation.AspNetCore" Version="3.1.1" />
-        <PackageReference Include="OpenIddict.Validation.ServerIntegration" Version="3.1.1" />
         <PackageReference Include="Microsoft.AspNetCore.Authentication.JwtBearer" Version="6.0.5" />
         <PackageReference Include="Microsoft.EntityFrameworkCore.Tools" Version="6.0.5">
->>>>>>> 9cec5703
             <IncludeAssets>runtime; build; native; contentfiles; analyzers</IncludeAssets>
             <PrivateAssets>compile; contentFiles; build; buildMultitargeting; buildTransitive; analyzers; native</PrivateAssets>
         </PackageReference>
