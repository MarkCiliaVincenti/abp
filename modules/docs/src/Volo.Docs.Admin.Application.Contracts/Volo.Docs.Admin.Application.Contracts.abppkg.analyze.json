{
  "name": "Volo.Docs.Admin.Application.Contracts",
<<<<<<< HEAD
  "hash": "62e702aadcc82fbd52e3fe4cba63014f",
=======
  "hash": "095b47a140f09e91f022f81e715b4976",
>>>>>>> 8865ee33
  "contents": [
    {
      "namespace": "Volo.Docs.Admin",
      "dependsOnModules": [
        {
          "declaringAssemblyName": "Volo.Docs.Domain.Shared",
          "namespace": "Volo.Docs",
          "name": "DocsDomainSharedModule"
        },
        {
          "declaringAssemblyName": "Volo.Abp.Ddd.Application.Contracts",
          "namespace": "Volo.Abp.Application",
          "name": "AbpDddApplicationContractsModule"
        },
        {
          "declaringAssemblyName": "Volo.Abp.Authorization.Abstractions",
          "namespace": "Volo.Abp.Authorization",
          "name": "AbpAuthorizationAbstractionsModule"
        }
      ],
      "contentType": "abpModule",
      "name": "DocsAdminApplicationContractsModule",
      "summary": null
    },
    {
      "displayName": "Projects",
      "isEnabled": true,
      "contentType": "permission",
      "name": "Docs.Admin.Projects",
      "summary": null
    },
    {
      "displayName": "Edit",
      "isEnabled": true,
      "contentType": "permission",
      "name": "Docs.Admin.Projects.Update",
      "summary": null
    },
    {
      "displayName": "Delete",
      "isEnabled": true,
      "contentType": "permission",
      "name": "Docs.Admin.Projects.Delete",
      "summary": null
    },
    {
      "displayName": "Create",
      "isEnabled": true,
      "contentType": "permission",
      "name": "Docs.Admin.Projects.Create",
      "summary": null
    },
    {
      "displayName": "Documents",
      "isEnabled": true,
      "contentType": "permission",
      "name": "Docs.Admin.Documents",
      "summary": null
    }
  ]
}<|MERGE_RESOLUTION|>--- conflicted
+++ resolved
@@ -1,10 +1,6 @@
 {
   "name": "Volo.Docs.Admin.Application.Contracts",
-<<<<<<< HEAD
-  "hash": "62e702aadcc82fbd52e3fe4cba63014f",
-=======
   "hash": "095b47a140f09e91f022f81e715b4976",
->>>>>>> 8865ee33
   "contents": [
     {
       "namespace": "Volo.Docs.Admin",
