{
  "name": "Volo.Docs.Admin.Application.Contracts",
<<<<<<< HEAD
  "hash": "cf08b3ad9649b2949de7d33f5658ffd7",
=======
  "hash": "100fbf697289f27c22d70a1f4eb45b5a",
>>>>>>> 280a1753
  "contents": [
    {
      "namespace": "Volo.Docs.Admin",
      "dependsOnModules": [
        {
          "declaringAssemblyName": "Volo.Docs.Domain.Shared",
          "namespace": "Volo.Docs",
          "name": "DocsDomainSharedModule"
        },
        {
          "declaringAssemblyName": "Volo.Abp.Ddd.Application.Contracts",
          "namespace": "Volo.Abp.Application",
          "name": "AbpDddApplicationContractsModule"
        },
        {
          "declaringAssemblyName": "Volo.Abp.Authorization.Abstractions",
          "namespace": "Volo.Abp.Authorization",
          "name": "AbpAuthorizationAbstractionsModule"
        }
      ],
      "implementingInterfaces": [
        {
          "name": "IAbpModule",
          "namespace": "Volo.Abp.Modularity",
          "declaringAssemblyName": "Volo.Abp.Core",
          "fullName": "Volo.Abp.Modularity.IAbpModule"
        },
        {
          "name": "IOnPreApplicationInitialization",
          "namespace": "Volo.Abp.Modularity",
          "declaringAssemblyName": "Volo.Abp.Core",
          "fullName": "Volo.Abp.Modularity.IOnPreApplicationInitialization"
        },
        {
          "name": "IOnApplicationInitialization",
          "namespace": "Volo.Abp",
          "declaringAssemblyName": "Volo.Abp.Core",
          "fullName": "Volo.Abp.IOnApplicationInitialization"
        },
        {
          "name": "IOnPostApplicationInitialization",
          "namespace": "Volo.Abp.Modularity",
          "declaringAssemblyName": "Volo.Abp.Core",
          "fullName": "Volo.Abp.Modularity.IOnPostApplicationInitialization"
        },
        {
          "name": "IOnApplicationShutdown",
          "namespace": "Volo.Abp",
          "declaringAssemblyName": "Volo.Abp.Core",
          "fullName": "Volo.Abp.IOnApplicationShutdown"
        },
        {
          "name": "IPreConfigureServices",
          "namespace": "Volo.Abp.Modularity",
          "declaringAssemblyName": "Volo.Abp.Core",
          "fullName": "Volo.Abp.Modularity.IPreConfigureServices"
        },
        {
          "name": "IPostConfigureServices",
          "namespace": "Volo.Abp.Modularity",
          "declaringAssemblyName": "Volo.Abp.Core",
          "fullName": "Volo.Abp.Modularity.IPostConfigureServices"
        }
      ],
      "contentType": "abpModule",
      "name": "DocsAdminApplicationContractsModule",
      "summary": null
    },
    {
      "displayName": "Projects",
      "isEnabled": true,
      "contentType": "permission",
      "name": "Docs.Admin.Projects",
      "summary": null
    },
    {
      "displayName": "Edit",
      "isEnabled": true,
      "contentType": "permission",
      "name": "Docs.Admin.Projects.Update",
      "summary": null
    },
    {
      "displayName": "Delete",
      "isEnabled": true,
      "contentType": "permission",
      "name": "Docs.Admin.Projects.Delete",
      "summary": null
    },
    {
      "displayName": "Create",
      "isEnabled": true,
      "contentType": "permission",
      "name": "Docs.Admin.Projects.Create",
      "summary": null
    },
    {
      "displayName": "Documents",
      "isEnabled": true,
      "contentType": "permission",
      "name": "Docs.Admin.Documents",
      "summary": null
    }
  ]
}<|MERGE_RESOLUTION|>--- conflicted
+++ resolved
@@ -1,10 +1,6 @@
 {
   "name": "Volo.Docs.Admin.Application.Contracts",
-<<<<<<< HEAD
-  "hash": "cf08b3ad9649b2949de7d33f5658ffd7",
-=======
   "hash": "100fbf697289f27c22d70a1f4eb45b5a",
->>>>>>> 280a1753
   "contents": [
     {
       "namespace": "Volo.Docs.Admin",
