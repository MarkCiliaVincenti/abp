--- conflicted
+++ resolved
@@ -1,10 +1,6 @@
 {
   "name": "Volo.Docs.Admin.Application.Contracts",
-<<<<<<< HEAD
-  "hash": "f0c08f2666ce04bcdfafff32e1386b8e",
-=======
   "hash": "095b47a140f09e91f022f81e715b4976",
->>>>>>> 3c25e01f
   "contents": [
     {
       "namespace": "Volo.Docs.Admin",
