{
  "name": "Volo.Docs.EntityFrameworkCore",
<<<<<<< HEAD
  "hash": "900a9a134c8c9fa07ada865b5622e2e7",
=======
  "hash": "726e95d02ce07cd3a0e5bd1b5c3c7238",
>>>>>>> 8865ee33
  "contents": [
    {
      "namespace": "Volo.Docs.EntityFrameworkCore",
      "dependsOnModules": [
        {
          "declaringAssemblyName": "Volo.Docs.Domain",
          "namespace": "Volo.Docs",
          "name": "DocsDomainModule"
        },
        {
          "declaringAssemblyName": "Volo.Abp.EntityFrameworkCore",
          "namespace": "Volo.Abp.EntityFrameworkCore",
          "name": "AbpEntityFrameworkCoreModule"
        }
      ],
      "contentType": "abpModule",
      "name": "DocsEntityFrameworkCoreModule",
      "summary": null
    },
    {
      "namespace": "Volo.Docs.EntityFrameworkCore",
      "connectionStringName": "Docs",
      "databaseTables": [
        {
          "entityFullName": "Volo.Docs.Documents.Document",
          "contentType": "databaseTable",
          "name": "DocsDocuments",
          "summary": null
        },
        {
          "entityFullName": "Volo.Docs.Documents.DocumentContributor",
          "contentType": "databaseTable",
          "name": "DocsDocumentContributors",
          "summary": null
        },
        {
          "entityFullName": "Volo.Docs.Projects.Project",
          "contentType": "databaseTable",
          "name": "DocsProjects",
          "summary": null
        }
      ],
      "contentType": "efCoreDbContext",
      "name": "DocsDbContext",
      "summary": null
    }
  ]
}<|MERGE_RESOLUTION|>--- conflicted
+++ resolved
@@ -1,10 +1,6 @@
 {
   "name": "Volo.Docs.EntityFrameworkCore",
-<<<<<<< HEAD
-  "hash": "900a9a134c8c9fa07ada865b5622e2e7",
-=======
   "hash": "726e95d02ce07cd3a0e5bd1b5c3c7238",
->>>>>>> 8865ee33
   "contents": [
     {
       "namespace": "Volo.Docs.EntityFrameworkCore",
