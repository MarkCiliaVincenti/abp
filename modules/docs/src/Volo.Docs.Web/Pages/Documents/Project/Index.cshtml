﻿@page
@using System.Globalization
@using System.Net
@using Microsoft.AspNetCore.Authorization
@using Microsoft.AspNetCore.Http.Extensions
@using Microsoft.AspNetCore.Mvc.Rendering
@using Microsoft.Extensions.Options
@using Volo.Abp.AspNetCore.Mvc.UI.Theming
@using Volo.Docs.Areas.Documents.Helpers
@using Volo.Docs
@using Volo.Docs.Pages.Documents.Project
@inject IThemeManager ThemeManager
@model IndexModel
@{
    ViewBag.FluidLayout = true;
    Layout = ThemeManager.CurrentTheme.GetEmptyLayout();
}
@section styles {
    <abp-style-bundle name="@typeof(IndexModel).FullName">
        <abp-style src="/Pages/Documents/vs.css" />
        <abp-style src="/lib/prism/prism.css" />
        <abp-style src="/lib/mCustomScrollbar/jquery.mCustomScrollbar.min.css" />
        <abp-style src="/lib/bootstrap-toc/bootstrap-toc.css" />
    </abp-style-bundle>
}

@section scripts {
    <abp-script-bundle name="@typeof(IndexModel).FullName">
        <abp-script src="/Pages/Documents/Project/index.js" />
        <abp-script src="/lib/mCustomScrollbar/jquery.mCustomScrollbar.concat.min.js" />
        <abp-script src="/lib/prism/prism.js" />
        <abp-script src="/lib/popper.js/dist/umd/popper.min.js" />
        <abp-script src="/lib/bootstrap-toc/bootstrap-toc.js" />
        <abp-script src="/Pages/Documents/vs.js" />
    </abp-script-bundle>
} 
<div class="docs-page" data-spy="scroll" data-target="#docs-sticky-index">
    <div class="row justify-content-end">
        <div class="col-md-3 docs-sidebar dark-sidebar">
            <div class="docs-sidebar-wrapper">
                <div class="docs-top">
                    <nav class="navbar navbar-logo">
                        <a class="navbar-brand" href="index.html">
                            ASP.NET ZERO
                            <br><strong class="display-block">Documentation</strong>
                        </a>
                        <a href="#" class="go-back-site"><i class="fa fa-chevron-left"></i> Back to Website</a>
                        <div class="for-mobile">
                            <div class="navbar-light">
                                <button type="button" class="open-dmenu navbar-toggler" aria-label="Close">
                                    <span class="navbar-toggler-icon"></span>
                                </button>
                            </div>
                        </div>
                    </nav>

                </div>
                <div class="docs-tree-list">
                    <div class="docs-search">
                        <form class="form-inline">
                            <input class="form-control" type="search" placeholder="Filter Topics" aria-label="Search">
                            <button class="my-2 btn btn-search my-sm-0" type="submit">
                                <i class="fa fa-filter"></i>
                            </button>
                        </form>

                    </div>
                        @if (Model.Versions.Any())
                        {
                            <div class="docs-version">
                                <div class="version-select">
                                    <div class="input-group">
                                        <div class="input-group-prepend">
                                            <label class="input-group-text" >Version</label>

<<<<<<< HEAD
                                        </div> 
                                            @Html.DropDownList("Version", Model.Versions.Select(v => new SelectListItem
                                            {
                                                Text = v.DisplayText,
                                                Value = "/documents/" + Model.ProjectName + "/" + v.Version + "/" + Model.DocumentName,
                                                Selected = v.IsSelected
                                            }), new {@class = "form-control"}) 
                                    </div>
                                </div>
                            </div>
                        }
=======
                    @if (Model.Versions.Any())
                    {
                        <div class="col-md-12 docs-version">
                            <select asp-items="Model.VersionSelectItems" class="form-control" onchange="window.location.replace(this.value)"></select>
                        </div>
                    }
>>>>>>> aa1a498b

                    <ul root-node="@Model.Navigation.RootNode"
                        version="@(Model.Version.IsNullOrEmpty() ? "latest" : Model.Version)"
                        project-name="@Model.ProjectName"
                        selected-document-name="@Model.DocumentName"
                        id="sidebar-scroll"
                        class="nav nav-list"></ul>
                </div>
            </div>
        </div>
        <div class="col-md-7 docs-content bg-white">

            <div class="docs-link-btns">

                @if (!string.IsNullOrEmpty(Model.Document.EditLink))
                {
                    <a href="@Model.Document.EditLink" target="_blank"> <i class="fa fa-edit"></i> Edit @*TODO: localize*@</a>
                }
            </div>

            <div class="docs-content-field">
                <div class="docs-text-field">
                    <div data-spy="scroll" data-target="#docs-sticky-index" data-offset="0">
                        <article class="docs-body">
                            @Html.Raw(Model.Document.Content)

                        </article>
                    </div>
                </div>
            </div>
        </div>
        <div class="col-md-2 docs-page-index position-relative bg-light">
            <div class="docs-inner-anchors mt-2">
                <nav  class="navbar p-0 pt-2" data-toggle="toc">
                    <h5 class="inner-title">In this article</h5>
                </nav>
                <div class="row">
                    <div class="col mt-4 p-0">
                        <a href="javascript:;" class="scroll-top-btn"><i class="fa fa-chevron-up"></i> Go to Top</a>
                    </div>
                </div>
            </div>
        </div>
    </div>
</div><|MERGE_RESOLUTION|>--- conflicted
+++ resolved
@@ -72,8 +72,6 @@
                                     <div class="input-group">
                                         <div class="input-group-prepend">
                                             <label class="input-group-text" >Version</label>
-
-<<<<<<< HEAD
                                         </div> 
                                             @Html.DropDownList("Version", Model.Versions.Select(v => new SelectListItem
                                             {
@@ -85,14 +83,12 @@
                                 </div>
                             </div>
                         }
-=======
-                    @if (Model.Versions.Any())
+                  @*  @if (Model.Versions.Any())
                     {
                         <div class="col-md-12 docs-version">
                             <select asp-items="Model.VersionSelectItems" class="form-control" onchange="window.location.replace(this.value)"></select>
                         </div>
-                    }
->>>>>>> aa1a498b
+                    } *@
 
                     <ul root-node="@Model.Navigation.RootNode"
                         version="@(Model.Version.IsNullOrEmpty() ? "latest" : Model.Version)"
