﻿using System;
using System.Collections.Generic;
using System.Globalization;
using System.Linq;
using System.Text;
using System.Text.RegularExpressions;
using System.Threading.Tasks;
using System.Web;
using Microsoft.AspNetCore.Http.Extensions;
using Microsoft.AspNetCore.Mvc;
using Microsoft.AspNetCore.Mvc.Rendering;
using Microsoft.Extensions.Localization;
using Microsoft.Extensions.Logging;
using Microsoft.Extensions.Options;
using Volo.Abp.Application.Dtos;
using Volo.Abp.AspNetCore.Mvc.UI.RazorPages;
using Volo.Abp.Domain.Entities;
using Volo.Docs.Documents;
using Volo.Docs.HtmlConverting;
using Volo.Docs.Models;
using Volo.Docs.Projects;
using Volo.Docs.GitHub.Documents.Version;
using Volo.Docs.Localization;
using Volo.Docs.Utils;

namespace Volo.Docs.Pages.Documents.Project
{
    public class IndexModel : AbpPageModel
    {
        [BindProperty(SupportsGet = true)]
        public string ProjectName { get; set; }

        [BindProperty(SupportsGet = true)]
        public string Version { get; set; } = "";

        [BindProperty(SupportsGet = true)]
        public string DocumentName { get; set; }

        [BindProperty(SupportsGet = true)]
        public string LanguageCode { get; set; }

        public bool DocumentFound { get; set; } = true;

        public bool ProjectFound { get; set; } = true;

        public bool LoadSuccess => DocumentFound && ProjectFound;

        public string DefaultLanguageCode { get; set; }

        public ProjectDto Project { get; set; }

        public LanguageConfig LanguageConfig { get; set; }

        public List<SelectListItem> LanguageSelectListItems { get; set; }

        public string DocumentNameWithExtension { get; private set; }

        public DocumentWithDetailsDto Document { get; private set; }

        public List<SelectListItem> VersionSelectItems { get; private set; }

        public List<SelectListItem> ProjectSelectItems { get; private set; }

        public NavigationNode Navigation { get; private set; }

        public VersionInfoViewModel LatestVersionInfo { get; private set; }

        public bool ShowProjectsCombobox { get; set; }
        
        public bool ShowProjectsComboboxLabel { get; set; }

        public bool IsVersionPreview { get; set; }

        public string DocumentLanguageCode { get; set; }

        public DocumentParametersDto DocumentPreferences { get; set; }

        public DocumentRenderParameters UserPreferences { get; set; } = new DocumentRenderParameters();

        public List<string> AlternativeOptionLinkQueries { get; set; } = new List<string>();

        public bool FullSearchEnabled { get; set; }

        public bool IsLatestVersion { get; private set; } 
        
        public DocumentNavigationsDto DocumentNavigationsDto { get; private set; }

        private const int MaxDescriptionMetaTagLength = 200;
        private readonly IDocumentAppService _documentAppService;
        private readonly IDocumentToHtmlConverterFactory _documentToHtmlConverterFactory;
        private readonly IProjectAppService _projectAppService;
        private readonly IDocumentSectionRenderer _documentSectionRenderer;
        private readonly DocsUiOptions _uiOptions;
        
        protected IDocsLinkGenerator DocsLinkGenerator => LazyServiceProvider.LazyGetRequiredService<IDocsLinkGenerator>();

        public IndexModel(
            IDocumentAppService documentAppService,
            IDocumentToHtmlConverterFactory documentToHtmlConverterFactory,
            IProjectAppService projectAppService,
            IOptions<DocsUiOptions> options,
            IDocumentSectionRenderer documentSectionRenderer)
        {
            ObjectMapperContext = typeof(DocsWebModule);

            _documentAppService = documentAppService;
            _documentToHtmlConverterFactory = documentToHtmlConverterFactory;
            _projectAppService = projectAppService;
            _documentSectionRenderer = documentSectionRenderer;
            _uiOptions = options.Value;


            LocalizationResourceType = typeof(DocsResource);
        }

        public virtual async Task<IActionResult> OnGetAsync()
        {
            var displayUrl = Request.GetDisplayUrl();
            var decodedUrl = HttpUtility.UrlDecode(displayUrl);
            if (decodedUrl != displayUrl)
            {
                return Redirect(decodedUrl);
            }
            
            return await SetPageAsync();
        }

        private async Task<IActionResult> SetPageAsync()
        {
<<<<<<< HEAD
=======
            DocumentsUrlPrefix = _uiOptions.RoutePrefix;
>>>>>>> c04274b7
            ShowProjectsCombobox = _uiOptions.ShowProjectsCombobox && !_uiOptions.SingleProjectMode.Enable;
            ShowProjectsComboboxLabel = ShowProjectsCombobox && _uiOptions.ShowProjectsComboboxLabel;
            FullSearchEnabled = await _documentAppService.FullSearchEnabledAsync();

            try
            {
                await SetProjectAsync();
                if (Project == null)
                {
                    ProjectFound = false;
                    Response.StatusCode = 404;
                    return Page();
                }
                
            }
            catch (EntityNotFoundException e)
            {
                Logger.LogWarning(e.Message);
                ProjectFound = false;
                Response.StatusCode = 404;
                return Page();
            }

            if (ShowProjectsCombobox)
            {
                await SetProjectsAsync();
            }

            if (!await TrySetVersionAsync())
            {
                return RedirectToDefaultVersion();
            }
            await SetLanguageList();

            if (IsDefaultDocument())
            {
                return RedirectToDefaultDocument();
            }
            
            var usingSingleLanguageMode = !_uiOptions.MultiLanguageMode && LanguageCode.IsNullOrWhiteSpace();

            if (!usingSingleLanguageMode && !CheckLanguage())
            {
                return RedirectToDefaultLanguage();
            }

            if (!usingSingleLanguageMode && IsDocumentCultureDifferentThanCurrent())
            {
                return ReloadPageWithCulture();
            }

            if (!await TrySetDocumentAsync())
            {
                DocumentFound = false;
                Response.StatusCode = 404;
                return Page();
            }

            await SetNavigationAsync();
            SetLanguageSelectListItems();

            return Page();
        }

        private bool IsDocumentCultureDifferentThanCurrent()
        {
            try
            {
                var newCulture = CultureInfo.GetCultureInfo(LanguageCode);

                return CultureInfo.CurrentCulture.Name != newCulture.Name;
            }
            catch (CultureNotFoundException)
            {
                return false;
            }
        }

        private bool IsDefaultDocument()
        {
            return DocumentName == Project.DefaultDocumentName;
        }

        private async Task SetProjectAsync()
        {
            if (!_uiOptions.SingleProjectMode.Enable)
            {
                Project = await _projectAppService.GetAsync(ProjectName);
                return;
            }
            
            var singleProjectName = ProjectName ?? _uiOptions.SingleProjectMode.ProjectName;
            if (!singleProjectName.IsNullOrWhiteSpace())
            {
                Project = await _projectAppService.GetAsync(singleProjectName);
                return;
            }
            
            var listResult = await _projectAppService.GetListAsync();
            if (listResult.Items.Count == 1)
            {
                Project = listResult.Items[0];
            }
        }

        private async Task SetLanguageList()
        {
            LanguageConfig = await _projectAppService.GetLanguageListAsync(Project.ShortName, Version);
            SetDefaultLanguageCode();
        }

        private void SetDefaultLanguageCode()
        {
            DefaultLanguageCode = (LanguageConfig.Languages.FirstOrDefault(l => l.IsDefault) ?? LanguageConfig.Languages.First()).Code;
        }

        private bool CheckLanguage()
        {
            return LanguageConfig.Languages.Any(l => l.Code.Equals(LanguageCode, StringComparison.OrdinalIgnoreCase));
        }

        private IActionResult ReloadPageWithCulture()
        {
            return Redirect(
                new StringBuilder()
                    .Append("/Abp/Languages/Switch?culture=")
                    .Append(LanguageCode).Append("&uiCulture=")
                    .Append(LanguageCode).Append("&returnUrl=").Append(DocsLinkGenerator.GenerateLink(ProjectName, LanguageCode,
                        LatestVersionInfo.IsSelected ? DocsAppConsts.Latest : Version, DocumentName)).ToString());
        }

        public string GetFullUrlOfTheLatestDocument()
        {
            return Request.Scheme + Uri.SchemeDelimiter + Request.Host.Value + Request.PathBase + DocsLinkGenerator.GenerateLink(ProjectName, LanguageCode, DocsAppConsts.Latest, DocumentName);
        }
        
        public string CreateDocumentLink(string documentName)
        {
            return DocsLinkGenerator.GenerateLink(ProjectName, LanguageCode, LatestVersionInfo.IsSelected ? DocsAppConsts.Latest : Version, documentName);
        }
        
        public string BuildDocumentUrl(string projectName, string languageCode, string version, string documentName)
        {
            return DocsLinkGenerator.GenerateLink(projectName, languageCode, version, documentName);
        }

        private IActionResult RedirectToDefaultLanguage()
        {
            return Redirect(DocsLinkGenerator.GenerateLink(
                ProjectName, 
                DefaultLanguageCode, 
                LatestVersionInfo.IsSelected ? DocsAppConsts.Latest : Version,
                DocumentName
            ));
        }
        
        private IActionResult RedirectToDefaultVersion()
        {
            return Redirect(DocsLinkGenerator.GenerateLink(
                ProjectName,
                LanguageCode,
                DocsAppConsts.Latest,
                DocumentName
            ));
        }

        private IActionResult RedirectToDefaultDocument()
        {
            return Redirect(DocsLinkGenerator.GenerateLink (
                ProjectName,
                DefaultLanguageCode,
                LatestVersionInfo.IsSelected ? DocsAppConsts.Latest : Version, 
                ""
            ));
        }

        private async Task SetProjectsAsync()
        {
            var projects = await _projectAppService.GetListAsync();

            ProjectSelectItems = projects.Items.Select(p => new SelectListItem
            {
                Text = p.Name,
                Value = CreateProjectLink(p),
                Selected = p.Id == Project.Id
            }).ToList();
        }

        private string CreateProjectLink(ProjectDto project)
        {
            if (project.Id == Project.Id)
            {
                return null;
            }
            return DocsLinkGenerator.GenerateLink(project.ShortName, LanguageCode, Version, null);
        }

        private async Task<bool> TrySetVersionAsync()
        {
            //TODO: Needs refactoring
            if (string.IsNullOrWhiteSpace(Version))
            {
                Version = DocsAppConsts.Latest;
            }

            var output = await _projectAppService.GetVersionsAsync(Project.ShortName);
            var versions = output.Items
                .Select(v => new VersionInfoViewModel(v.DisplayName, v.Name))
                .ToList();

            if (versions.Any())
            {
                LatestVersionInfo = GetLatestVersionInfo(versions);

                SetLatestVersionBranchName(versions);

                LatestVersionInfo.DisplayText = $"{LatestVersionInfo.DisplayText} ({DocsAppConsts.Latest})";

                if (string.Equals(Version, DocsAppConsts.Latest, StringComparison.OrdinalIgnoreCase))
                {
                    LatestVersionInfo.IsSelected = true;
                    Version = LatestVersionInfo.Version;
                }
                else
                {
                    var versionFromUrl = versions.FirstOrDefault(v => v.Version == Version);
                    if (versionFromUrl != null)
                    {
                        versionFromUrl.IsSelected = true;
                        IsVersionPreview = versionFromUrl.IsPreview;
                        Version = versionFromUrl.Version;
                    }
                    else
                    {
                        return false;
                    }
                }
            }
            else
            {
                LatestVersionInfo = new VersionInfoViewModel(
                    $"{DocsAppConsts.Latest}",
                    DocsAppConsts.Latest,
                    true);
                
                if(string.Equals(Version, DocsAppConsts.Latest, StringComparison.OrdinalIgnoreCase))
                {
                    Version = RemoveVersionPrefix(Project.LatestVersionBranchName);
                }
            }

            VersionSelectItems = versions.Select(v => new SelectListItem
            {
                Text = v.DisplayText,
                Value = CreateVersionLink(LatestVersionInfo, v.Version, DocumentName),
                Selected = v.IsSelected
            }).ToList();
            
            IsLatestVersion = Version == LatestVersionInfo.Version;
            
            return true;
        }

        private VersionInfoViewModel GetLatestVersionInfo(List<VersionInfoViewModel> versions)
        {
            if (Project.ExtraProperties.ContainsKey("GithubVersionProviderSource")
                && (GithubVersionProviderSource)(long)Project.ExtraProperties["GithubVersionProviderSource"] == GithubVersionProviderSource.Branches)
            {
                var LatestVersionBranchNameWithoutPrefix = RemoveVersionPrefix(Project.LatestVersionBranchName);

                foreach (var version in versions)
                {
                    if (version.Version == LatestVersionBranchNameWithoutPrefix)
                    {
                        return version;
                    }

                    version.DisplayText = $"{version.DisplayText} ({L["Preview"].Value})";
                    version.IsPreview = true;

                }
            }

            return versions.FirstOrDefault(v => !SemanticVersionHelper.IsPreRelease(v.Version)) ?? versions.First();
        }

        private string RemoveVersionPrefix(string version)
        {
            if (!Project.ExtraProperties.ContainsKey("VersionBranchPrefix"))
            {
                return version;
            }

            var prefix = Project.ExtraProperties["VersionBranchPrefix"]?.ToString();

            if (string.IsNullOrWhiteSpace(version) || string.IsNullOrWhiteSpace(prefix) || !version.StartsWith(prefix) || version.Length <= prefix.Length)
            {
                return version;
            }

            return version.Substring(prefix.Length);
        }

        private void SetLatestVersionBranchName(List<VersionInfoViewModel> versions)
        {
            if (!Project.ExtraProperties.ContainsKey("GithubVersionProviderSource")
                || (GithubVersionProviderSource)(long)Project.ExtraProperties["GithubVersionProviderSource"] == GithubVersionProviderSource.Releases)
            {
                versions.First(v => !SemanticVersionHelper.IsPreRelease(v.Version)).Version = Project.LatestVersionBranchName;
            }
        }

        private async Task SetNavigationAsync()
        {
            try
            {
                Navigation = await _documentAppService.GetNavigationAsync(
                    new GetNavigationDocumentInput
                    {
                        ProjectId = Project.Id,
                        LanguageCode = DocumentLanguageCode,
                        Version = Version
                    }
                );
            }
            catch (DocumentNotFoundException) //TODO: What if called on a remote service which may return 404
            {
                return;
            }
        }

        public string CreateVersionLink(VersionInfoViewModel latestVersion, string version, string documentName = null)
        {
            if (latestVersion == null || latestVersion.Version == version)
            {
                version = DocsAppConsts.Latest;
            }
            
            return DocsLinkGenerator.GenerateLink(ProjectName, LanguageCode, version, documentName);
        }

        public string GetSpecificVersionOrLatest()
        {
            if (Document?.Version == null)
            {
                return DocsAppConsts.Latest;
            }

            return RemoveVersionPrefix(Document.Version) == LatestVersionInfo.Version ?
                DocsAppConsts.Latest :
                RemoveVersionPrefix(Document.Version);
        }

        private async Task<bool> TrySetDocumentAsync()
        {
            var languages = new[] { LanguageCode, DefaultLanguageCode }.Where(x => !x.IsNullOrWhiteSpace()).Distinct().ToArray();
            DocumentNameWithExtension = new StringBuilder().Append(DocumentName).Append('.').Append(Project.Format).ToString();
            foreach (var language in languages)
            {
                try
                {
                    Document = await GetSpecificDocumentOrDefaultAsync(language);
                    DocumentLanguageCode = language;
                    DocumentNameWithExtension = Document.Name;
                    await ConvertDocumentContentToHtmlAsync();
                    return true;
                }
                catch (DocumentNotFoundException e)
                {
                    Logger.LogWarning(e.Message);
                }
            }

            return false;
        }

        private void SetLanguageSelectListItems()
        {
            LanguageSelectListItems = new List<SelectListItem>();

            if (!_uiOptions.MultiLanguageMode)
            {
                return;
            }

            foreach (var language in LanguageConfig.Languages)
            {
                LanguageSelectListItems.Add(
                    new SelectListItem(
                        language.DisplayName,
                        DocsLinkGenerator.GenerateLink(ProjectName, language.Code, LatestVersionInfo.IsSelected ? DocsAppConsts.Latest : Version, DocumentName),
                        language.Code.Equals(LanguageCode, StringComparison.OrdinalIgnoreCase)
                    )
                );
            }
        }

        private async Task ConvertDocumentContentToHtmlAsync()
        {
            if (_uiOptions.SectionRendering)
            {
                await SetDocumentPreferencesAsync();
                SetAlternativeOptionLinksAsync();
                SetUserPreferences();

                var partialTemplates = await GetDocumentPartialTemplatesAsync();
                
                DocumentNavigationsDto = await _documentSectionRenderer.GetDocumentNavigationsAsync(Document.Content);

                Document.Content = await _documentSectionRenderer.RenderAsync(Document.Content, UserPreferences, partialTemplates);
            }

            var converter = _documentToHtmlConverterFactory.Create(Document.Format ?? Project.Format);
            var content = converter.Convert(Project, Document, GetSpecificVersionOrLatest(), LanguageCode, ProjectName);

            content = HtmlNormalizer.ReplaceImageSources(
                content,
                Document.RawRootUrl,
                Document.LocalDirectory
            );

            content = HtmlNormalizer.WrapImagesWithinAnchors(content);

            //todo find a way to make it on client in prismJS configuration (eg: map C# => csharp)
            content = HtmlNormalizer.ReplaceCodeBlocksLanguage(
                content,
                "language-C#",
                "language-csharp"
            );

            Document.Content = content;
        }

        private async Task<List<DocumentPartialTemplateContent>> GetDocumentPartialTemplatesAsync()
        {
            var partialTemplatesInDocument = await _documentSectionRenderer.GetPartialTemplatesInDocumentAsync(Document.Content);

            if (!partialTemplatesInDocument?.Any(t => t.Parameters != null) ?? true)
            {
                return null;
            }

            foreach (var partialTemplates in partialTemplatesInDocument)
            {
                foreach (var parameter in partialTemplates.Parameters)
                {
                    UserPreferences[parameter.Key] = parameter.Value;
                }
            }

            var contents = new List<DocumentPartialTemplateContent>();

            foreach (var partialTemplate in partialTemplatesInDocument)
            {
                var content = (await _documentAppService.GetAsync(new GetDocumentInput
                {
                    LanguageCode = DocumentLanguageCode,
                    Name = partialTemplate.Path,
                    ProjectId = Project.Id,
                    Version = Version
                })).Content;

                contents.Add(new DocumentPartialTemplateContent
                {
                    Path = partialTemplate.Path,
                    Content = content
                });
            }

            return contents;
        }

        private void SetUserPreferences()
        {
            UserPreferences.Add("Document_Language_Code", DocumentLanguageCode);
            UserPreferences.Add("Document_Version", Version);
            UserPreferences.Add("Release_Status", IsVersionPreview ? "preview" : "stable");

            var cookie = Request.Cookies["AbpDocsPreferences"];

            if (cookie != null)
            {
                var keyValues = cookie.Split("|");

                foreach (var keyValue in keyValues)
                {
                    if (keyValue.Split("=").Length < 2)
                    {
                        continue;
                    }

                    var key = keyValue.Split("=")[0];
                    var value = keyValue.Split("=")[1];

                    UserPreferences.Add(key, value);
                    UserPreferences.Add(key + "_Value", DocumentPreferences?.Parameters?.FirstOrDefault(p => p.Name == key)
                        ?.Values.FirstOrDefault(v => v.Key == value).Value);
                }
            }

            var query = Request.Query;

            foreach (var (key, value) in query)
            {
                if (UserPreferences.ContainsKey(key))
                {
                    UserPreferences.Remove(key);
                    UserPreferences.Remove(key + "_Value");
                }

                var values = DocumentPreferences?.Parameters?.FirstOrDefault(p => p.Name == key)?.Values;

                if (values == null)
                {
                    continue;
                }

                if (!values.Any(v => v.Key == value))
                {
                    var defaultValue = values.FirstOrDefault();
                    UserPreferences.Add(key, defaultValue.Key);
                    UserPreferences.Add(key + "_Value", defaultValue.Value);

                    continue;
                }

                UserPreferences.Add(key, value);
                UserPreferences.Add(key + "_Value", values.FirstOrDefault(v => v.Key == value).Value);
            }

            if (DocumentPreferences?.Parameters == null)
            {
                return;
            }

            foreach (var parameter in DocumentPreferences.Parameters)
            {
                if (!UserPreferences.ContainsKey(parameter.Name))
                {
                    UserPreferences.Add(parameter.Name, parameter.Values.FirstOrDefault().Key);
                    UserPreferences.Add(parameter.Name + "_Value", parameter.Values.FirstOrDefault().Value);
                }
            }

        }

        private async Task<DocumentWithDetailsDto> GetSpecificDocumentOrDefaultAsync(string languageCode)
        {
            if (DocumentName.IsNullOrWhiteSpace())
            {
                return await _documentAppService.GetDefaultAsync(
                    new GetDefaultDocumentInput
                    {
                        ProjectId = Project.Id,
                        LanguageCode = languageCode,
                        Version = Version
                    }
                );
            }


            return await _documentAppService.GetAsync(
                new GetDocumentInput
                {
                    ProjectId = Project.Id,
                    Name = DocumentNameWithExtension,
                    LanguageCode = languageCode,
                    Version = Version
                }
            );
        }

        private async Task SetDocumentPreferencesAsync()
        {
            var projectParameters = await _documentAppService.GetParametersAsync(
                    new GetParametersDocumentInput
                    {
                        ProjectId = Project.Id,
                        LanguageCode = DocumentLanguageCode,
                        Version = Version
                    });


            if (projectParameters?.Parameters == null)
            {
                return;
            }

            var availableParameters = await _documentSectionRenderer.GetAvailableParametersAsync(Document.Content);

            DocumentPreferences = new DocumentParametersDto
            {
                Parameters = new List<DocumentParameterDto>()
            };

            if (availableParameters == null || !availableParameters.Any())
            {
                return;
            }

            foreach (var parameter in projectParameters.Parameters)
            {
                var availableParameter = availableParameters.GetOrDefault(parameter.Name);
                if (availableParameter != null)
                {
                    var newParameter = new DocumentParameterDto
                    {
                        Name = parameter.Name,
                        DisplayName = parameter.DisplayName,
                        Values = new Dictionary<string, string>()
                    };

                    foreach (var value in parameter.Values)
                    {
                        if (availableParameter.Contains(value.Key))
                        {
                            newParameter.Values.Add(value.Key, value.Value);
                        }
                    }

                    DocumentPreferences.Parameters.Add(newParameter);
                }
            }
        }

        private void SetAlternativeOptionLinksAsync()
        {
            if (!DocumentPreferences?.Parameters?.Any() ?? true)
            {
                return;
            }

            AlternativeOptionLinkQueries = CollectAlternativeOptionLinksRecursively();
        }

        private List<string> CollectAlternativeOptionLinksRecursively(int index = 0)
        {
            if (index >= DocumentPreferences.Parameters.Count)
            {
                return new List<string>();
            }

            var option = DocumentPreferences.Parameters[index];
            var queries = new List<string>();

            foreach (var key in option.Values.Keys)
            {
                var linkQuery = new StringBuilder($"{option.Name}={key}");

                var restOfQueries = CollectAlternativeOptionLinksRecursively(index + 1);

                if (restOfQueries.Any())
                {
                    foreach (var restOfQuery in restOfQueries)
                    {
                        queries.Add($"{linkQuery}&{restOfQuery}");
                    }
                }
                else
                {
                    queries.Add($"{linkQuery}");
                }
            }

            return queries;
        }

        public string GetDescription()
        {
            if (Document == null || Document.Content.IsNullOrWhiteSpace())
            {
                return null;
            }

            var firstParagraph = new Regex(@"<p>(.*?)</p>", RegexOptions.IgnoreCase);
            var match = firstParagraph.Match(Document.Content);
            if (!match.Success)
            {
                return null;
            }

            var description = HttpUtility.HtmlDecode(match.Value);

            var htmlTagReplacer = new Regex(@"<[^>]*>", RegexOptions.IgnoreCase);
            description = htmlTagReplacer.Replace(description, m => string.Empty);

            return description.Truncate(MaxDescriptionMetaTagLength);
        }
    }
}<|MERGE_RESOLUTION|>--- conflicted
+++ resolved
@@ -65,6 +65,8 @@
 
         public VersionInfoViewModel LatestVersionInfo { get; private set; }
 
+        public string DocumentsUrlPrefix { get; set; }
+
         public bool ShowProjectsCombobox { get; set; }
         
         public bool ShowProjectsComboboxLabel { get; set; }
@@ -127,10 +129,7 @@
 
         private async Task<IActionResult> SetPageAsync()
         {
-<<<<<<< HEAD
-=======
             DocumentsUrlPrefix = _uiOptions.RoutePrefix;
->>>>>>> c04274b7
             ShowProjectsCombobox = _uiOptions.ShowProjectsCombobox && !_uiOptions.SingleProjectMode.Enable;
             ShowProjectsComboboxLabel = ShowProjectsCombobox && _uiOptions.ShowProjectsComboboxLabel;
             FullSearchEnabled = await _documentAppService.FullSearchEnabledAsync();
