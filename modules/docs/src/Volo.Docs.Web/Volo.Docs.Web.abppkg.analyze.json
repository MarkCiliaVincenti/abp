{
  "name": "Volo.Docs.Web",
<<<<<<< HEAD
  "hash": "36efd01c7d37da50fdf878a2e48ceb3e",
=======
  "hash": "5247e92ecf4e6a5d88d17a5f0d82321a",
>>>>>>> 3c25e01f
  "contents": [
    {
      "namespace": "Volo.Docs",
      "dependsOnModules": [
        {
          "declaringAssemblyName": "Volo.Docs.Application.Contracts",
          "namespace": "Volo.Docs",
          "name": "DocsApplicationContractsModule"
        },
        {
          "declaringAssemblyName": "Volo.Abp.AutoMapper",
          "namespace": "Volo.Abp.AutoMapper",
          "name": "AbpAutoMapperModule"
        },
        {
          "declaringAssemblyName": "Volo.Abp.AspNetCore.Mvc.UI.Bootstrap",
          "namespace": "Volo.Abp.AspNetCore.Mvc.UI.Bootstrap",
          "name": "AbpAspNetCoreMvcUiBootstrapModule"
        },
        {
          "declaringAssemblyName": "Volo.Abp.AspNetCore.Mvc.UI.Theme.Shared",
          "namespace": "Volo.Abp.AspNetCore.Mvc.UI.Theme.Shared",
          "name": "AbpAspNetCoreMvcUiThemeSharedModule"
        },
        {
          "declaringAssemblyName": "Volo.Abp.AspNetCore.Mvc.UI.Packages",
          "namespace": "Volo.Abp.AspNetCore.Mvc.UI.Packages",
          "name": "AbpAspNetCoreMvcUiPackagesModule"
        },
        {
          "declaringAssemblyName": "Volo.Abp.AspNetCore.Mvc.UI.Bundling",
          "namespace": "Volo.Abp.AspNetCore.Mvc.UI.Bundling",
          "name": "AbpAspNetCoreMvcUiBundlingModule"
        }
      ],
      "contentType": "abpModule",
      "name": "DocsWebModule",
      "summary": null
    }
  ]
}<|MERGE_RESOLUTION|>--- conflicted
+++ resolved
@@ -1,10 +1,6 @@
 {
   "name": "Volo.Docs.Web",
-<<<<<<< HEAD
-  "hash": "36efd01c7d37da50fdf878a2e48ceb3e",
-=======
   "hash": "5247e92ecf4e6a5d88d17a5f0d82321a",
->>>>>>> 3c25e01f
   "contents": [
     {
       "namespace": "Volo.Docs",
