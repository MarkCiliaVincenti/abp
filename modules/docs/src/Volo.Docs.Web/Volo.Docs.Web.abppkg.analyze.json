{
  "name": "Volo.Docs.Web",
<<<<<<< HEAD
  "hash": "ff03b2dc4b0f5bb82b018fabd9f1a710",
=======
  "hash": "6de1a5d8b7e07b55bd1fc1f98dad11d0",
>>>>>>> 280a1753
  "contents": [
    {
      "namespace": "Volo.Docs",
      "dependsOnModules": [
        {
          "declaringAssemblyName": "Volo.Docs.Application.Contracts",
          "namespace": "Volo.Docs",
          "name": "DocsApplicationContractsModule"
        },
        {
          "declaringAssemblyName": "Volo.Abp.AutoMapper",
          "namespace": "Volo.Abp.AutoMapper",
          "name": "AbpAutoMapperModule"
        },
        {
          "declaringAssemblyName": "Volo.Abp.AspNetCore.Mvc.UI.Bootstrap",
          "namespace": "Volo.Abp.AspNetCore.Mvc.UI.Bootstrap",
          "name": "AbpAspNetCoreMvcUiBootstrapModule"
        },
        {
          "declaringAssemblyName": "Volo.Abp.AspNetCore.Mvc.UI.Theme.Shared",
          "namespace": "Volo.Abp.AspNetCore.Mvc.UI.Theme.Shared",
          "name": "AbpAspNetCoreMvcUiThemeSharedModule"
        },
        {
          "declaringAssemblyName": "Volo.Abp.AspNetCore.Mvc.UI.Packages",
          "namespace": "Volo.Abp.AspNetCore.Mvc.UI.Packages",
          "name": "AbpAspNetCoreMvcUiPackagesModule"
        },
        {
          "declaringAssemblyName": "Volo.Abp.AspNetCore.Mvc.UI.Bundling",
          "namespace": "Volo.Abp.AspNetCore.Mvc.UI.Bundling",
          "name": "AbpAspNetCoreMvcUiBundlingModule"
        }
      ],
      "implementingInterfaces": [
        {
          "name": "IAbpModule",
          "namespace": "Volo.Abp.Modularity",
          "declaringAssemblyName": "Volo.Abp.Core",
          "fullName": "Volo.Abp.Modularity.IAbpModule"
        },
        {
          "name": "IOnPreApplicationInitialization",
          "namespace": "Volo.Abp.Modularity",
          "declaringAssemblyName": "Volo.Abp.Core",
          "fullName": "Volo.Abp.Modularity.IOnPreApplicationInitialization"
        },
        {
          "name": "IOnApplicationInitialization",
          "namespace": "Volo.Abp",
          "declaringAssemblyName": "Volo.Abp.Core",
          "fullName": "Volo.Abp.IOnApplicationInitialization"
        },
        {
          "name": "IOnPostApplicationInitialization",
          "namespace": "Volo.Abp.Modularity",
          "declaringAssemblyName": "Volo.Abp.Core",
          "fullName": "Volo.Abp.Modularity.IOnPostApplicationInitialization"
        },
        {
          "name": "IOnApplicationShutdown",
          "namespace": "Volo.Abp",
          "declaringAssemblyName": "Volo.Abp.Core",
          "fullName": "Volo.Abp.IOnApplicationShutdown"
        },
        {
          "name": "IPreConfigureServices",
          "namespace": "Volo.Abp.Modularity",
          "declaringAssemblyName": "Volo.Abp.Core",
          "fullName": "Volo.Abp.Modularity.IPreConfigureServices"
        },
        {
          "name": "IPostConfigureServices",
          "namespace": "Volo.Abp.Modularity",
          "declaringAssemblyName": "Volo.Abp.Core",
          "fullName": "Volo.Abp.Modularity.IPostConfigureServices"
        }
      ],
      "contentType": "abpModule",
      "name": "DocsWebModule",
      "summary": null
    }
  ]
}<|MERGE_RESOLUTION|>--- conflicted
+++ resolved
@@ -1,10 +1,6 @@
 {
   "name": "Volo.Docs.Web",
-<<<<<<< HEAD
-  "hash": "ff03b2dc4b0f5bb82b018fabd9f1a710",
-=======
   "hash": "6de1a5d8b7e07b55bd1fc1f98dad11d0",
->>>>>>> 280a1753
   "contents": [
     {
       "namespace": "Volo.Docs",
