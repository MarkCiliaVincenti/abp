--- conflicted
+++ resolved
@@ -1,10 +1,6 @@
 {
   "name": "Volo.Docs.Domain.Shared",
-<<<<<<< HEAD
-  "hash": "11fea0ef365f826fafaf038018ac1838",
-=======
   "hash": "927ef52146cb0f41e0a1b241766304c1",
->>>>>>> 3c25e01f
   "contents": [
     {
       "namespace": "Volo.Docs",
