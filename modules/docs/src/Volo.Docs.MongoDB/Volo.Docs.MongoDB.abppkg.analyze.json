--- conflicted
+++ resolved
@@ -1,10 +1,6 @@
 {
   "name": "Volo.Docs.MongoDB",
-<<<<<<< HEAD
-  "hash": "b3e0c3ca3b5b4a012f85a5a7213683f1",
-=======
   "hash": "42352ed68d8d29cf84fc19310b61bbea",
->>>>>>> 3c25e01f
   "contents": [
     {
       "namespace": "Volo.Docs.MongoDB",
