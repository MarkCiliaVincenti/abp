{
  "name": "Volo.Docs.Application",
<<<<<<< HEAD
  "hash": "ade6e842b0edb40a78c69aa51ee9daf9",
=======
  "hash": "3ceeb88026645c5e1f479c66635735e1",
>>>>>>> 280a1753
  "contents": [
    {
      "namespace": "Volo.Docs",
      "dependsOnModules": [
        {
          "declaringAssemblyName": "Volo.Docs.Domain",
          "namespace": "Volo.Docs",
          "name": "DocsDomainModule"
        },
        {
          "declaringAssemblyName": "Volo.Docs.Application.Contracts",
          "namespace": "Volo.Docs",
          "name": "DocsApplicationContractsModule"
        },
        {
          "declaringAssemblyName": "Volo.Abp.Caching",
          "namespace": "Volo.Abp.Caching",
          "name": "AbpCachingModule"
        },
        {
          "declaringAssemblyName": "Volo.Abp.AutoMapper",
          "namespace": "Volo.Abp.AutoMapper",
          "name": "AbpAutoMapperModule"
        },
        {
          "declaringAssemblyName": "Volo.Abp.Ddd.Application",
          "namespace": "Volo.Abp.Application",
          "name": "AbpDddApplicationModule"
        }
      ],
      "implementingInterfaces": [
        {
          "name": "IAbpModule",
          "namespace": "Volo.Abp.Modularity",
          "declaringAssemblyName": "Volo.Abp.Core",
          "fullName": "Volo.Abp.Modularity.IAbpModule"
        },
        {
          "name": "IOnPreApplicationInitialization",
          "namespace": "Volo.Abp.Modularity",
          "declaringAssemblyName": "Volo.Abp.Core",
          "fullName": "Volo.Abp.Modularity.IOnPreApplicationInitialization"
        },
        {
          "name": "IOnApplicationInitialization",
          "namespace": "Volo.Abp",
          "declaringAssemblyName": "Volo.Abp.Core",
          "fullName": "Volo.Abp.IOnApplicationInitialization"
        },
        {
          "name": "IOnPostApplicationInitialization",
          "namespace": "Volo.Abp.Modularity",
          "declaringAssemblyName": "Volo.Abp.Core",
          "fullName": "Volo.Abp.Modularity.IOnPostApplicationInitialization"
        },
        {
          "name": "IOnApplicationShutdown",
          "namespace": "Volo.Abp",
          "declaringAssemblyName": "Volo.Abp.Core",
          "fullName": "Volo.Abp.IOnApplicationShutdown"
        },
        {
          "name": "IPreConfigureServices",
          "namespace": "Volo.Abp.Modularity",
          "declaringAssemblyName": "Volo.Abp.Core",
          "fullName": "Volo.Abp.Modularity.IPreConfigureServices"
        },
        {
          "name": "IPostConfigureServices",
          "namespace": "Volo.Abp.Modularity",
          "declaringAssemblyName": "Volo.Abp.Core",
          "fullName": "Volo.Abp.Modularity.IPostConfigureServices"
        }
      ],
      "contentType": "abpModule",
      "name": "DocsApplicationModule",
      "summary": null
    },
    {
      "namespace": "Volo.Docs.Projects",
      "baseClass": {
        "name": "DocsAppServiceBase",
        "namespace": "Volo.Docs",
        "declaringAssemblyName": "Volo.Docs.Application",
        "fullName": "Volo.Docs.DocsAppServiceBase"
      },
      "implementingInterfaces": [
        {
          "name": "IApplicationService",
          "namespace": "Volo.Abp.Application.Services",
          "declaringAssemblyName": "Volo.Abp.Ddd.Application.Contracts",
          "fullName": "Volo.Abp.Application.Services.IApplicationService"
        },
        {
          "name": "IRemoteService",
          "namespace": "Volo.Abp",
          "declaringAssemblyName": "Volo.Abp.Core",
          "fullName": "Volo.Abp.IRemoteService"
        },
        {
          "name": "IAvoidDuplicateCrossCuttingConcerns",
          "namespace": "Volo.Abp.Aspects",
          "declaringAssemblyName": "Volo.Abp.Core",
          "fullName": "Volo.Abp.Aspects.IAvoidDuplicateCrossCuttingConcerns"
        },
        {
          "name": "IValidationEnabled",
          "namespace": "Volo.Abp.Validation",
          "declaringAssemblyName": "Volo.Abp.Validation",
          "fullName": "Volo.Abp.Validation.IValidationEnabled"
        },
        {
          "name": "IUnitOfWorkEnabled",
          "namespace": "Volo.Abp.Uow",
          "declaringAssemblyName": "Volo.Abp.Uow",
          "fullName": "Volo.Abp.Uow.IUnitOfWorkEnabled"
        },
        {
          "name": "IAuditingEnabled",
          "namespace": "Volo.Abp.Auditing",
          "declaringAssemblyName": "Volo.Abp.Auditing.Contracts",
          "fullName": "Volo.Abp.Auditing.IAuditingEnabled"
        },
        {
          "name": "IGlobalFeatureCheckingEnabled",
          "namespace": "Volo.Abp.GlobalFeatures",
          "declaringAssemblyName": "Volo.Abp.GlobalFeatures",
          "fullName": "Volo.Abp.GlobalFeatures.IGlobalFeatureCheckingEnabled"
        },
        {
          "name": "ITransientDependency",
          "namespace": "Volo.Abp.DependencyInjection",
          "declaringAssemblyName": "Volo.Abp.Core",
          "fullName": "Volo.Abp.DependencyInjection.ITransientDependency"
        },
        {
          "name": "IProjectAppService",
          "namespace": "Volo.Docs.Projects",
          "declaringAssemblyName": "Volo.Docs.Application.Contracts",
          "fullName": "Volo.Docs.Projects.IProjectAppService"
        }
      ],
      "methods": [
        {
          "returnType": "ListResultDto<ProjectDto>",
          "name": "GetListAsync",
          "summary": null,
          "isAsync": true,
          "isPublic": true,
          "isPrivate": false,
          "isStatic": false,
          "parameters": []
        },
        {
          "returnType": "ProjectDto",
          "name": "GetAsync",
          "summary": null,
          "isAsync": true,
          "isPublic": true,
          "isPrivate": false,
          "isStatic": false,
          "parameters": [
            {
              "type": "String",
              "name": "shortName",
              "isOptional": false
            }
          ]
        },
        {
          "returnType": "ListResultDto<VersionInfoDto>",
          "name": "GetVersionsAsync",
          "summary": null,
          "isAsync": true,
          "isPublic": true,
          "isPrivate": false,
          "isStatic": false,
          "parameters": [
            {
              "type": "String",
              "name": "shortName",
              "isOptional": false
            }
          ]
        },
        {
          "returnType": "LanguageConfig",
          "name": "GetLanguageListAsync",
          "summary": null,
          "isAsync": true,
          "isPublic": true,
          "isPrivate": false,
          "isStatic": false,
          "parameters": [
            {
              "type": "String",
              "name": "shortName",
              "isOptional": false
            },
            {
              "type": "String",
              "name": "version",
              "isOptional": false
            }
          ]
        },
        {
          "returnType": "String",
          "name": "GetDefaultLanguageCodeAsync",
          "summary": null,
          "isAsync": true,
          "isPublic": true,
          "isPrivate": false,
          "isStatic": false,
          "parameters": [
            {
              "type": "String",
              "name": "shortName",
              "isOptional": false
            },
            {
              "type": "String",
              "name": "version",
              "isOptional": false
            }
          ]
        }
      ],
      "contentType": "applicationService",
      "name": "ProjectAppService",
      "summary": null
    },
    {
      "namespace": "Volo.Docs.Documents",
      "baseClass": {
        "name": "DocsAppServiceBase",
        "namespace": "Volo.Docs",
        "declaringAssemblyName": "Volo.Docs.Application",
        "fullName": "Volo.Docs.DocsAppServiceBase"
      },
      "implementingInterfaces": [
        {
          "name": "IApplicationService",
          "namespace": "Volo.Abp.Application.Services",
          "declaringAssemblyName": "Volo.Abp.Ddd.Application.Contracts",
          "fullName": "Volo.Abp.Application.Services.IApplicationService"
        },
        {
          "name": "IRemoteService",
          "namespace": "Volo.Abp",
          "declaringAssemblyName": "Volo.Abp.Core",
          "fullName": "Volo.Abp.IRemoteService"
        },
        {
          "name": "IAvoidDuplicateCrossCuttingConcerns",
          "namespace": "Volo.Abp.Aspects",
          "declaringAssemblyName": "Volo.Abp.Core",
          "fullName": "Volo.Abp.Aspects.IAvoidDuplicateCrossCuttingConcerns"
        },
        {
          "name": "IValidationEnabled",
          "namespace": "Volo.Abp.Validation",
          "declaringAssemblyName": "Volo.Abp.Validation",
          "fullName": "Volo.Abp.Validation.IValidationEnabled"
        },
        {
          "name": "IUnitOfWorkEnabled",
          "namespace": "Volo.Abp.Uow",
          "declaringAssemblyName": "Volo.Abp.Uow",
          "fullName": "Volo.Abp.Uow.IUnitOfWorkEnabled"
        },
        {
          "name": "IAuditingEnabled",
          "namespace": "Volo.Abp.Auditing",
          "declaringAssemblyName": "Volo.Abp.Auditing.Contracts",
          "fullName": "Volo.Abp.Auditing.IAuditingEnabled"
        },
        {
          "name": "IGlobalFeatureCheckingEnabled",
          "namespace": "Volo.Abp.GlobalFeatures",
          "declaringAssemblyName": "Volo.Abp.GlobalFeatures",
          "fullName": "Volo.Abp.GlobalFeatures.IGlobalFeatureCheckingEnabled"
        },
        {
          "name": "ITransientDependency",
          "namespace": "Volo.Abp.DependencyInjection",
          "declaringAssemblyName": "Volo.Abp.Core",
          "fullName": "Volo.Abp.DependencyInjection.ITransientDependency"
        },
        {
          "name": "IDocumentAppService",
          "namespace": "Volo.Docs.Documents",
          "declaringAssemblyName": "Volo.Docs.Application.Contracts",
          "fullName": "Volo.Docs.Documents.IDocumentAppService"
        }
      ],
      "methods": [
        {
          "returnType": "DocumentWithDetailsDto",
          "name": "GetAsync",
          "summary": null,
          "isAsync": true,
          "isPublic": true,
          "isPrivate": false,
          "isStatic": false,
          "parameters": [
            {
              "type": "GetDocumentInput",
              "name": "input",
              "isOptional": false
            }
          ]
        },
        {
          "returnType": "DocumentWithDetailsDto",
          "name": "GetDefaultAsync",
          "summary": null,
          "isAsync": true,
          "isPublic": true,
          "isPrivate": false,
          "isStatic": false,
          "parameters": [
            {
              "type": "GetDefaultDocumentInput",
              "name": "input",
              "isOptional": false
            }
          ]
        },
        {
          "returnType": "NavigationNode",
          "name": "GetNavigationAsync",
          "summary": null,
          "isAsync": true,
          "isPublic": true,
          "isPrivate": false,
          "isStatic": false,
          "parameters": [
            {
              "type": "GetNavigationDocumentInput",
              "name": "input",
              "isOptional": false
            }
          ]
        },
        {
          "returnType": "DocumentResourceDto",
          "name": "GetResourceAsync",
          "summary": null,
          "isAsync": true,
          "isPublic": true,
          "isPrivate": false,
          "isStatic": false,
          "parameters": [
            {
              "type": "GetDocumentResourceInput",
              "name": "input",
              "isOptional": false
            }
          ]
        },
        {
          "returnType": "List<DocumentSearchOutput>",
          "name": "SearchAsync",
          "summary": null,
          "isAsync": true,
          "isPublic": true,
          "isPrivate": false,
          "isStatic": false,
          "parameters": [
            {
              "type": "DocumentSearchInput",
              "name": "input",
              "isOptional": false
            }
          ]
        },
        {
          "returnType": "Boolean",
          "name": "FullSearchEnabledAsync",
          "summary": null,
          "isAsync": true,
          "isPublic": true,
          "isPrivate": false,
          "isStatic": false,
          "parameters": []
        },
        {
          "returnType": "List<String>",
          "name": "GetUrlsAsync",
          "summary": null,
          "isAsync": true,
          "isPublic": true,
          "isPrivate": false,
          "isStatic": false,
          "parameters": [
            {
              "type": "String",
              "name": "prefix",
              "isOptional": false
            }
          ]
        },
        {
          "returnType": "DocumentParametersDto",
          "name": "GetParametersAsync",
          "summary": null,
          "isAsync": true,
          "isPublic": true,
          "isPrivate": false,
          "isStatic": false,
          "parameters": [
            {
              "type": "GetParametersDocumentInput",
              "name": "input",
              "isOptional": false
            }
          ]
        }
      ],
      "contentType": "applicationService",
      "name": "DocumentAppService",
      "summary": null
    }
  ]
}<|MERGE_RESOLUTION|>--- conflicted
+++ resolved
@@ -1,10 +1,6 @@
 {
   "name": "Volo.Docs.Application",
-<<<<<<< HEAD
-  "hash": "ade6e842b0edb40a78c69aa51ee9daf9",
-=======
   "hash": "3ceeb88026645c5e1f479c66635735e1",
->>>>>>> 280a1753
   "contents": [
     {
       "namespace": "Volo.Docs",
