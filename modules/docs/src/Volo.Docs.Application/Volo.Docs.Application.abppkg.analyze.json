--- conflicted
+++ resolved
@@ -1,10 +1,6 @@
 {
   "name": "Volo.Docs.Application",
-<<<<<<< HEAD
-  "hash": "54e004345add9b4dc6e800658a6a4a2d",
-=======
   "hash": "6577c5c6152a502ca398540df8cd3a62",
->>>>>>> 8865ee33
   "contents": [
     {
       "namespace": "Volo.Docs",
