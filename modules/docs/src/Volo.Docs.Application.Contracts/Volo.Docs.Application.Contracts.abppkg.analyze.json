--- conflicted
+++ resolved
@@ -1,10 +1,6 @@
 {
   "name": "Volo.Docs.Application.Contracts",
-<<<<<<< HEAD
-  "hash": "1a6b7bb9855990ca58b4e27f7a7c214e",
-=======
   "hash": "77681b4bcac4f8661cfb9320e5a88586",
->>>>>>> 280a1753
   "contents": [
     {
       "namespace": "Volo.Docs",
