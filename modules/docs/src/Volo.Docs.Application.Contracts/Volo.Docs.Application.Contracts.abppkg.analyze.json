--- conflicted
+++ resolved
@@ -1,10 +1,6 @@
 {
   "name": "Volo.Docs.Application.Contracts",
-<<<<<<< HEAD
-  "hash": "a11e233ee6ba4da49b006d06304e978c",
-=======
   "hash": "4911fb87fa8e3581c4827d6348d925ba",
->>>>>>> 3c25e01f
   "contents": [
     {
       "namespace": "Volo.Docs",
