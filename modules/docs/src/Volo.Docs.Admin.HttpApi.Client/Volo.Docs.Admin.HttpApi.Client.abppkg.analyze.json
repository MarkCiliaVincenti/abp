--- conflicted
+++ resolved
@@ -1,10 +1,6 @@
 {
   "name": "Volo.Docs.Admin.HttpApi.Client",
-<<<<<<< HEAD
-  "hash": "b5e9b4c1ee56bf2c2eae9a4762e73393",
-=======
   "hash": "55aeaaeb4ae81425c9f86d2825fe77d5",
->>>>>>> 3c25e01f
   "contents": [
     {
       "namespace": "Volo.Docs.Admin",
