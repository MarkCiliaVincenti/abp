--- conflicted
+++ resolved
@@ -1,10 +1,6 @@
 {
   "name": "Volo.Docs.Admin.HttpApi.Client",
-<<<<<<< HEAD
-  "hash": "c0eab366a34ec82e6dc244a3c9dbfa4b",
-=======
   "hash": "76183fefaf0abfaa267c1d6e05a08b82",
->>>>>>> 280a1753
   "contents": [
     {
       "namespace": "Volo.Docs.Admin",
