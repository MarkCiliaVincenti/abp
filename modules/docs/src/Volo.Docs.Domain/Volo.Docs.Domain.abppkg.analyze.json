{
  "name": "Volo.Docs.Domain",
<<<<<<< HEAD
  "hash": "4e93e6908541bdab47105ea951441d85",
=======
  "hash": "94bd8ae44eff07551b074284a39f0452",
>>>>>>> 8865ee33
  "contents": [
    {
      "namespace": "Volo.Docs",
      "dependsOnModules": [
        {
          "declaringAssemblyName": "Volo.Docs.Domain.Shared",
          "namespace": "Volo.Docs",
          "name": "DocsDomainSharedModule"
        },
        {
          "declaringAssemblyName": "Volo.Abp.Ddd.Domain",
          "namespace": "Volo.Abp.Domain",
          "name": "AbpDddDomainModule"
        },
        {
          "declaringAssemblyName": "Volo.Abp.AutoMapper",
          "namespace": "Volo.Abp.AutoMapper",
          "name": "AbpAutoMapperModule"
        }
      ],
      "contentType": "abpModule",
      "name": "DocsDomainModule",
      "summary": null
    },
    {
      "baseClass": {
        "name": "AggregateRoot<Guid>",
        "namespace": "Volo.Abp.Domain.Entities",
        "declaringAssemblyName": "Volo.Abp.Ddd.Domain"
      },
      "implementingInterfaces": [
        {
          "name": "IEntity",
          "namespace": "Volo.Abp.Domain.Entities",
          "declaringAssemblyName": "Volo.Abp.Ddd.Domain"
        },
        {
          "name": "IEntity<Guid>",
          "namespace": "Volo.Abp.Domain.Entities",
          "declaringAssemblyName": "Volo.Abp.Ddd.Domain"
        },
        {
          "name": "IAggregateRoot<Guid>",
          "namespace": "Volo.Abp.Domain.Entities",
          "declaringAssemblyName": "Volo.Abp.Ddd.Domain"
        },
        {
          "name": "IAggregateRoot",
          "namespace": "Volo.Abp.Domain.Entities",
          "declaringAssemblyName": "Volo.Abp.Ddd.Domain"
        },
        {
          "name": "IGeneratesDomainEvents",
          "namespace": "Volo.Abp.Domain.Entities",
          "declaringAssemblyName": "Volo.Abp.Ddd.Domain"
        },
        {
          "name": "IHasExtraProperties",
          "namespace": "Volo.Abp.Data",
          "declaringAssemblyName": "Volo.Abp.ObjectExtending"
        },
        {
          "name": "IHasConcurrencyStamp",
          "namespace": "Volo.Abp.Domain.Entities",
          "declaringAssemblyName": "Volo.Abp.Data"
        }
      ],
      "methods": [
        {
          "returnType": "Void",
          "isAsync": false,
          "name": "SetName",
          "summary": null,
          "parameters": [
            {
              "type": "String",
              "name": "name",
              "isOptional": false
            }
          ]
        },
        {
          "returnType": "Void",
          "isAsync": false,
          "name": "SetFormat",
          "summary": null,
          "parameters": [
            {
              "type": "String",
              "name": "format",
              "isOptional": false
            }
          ]
        },
        {
          "returnType": "Void",
          "isAsync": false,
          "name": "SetNavigationDocumentName",
          "summary": null,
          "parameters": [
            {
              "type": "String",
              "name": "navigationDocumentName",
              "isOptional": false
            }
          ]
        },
        {
          "returnType": "Void",
          "isAsync": false,
          "name": "SetParametersDocumentName",
          "summary": null,
          "parameters": [
            {
              "type": "String",
              "name": "parametersDocumentName",
              "isOptional": false
            }
          ]
        },
        {
          "returnType": "Void",
          "isAsync": false,
          "name": "SetDefaultDocumentName",
          "summary": null,
          "parameters": [
            {
              "type": "String",
              "name": "defaultDocumentName",
              "isOptional": false
            }
          ]
        }
      ],
      "namespace": "Volo.Docs.Projects",
      "primaryKeyType": "Guid",
      "collectionProperties": {},
      "navigationProperties": {},
      "contentType": "aggregateRoot",
      "name": "Project",
      "summary": null
    },
    {
      "baseClass": {
        "name": "AggregateRoot<Guid>",
        "namespace": "Volo.Abp.Domain.Entities",
        "declaringAssemblyName": "Volo.Abp.Ddd.Domain"
      },
      "implementingInterfaces": [
        {
          "name": "IEntity",
          "namespace": "Volo.Abp.Domain.Entities",
          "declaringAssemblyName": "Volo.Abp.Ddd.Domain"
        },
        {
          "name": "IEntity<Guid>",
          "namespace": "Volo.Abp.Domain.Entities",
          "declaringAssemblyName": "Volo.Abp.Ddd.Domain"
        },
        {
          "name": "IAggregateRoot<Guid>",
          "namespace": "Volo.Abp.Domain.Entities",
          "declaringAssemblyName": "Volo.Abp.Ddd.Domain"
        },
        {
          "name": "IAggregateRoot",
          "namespace": "Volo.Abp.Domain.Entities",
          "declaringAssemblyName": "Volo.Abp.Ddd.Domain"
        },
        {
          "name": "IGeneratesDomainEvents",
          "namespace": "Volo.Abp.Domain.Entities",
          "declaringAssemblyName": "Volo.Abp.Ddd.Domain"
        },
        {
          "name": "IHasExtraProperties",
          "namespace": "Volo.Abp.Data",
          "declaringAssemblyName": "Volo.Abp.ObjectExtending"
        },
        {
          "name": "IHasConcurrencyStamp",
          "namespace": "Volo.Abp.Domain.Entities",
          "declaringAssemblyName": "Volo.Abp.Data"
        }
      ],
      "methods": [
        {
          "returnType": "Void",
          "isAsync": false,
          "name": "AddContributor",
          "summary": null,
          "parameters": [
            {
              "type": "String",
              "name": "username",
              "isOptional": false
            },
            {
              "type": "String",
              "name": "userProfileUrl",
              "isOptional": false
            },
            {
              "type": "String",
              "name": "avatarUrl",
              "isOptional": false
            },
            {
              "type": "Int32",
              "name": "commitCount",
              "isOptional": true
            }
          ]
        },
        {
          "returnType": "Void",
          "isAsync": false,
          "name": "RemoveAllContributors",
          "summary": null,
          "parameters": []
        },
        {
          "returnType": "Void",
          "isAsync": false,
          "name": "RemoveContributor",
          "summary": null,
          "parameters": [
            {
              "type": "String",
              "name": "username",
              "isOptional": false
            },
            {
              "type": "String",
              "name": "userProfileUrl",
              "isOptional": false
            },
            {
              "type": "String",
              "name": "avatarUrl",
              "isOptional": false
            }
          ]
        },
        {
          "returnType": "DocumentContributor",
          "isAsync": false,
          "name": "FindContributor",
          "summary": null,
          "parameters": [
            {
              "type": "String",
              "name": "username",
              "isOptional": false
            },
            {
              "type": "String",
              "name": "userProfileUrl",
              "isOptional": false
            },
            {
              "type": "String",
              "name": "avatarUrl",
              "isOptional": false
            }
          ]
        }
      ],
      "namespace": "Volo.Docs.Documents",
      "primaryKeyType": "Guid",
      "collectionProperties": {
        "contributors": {
          "name": "DocumentContributor",
          "namespace": "Volo.Docs.Documents",
          "declaringAssemblyName": "Volo.Docs.Domain"
        }
      },
      "navigationProperties": {},
      "contentType": "aggregateRoot",
      "name": "Document",
      "summary": null
    },
    {
      "namespace": "Volo.Docs.GitHub.Documents",
      "baseClass": {
        "name": "DomainService",
        "namespace": "Volo.Abp.Domain.Services",
        "declaringAssemblyName": "Volo.Abp.Ddd.Domain"
      },
      "methods": [
        {
          "returnType": "Document",
          "isAsync": true,
          "name": "GetDocumentAsync",
          "summary": null,
          "parameters": [
            {
              "type": "Project",
              "name": "project",
              "isOptional": false
            },
            {
              "type": "String",
              "name": "documentName",
              "isOptional": false
            },
            {
              "type": "String",
              "name": "languageCode",
              "isOptional": false
            },
            {
              "type": "String",
              "name": "version",
              "isOptional": false
            },
            {
              "type": "Nullable<DateTime>",
              "name": "lastKnownSignificantUpdateTime",
              "isOptional": true
            }
          ]
        },
        {
          "returnType": "List<VersionInfo>",
          "isAsync": true,
          "name": "GetVersionsAsync",
          "summary": null,
          "parameters": [
            {
              "type": "Project",
              "name": "project",
              "isOptional": false
            }
          ]
        },
        {
          "returnType": "DocumentResource",
          "isAsync": true,
          "name": "GetResource",
          "summary": null,
          "parameters": [
            {
              "type": "Project",
              "name": "project",
              "isOptional": false
            },
            {
              "type": "String",
              "name": "resourceName",
              "isOptional": false
            },
            {
              "type": "String",
              "name": "languageCode",
              "isOptional": false
            },
            {
              "type": "String",
              "name": "version",
              "isOptional": false
            }
          ]
        },
        {
          "returnType": "LanguageConfig",
          "isAsync": true,
          "name": "GetLanguageListAsync",
          "summary": null,
          "parameters": [
            {
              "type": "Project",
              "name": "project",
              "isOptional": false
            },
            {
              "type": "String",
              "name": "version",
              "isOptional": false
            }
          ]
        }
      ],
      "contentType": "domainService",
      "name": "GithubDocumentSource",
      "summary": null
    },
    {
      "namespace": "Volo.Docs.GitHub.Documents",
      "baseClass": {
        "name": "DomainService",
        "namespace": "Volo.Abp.Domain.Services",
        "declaringAssemblyName": "Volo.Abp.Ddd.Domain"
      },
      "methods": [
        {
          "returnType": "Boolean",
          "isAsync": false,
          "name": "HasPatchSignificantChanges",
          "summary": null,
          "parameters": [
            {
              "type": "String",
              "name": "patch",
              "isOptional": false
            }
          ]
        }
      ],
      "contentType": "domainService",
      "name": "GithubPatchAnalyzer",
      "summary": null
    },
    {
      "namespace": "Volo.Docs.FileSystem.Documents",
      "baseClass": {
        "name": "DomainService",
        "namespace": "Volo.Abp.Domain.Services",
        "declaringAssemblyName": "Volo.Abp.Ddd.Domain"
      },
      "methods": [
        {
          "returnType": "Document",
          "isAsync": true,
          "name": "GetDocumentAsync",
          "summary": null,
          "parameters": [
            {
              "type": "Project",
              "name": "project",
              "isOptional": false
            },
            {
              "type": "String",
              "name": "documentName",
              "isOptional": false
            },
            {
              "type": "String",
              "name": "languageCode",
              "isOptional": false
            },
            {
              "type": "String",
              "name": "version",
              "isOptional": false
            },
            {
              "type": "Nullable<DateTime>",
              "name": "lastKnownSignificantUpdateTime",
              "isOptional": true
            }
          ]
        },
        {
          "returnType": "List<VersionInfo>",
          "isAsync": true,
          "name": "GetVersionsAsync",
          "summary": null,
          "parameters": [
            {
              "type": "Project",
              "name": "project",
              "isOptional": false
            }
          ]
        },
        {
          "returnType": "LanguageConfig",
          "isAsync": true,
          "name": "GetLanguageListAsync",
          "summary": null,
          "parameters": [
            {
              "type": "Project",
              "name": "project",
              "isOptional": false
            },
            {
              "type": "String",
              "name": "version",
              "isOptional": false
            }
          ]
        },
        {
          "returnType": "DocumentResource",
          "isAsync": true,
          "name": "GetResource",
          "summary": null,
          "parameters": [
            {
              "type": "Project",
              "name": "project",
              "isOptional": false
            },
            {
              "type": "String",
              "name": "resourceName",
              "isOptional": false
            },
            {
              "type": "String",
              "name": "languageCode",
              "isOptional": false
            },
            {
              "type": "String",
              "name": "version",
              "isOptional": false
            }
          ]
        }
      ],
      "contentType": "domainService",
      "name": "FileSystemDocumentSource",
      "summary": null
    },
    {
      "namespace": "Volo.Docs.Documents.FullSearch.Elastic",
      "baseClass": {
        "name": "DomainService",
        "namespace": "Volo.Abp.Domain.Services",
        "declaringAssemblyName": "Volo.Abp.Ddd.Domain"
      },
      "methods": [
        {
          "returnType": "Void",
          "isAsync": true,
          "name": "CreateIndexIfNeededAsync",
          "summary": null,
          "parameters": [
            {
              "type": "CancellationToken",
              "name": "cancellationToken",
              "isOptional": true
            }
          ]
        },
        {
          "returnType": "Void",
          "isAsync": true,
          "name": "AddOrUpdateAsync",
          "summary": null,
          "parameters": [
            {
              "type": "Document",
              "name": "document",
              "isOptional": false
            },
            {
              "type": "CancellationToken",
              "name": "cancellationToken",
              "isOptional": true
            }
          ]
        },
        {
          "returnType": "Void",
          "isAsync": true,
          "name": "AddOrUpdateManyAsync",
          "summary": null,
          "parameters": [
            {
              "type": "IEnumerable<Document>",
              "name": "documents",
              "isOptional": false
            },
            {
              "type": "CancellationToken",
              "name": "cancellationToken",
              "isOptional": true
            }
          ]
        },
        {
          "returnType": "Void",
          "isAsync": true,
          "name": "DeleteAsync",
          "summary": null,
          "parameters": [
            {
              "type": "Guid",
              "name": "id",
              "isOptional": false
            },
            {
              "type": "CancellationToken",
              "name": "cancellationToken",
              "isOptional": true
            }
          ]
        },
        {
          "returnType": "Void",
          "isAsync": true,
          "name": "DeleteAllAsync",
          "summary": null,
          "parameters": [
            {
              "type": "CancellationToken",
              "name": "cancellationToken",
              "isOptional": true
            }
          ]
        },
        {
          "returnType": "Void",
          "isAsync": true,
          "name": "DeleteAllByProjectIdAsync",
          "summary": null,
          "parameters": [
            {
              "type": "Guid",
              "name": "projectId",
              "isOptional": false
            },
            {
              "type": "CancellationToken",
              "name": "cancellationToken",
              "isOptional": true
            }
          ]
        },
        {
          "returnType": "List<EsDocument>",
          "isAsync": true,
          "name": "SearchAsync",
          "summary": null,
          "parameters": [
            {
              "type": "String",
              "name": "context",
              "isOptional": false
            },
            {
              "type": "Guid",
              "name": "projectId",
              "isOptional": false
            },
            {
              "type": "String",
              "name": "languageCode",
              "isOptional": false
            },
            {
              "type": "String",
              "name": "version",
              "isOptional": false
            },
            {
              "type": "Nullable<Int32>",
              "name": "skipCount",
              "isOptional": true
            },
            {
              "type": "Nullable<Int32>",
              "name": "maxResultCount",
              "isOptional": true
            },
            {
              "type": "CancellationToken",
              "name": "cancellationToken",
              "isOptional": true
            }
          ]
        },
        {
          "returnType": "Void",
          "isAsync": false,
          "name": "ValidateElasticSearchEnabled",
          "summary": null,
          "parameters": []
        }
      ],
      "contentType": "domainService",
      "name": "ElasticDocumentFullSearch",
      "summary": null
    },
    {
      "namespace": "Volo.Docs.Projects",
      "entityAnalyzeModel": {
        "namespace": "Volo.Docs.Projects",
        "primaryKeyType": "Guid",
        "collectionProperties": {},
        "navigationProperties": {},
        "contentType": "entity",
        "name": "Project",
        "summary": null
      },
      "contentType": "repositoryInterface",
      "name": "IProjectRepository",
      "summary": null
    },
    {
      "namespace": "Volo.Docs.Documents",
      "entityAnalyzeModel": {
        "namespace": "Volo.Docs.Documents",
        "primaryKeyType": "Guid",
        "collectionProperties": {
          "contributors": {
            "name": "DocumentContributor",
            "namespace": "Volo.Docs.Documents",
            "declaringAssemblyName": "Volo.Docs.Domain"
          }
        },
        "navigationProperties": {},
        "contentType": "entity",
        "name": "Document",
        "summary": null
      },
      "contentType": "repositoryInterface",
      "name": "IDocumentRepository",
      "summary": null
    }
  ]
}<|MERGE_RESOLUTION|>--- conflicted
+++ resolved
@@ -1,10 +1,6 @@
 {
   "name": "Volo.Docs.Domain",
-<<<<<<< HEAD
-  "hash": "4e93e6908541bdab47105ea951441d85",
-=======
   "hash": "94bd8ae44eff07551b074284a39f0452",
->>>>>>> 8865ee33
   "contents": [
     {
       "namespace": "Volo.Docs",
