{
  "name": "Volo.Docs.Domain",
  "hash": "",
  "contents": [
    {
      "namespace": "Volo.Docs",
      "dependsOnModules": [
        {
          "declaringAssemblyName": "Volo.Docs.Domain.Shared",
          "namespace": "Volo.Docs",
          "name": "DocsDomainSharedModule"
        },
        {
          "declaringAssemblyName": "Volo.Abp.Ddd.Domain",
          "namespace": "Volo.Abp.Domain",
          "name": "AbpDddDomainModule"
        },
        {
          "declaringAssemblyName": "Volo.Abp.AutoMapper",
          "namespace": "Volo.Abp.AutoMapper",
          "name": "AbpAutoMapperModule"
        }
      ],
      "implementingInterfaces": [
        {
          "name": "IAbpModule",
          "namespace": "Volo.Abp.Modularity",
          "declaringAssemblyName": "Volo.Abp.Core",
          "fullName": "Volo.Abp.Modularity.IAbpModule"
        },
        {
          "name": "IOnPreApplicationInitialization",
          "namespace": "Volo.Abp.Modularity",
          "declaringAssemblyName": "Volo.Abp.Core",
          "fullName": "Volo.Abp.Modularity.IOnPreApplicationInitialization"
        },
        {
          "name": "IOnApplicationInitialization",
          "namespace": "Volo.Abp",
          "declaringAssemblyName": "Volo.Abp.Core",
          "fullName": "Volo.Abp.IOnApplicationInitialization"
        },
        {
          "name": "IOnPostApplicationInitialization",
          "namespace": "Volo.Abp.Modularity",
          "declaringAssemblyName": "Volo.Abp.Core",
          "fullName": "Volo.Abp.Modularity.IOnPostApplicationInitialization"
        },
        {
          "name": "IOnApplicationShutdown",
          "namespace": "Volo.Abp",
          "declaringAssemblyName": "Volo.Abp.Core",
          "fullName": "Volo.Abp.IOnApplicationShutdown"
        },
        {
          "name": "IPreConfigureServices",
          "namespace": "Volo.Abp.Modularity",
          "declaringAssemblyName": "Volo.Abp.Core",
          "fullName": "Volo.Abp.Modularity.IPreConfigureServices"
        },
        {
          "name": "IPostConfigureServices",
          "namespace": "Volo.Abp.Modularity",
          "declaringAssemblyName": "Volo.Abp.Core",
          "fullName": "Volo.Abp.Modularity.IPostConfigureServices"
        }
      ],
      "contentType": "abpModule",
      "name": "DocsDomainModule",
      "summary": null
    },
    {
      "namespace": "Volo.Docs.Documents",
      "primaryKeyType": null,
      "properties": [
        {
          "type": "System.Guid",
          "name": "DocumentId",
          "summary": null
        },
        {
          "type": "System.String",
          "name": "Username",
          "summary": null
        },
        {
          "type": "System.Int32",
          "name": "CommitCount",
          "summary": null
        },
        {
          "type": "System.String",
          "name": "UserProfileUrl",
          "summary": null
        },
        {
          "type": "System.String",
          "name": "AvatarUrl",
          "summary": null
        }
      ],
      "contentType": "entity",
      "name": "DocumentContributor",
      "summary": null
    },
    {
      "baseClass": {
        "name": "AggregateRoot<Guid>",
        "namespace": "Volo.Abp.Domain.Entities",
        "declaringAssemblyName": "Volo.Abp.Ddd.Domain",
        "fullName": "Volo.Abp.Domain.Entities.AggregateRoot<Guid>"
      },
      "implementingInterfaces": [
        {
          "name": "IEntity",
          "namespace": "Volo.Abp.Domain.Entities",
          "declaringAssemblyName": "Volo.Abp.Ddd.Domain",
          "fullName": "Volo.Abp.Domain.Entities.IEntity"
        },
        {
          "name": "IEntity<Guid>",
          "namespace": "Volo.Abp.Domain.Entities",
          "declaringAssemblyName": "Volo.Abp.Ddd.Domain",
          "fullName": "Volo.Abp.Domain.Entities.IEntity<Guid>"
        },
        {
          "name": "IAggregateRoot<Guid>",
          "namespace": "Volo.Abp.Domain.Entities",
          "declaringAssemblyName": "Volo.Abp.Ddd.Domain",
          "fullName": "Volo.Abp.Domain.Entities.IAggregateRoot<Guid>"
        },
        {
          "name": "IAggregateRoot",
          "namespace": "Volo.Abp.Domain.Entities",
          "declaringAssemblyName": "Volo.Abp.Ddd.Domain",
          "fullName": "Volo.Abp.Domain.Entities.IAggregateRoot"
        },
        {
          "name": "IGeneratesDomainEvents",
          "namespace": "Volo.Abp.Domain.Entities",
          "declaringAssemblyName": "Volo.Abp.Ddd.Domain",
          "fullName": "Volo.Abp.Domain.Entities.IGeneratesDomainEvents"
        },
        {
          "name": "IHasExtraProperties",
          "namespace": "Volo.Abp.Data",
          "declaringAssemblyName": "Volo.Abp.ObjectExtending",
          "fullName": "Volo.Abp.Data.IHasExtraProperties"
        },
        {
          "name": "IHasConcurrencyStamp",
          "namespace": "Volo.Abp.Domain.Entities",
          "declaringAssemblyName": "Volo.Abp.Data",
          "fullName": "Volo.Abp.Domain.Entities.IHasConcurrencyStamp"
        }
      ],
      "methods": [
        {
          "returnType": "Void",
          "namespace": "Volo.Docs.Projects",
          "name": "SetName",
          "summary": null,
          "isAsync": false,
          "isPublic": true,
          "isPrivate": false,
          "isStatic": false,
          "parameters": [
            {
              "type": "String",
              "name": "name",
              "isOptional": false
            }
          ]
        },
        {
          "returnType": "Void",
          "namespace": "Volo.Docs.Projects",
          "name": "SetFormat",
          "summary": null,
          "isAsync": false,
          "isPublic": true,
          "isPrivate": false,
          "isStatic": false,
          "parameters": [
            {
              "type": "String",
              "name": "format",
              "isOptional": false
            }
          ]
        },
        {
          "returnType": "Void",
          "namespace": "Volo.Docs.Projects",
          "name": "SetNavigationDocumentName",
          "summary": null,
          "isAsync": false,
          "isPublic": true,
          "isPrivate": false,
          "isStatic": false,
          "parameters": [
            {
              "type": "String",
              "name": "navigationDocumentName",
              "isOptional": false
            }
          ]
        },
        {
          "returnType": "Void",
          "namespace": "Volo.Docs.Projects",
          "name": "SetParametersDocumentName",
          "summary": null,
          "isAsync": false,
          "isPublic": true,
          "isPrivate": false,
          "isStatic": false,
          "parameters": [
            {
              "type": "String",
              "name": "parametersDocumentName",
              "isOptional": false
            }
          ]
        },
        {
          "returnType": "Void",
          "namespace": "Volo.Docs.Projects",
          "name": "SetDefaultDocumentName",
          "summary": null,
          "isAsync": false,
          "isPublic": true,
          "isPrivate": false,
          "isStatic": false,
          "parameters": [
            {
              "type": "String",
              "name": "defaultDocumentName",
              "isOptional": false
            }
          ]
        }
      ],
      "collectionProperties": {},
      "navigationProperties": {},
      "namespace": "Volo.Docs.Projects",
      "primaryKeyType": "Guid",
      "properties": [
        {
          "type": "System.String",
          "name": "Name",
          "summary": "Name of the project for display purposes."
        },
        {
          "type": "System.String",
          "name": "ShortName",
          "summary": "A short name of the project to be seen in URLs."
        },
        {
          "type": "System.String",
          "name": "Format",
          "summary": "The format of the document (e.g. \"md\" for Markdown, \"html\" for HTML)."
        },
        {
          "type": "System.String",
          "name": "DefaultDocumentName",
          "summary": "The document for the initial page."
        },
        {
          "type": "System.String",
          "name": "NavigationDocumentName",
          "summary": "The document to be used for the navigation menu (index)."
        },
        {
          "type": "System.String",
          "name": "ParametersDocumentName",
          "summary": "The document to be used for the parameters file (index)."
        },
        {
          "type": "System.String",
          "name": "MinimumVersion",
          "summary": null
        },
        {
          "type": "System.String",
          "name": "DocumentStoreType",
          "summary": "The source of the documents (e.g. Github)."
        },
        {
          "type": "System.String",
          "name": "MainWebsiteUrl",
          "summary": null
        },
        {
          "type": "System.String",
          "name": "LatestVersionBranchName",
          "summary": null
        }
      ],
      "contentType": "aggregateRoot",
      "name": "Project",
      "summary": null
    },
    {
      "baseClass": {
        "name": "AggregateRoot<Guid>",
        "namespace": "Volo.Abp.Domain.Entities",
        "declaringAssemblyName": "Volo.Abp.Ddd.Domain",
        "fullName": "Volo.Abp.Domain.Entities.AggregateRoot<Guid>"
      },
      "implementingInterfaces": [
        {
          "name": "IEntity",
          "namespace": "Volo.Abp.Domain.Entities",
          "declaringAssemblyName": "Volo.Abp.Ddd.Domain",
          "fullName": "Volo.Abp.Domain.Entities.IEntity"
        },
        {
          "name": "IEntity<Guid>",
          "namespace": "Volo.Abp.Domain.Entities",
          "declaringAssemblyName": "Volo.Abp.Ddd.Domain",
          "fullName": "Volo.Abp.Domain.Entities.IEntity<Guid>"
        },
        {
          "name": "IAggregateRoot<Guid>",
          "namespace": "Volo.Abp.Domain.Entities",
          "declaringAssemblyName": "Volo.Abp.Ddd.Domain",
          "fullName": "Volo.Abp.Domain.Entities.IAggregateRoot<Guid>"
        },
        {
          "name": "IAggregateRoot",
          "namespace": "Volo.Abp.Domain.Entities",
          "declaringAssemblyName": "Volo.Abp.Ddd.Domain",
          "fullName": "Volo.Abp.Domain.Entities.IAggregateRoot"
        },
        {
          "name": "IGeneratesDomainEvents",
          "namespace": "Volo.Abp.Domain.Entities",
          "declaringAssemblyName": "Volo.Abp.Ddd.Domain",
          "fullName": "Volo.Abp.Domain.Entities.IGeneratesDomainEvents"
        },
        {
          "name": "IHasExtraProperties",
          "namespace": "Volo.Abp.Data",
          "declaringAssemblyName": "Volo.Abp.ObjectExtending",
          "fullName": "Volo.Abp.Data.IHasExtraProperties"
        },
        {
          "name": "IHasConcurrencyStamp",
          "namespace": "Volo.Abp.Domain.Entities",
          "declaringAssemblyName": "Volo.Abp.Data",
          "fullName": "Volo.Abp.Domain.Entities.IHasConcurrencyStamp"
        }
      ],
      "methods": [
        {
          "returnType": "Void",
          "namespace": "Volo.Docs.Documents",
          "name": "AddContributor",
          "summary": null,
          "isAsync": false,
          "isPublic": true,
          "isPrivate": false,
          "isStatic": false,
          "parameters": [
            {
              "type": "String",
              "name": "username",
              "isOptional": false
            },
            {
              "type": "String",
              "name": "userProfileUrl",
              "isOptional": false
            },
            {
              "type": "String",
              "name": "avatarUrl",
              "isOptional": false
            },
            {
              "type": "Int32",
              "name": "commitCount",
              "isOptional": true
            }
          ]
        },
        {
          "returnType": "Void",
          "namespace": "Volo.Docs.Documents",
          "name": "RemoveAllContributors",
          "summary": null,
          "isAsync": false,
          "isPublic": true,
          "isPrivate": false,
          "isStatic": false,
          "parameters": []
        },
        {
          "returnType": "Void",
          "namespace": "Volo.Docs.Documents",
          "name": "RemoveContributor",
          "summary": null,
          "isAsync": false,
          "isPublic": true,
          "isPrivate": false,
          "isStatic": false,
          "parameters": [
            {
              "type": "String",
              "name": "username",
              "isOptional": false
            },
            {
              "type": "String",
              "name": "userProfileUrl",
              "isOptional": false
            },
            {
              "type": "String",
              "name": "avatarUrl",
              "isOptional": false
            }
          ]
        },
        {
          "returnType": "DocumentContributor",
          "namespace": "Volo.Docs.Documents",
          "name": "FindContributor",
          "summary": null,
          "isAsync": false,
          "isPublic": true,
          "isPrivate": false,
          "isStatic": false,
          "parameters": [
            {
              "type": "String",
              "name": "username",
              "isOptional": false
            },
            {
              "type": "String",
              "name": "userProfileUrl",
              "isOptional": false
            },
            {
              "type": "String",
              "name": "avatarUrl",
              "isOptional": false
            }
          ]
        }
      ],
      "collectionProperties": {
        "contributors": {
          "name": "DocumentContributor",
          "namespace": "Volo.Docs.Documents",
          "declaringAssemblyName": "Volo.Docs.Domain",
          "fullName": "Volo.Docs.Documents.DocumentContributor"
        }
      },
      "navigationProperties": {},
      "namespace": "Volo.Docs.Documents",
      "primaryKeyType": "Guid",
      "properties": [
        {
          "type": "System.Guid",
          "name": "ProjectId",
          "summary": null
        },
        {
          "type": "System.String",
          "name": "Name",
          "summary": null
        },
        {
          "type": "System.String",
          "name": "Version",
          "summary": null
        },
        {
          "type": "System.String",
          "name": "LanguageCode",
          "summary": null
        },
        {
          "type": "System.String",
          "name": "FileName",
          "summary": null
        },
        {
          "type": "System.String",
          "name": "Content",
          "summary": null
        },
        {
          "type": "System.String",
          "name": "Format",
          "summary": null
        },
        {
          "type": "System.String",
          "name": "EditLink",
          "summary": null
        },
        {
          "type": "System.String",
          "name": "RootUrl",
          "summary": null
        },
        {
          "type": "System.String",
          "name": "RawRootUrl",
          "summary": null
        },
        {
          "type": "System.String",
          "name": "LocalDirectory",
          "summary": null
        },
        {
          "type": "System.DateTime",
          "name": "CreationTime",
          "summary": null
        },
        {
          "type": "System.DateTime",
          "name": "LastUpdatedTime",
          "summary": null
        },
        {
          "type": "System.Nullable`1[System.DateTime]",
          "name": "LastSignificantUpdateTime",
          "summary": null
        },
        {
          "type": "System.DateTime",
          "name": "LastCachedTime",
          "summary": null
        },
        {
          "type": "System.Collections.Generic.List`1[Volo.Docs.Documents.DocumentContributor]",
          "name": "Contributors",
          "summary": null
        }
      ],
      "contentType": "aggregateRoot",
      "name": "Document",
      "summary": null
    },
    {
      "namespace": "Volo.Docs.GitHub.Documents",
      "baseClass": {
        "name": "DomainService",
        "namespace": "Volo.Abp.Domain.Services",
        "declaringAssemblyName": "Volo.Abp.Ddd.Domain",
        "fullName": "Volo.Abp.Domain.Services.DomainService"
      },
      "methods": [
        {
          "returnType": "Document",
          "namespace": "Volo.Docs.GitHub.Documents",
          "name": "GetDocumentAsync",
          "summary": null,
          "isAsync": true,
          "isPublic": true,
          "isPrivate": false,
          "isStatic": false,
          "parameters": [
            {
              "type": "Project",
              "name": "project",
              "isOptional": false
            },
            {
              "type": "String",
              "name": "documentName",
              "isOptional": false
            },
            {
              "type": "String",
              "name": "languageCode",
              "isOptional": false
            },
            {
              "type": "String",
              "name": "version",
              "isOptional": false
            },
            {
              "type": "Nullable<DateTime>",
              "name": "lastKnownSignificantUpdateTime",
              "isOptional": true
            }
          ]
        },
        {
          "returnType": "List<VersionInfo>",
          "namespace": "Volo.Docs.GitHub.Documents",
          "name": "GetVersionsAsync",
          "summary": null,
          "isAsync": true,
          "isPublic": true,
          "isPrivate": false,
          "isStatic": false,
          "parameters": [
            {
              "type": "Project",
              "name": "project",
              "isOptional": false
            }
          ]
        },
        {
          "returnType": "DocumentResource",
          "namespace": "Volo.Docs.GitHub.Documents",
          "name": "GetResource",
          "summary": null,
          "isAsync": true,
          "isPublic": true,
          "isPrivate": false,
          "isStatic": false,
          "parameters": [
            {
              "type": "Project",
              "name": "project",
              "isOptional": false
            },
            {
              "type": "String",
              "name": "resourceName",
              "isOptional": false
            },
            {
              "type": "String",
              "name": "languageCode",
              "isOptional": false
            },
            {
              "type": "String",
              "name": "version",
              "isOptional": false
            }
          ]
        },
        {
          "returnType": "LanguageConfig",
          "namespace": "Volo.Docs.GitHub.Documents",
          "name": "GetLanguageListAsync",
          "summary": null,
          "isAsync": true,
          "isPublic": true,
          "isPrivate": false,
          "isStatic": false,
          "parameters": [
            {
              "type": "Project",
              "name": "project",
              "isOptional": false
            },
            {
              "type": "String",
              "name": "version",
              "isOptional": false
            }
          ]
        }
      ],
      "implementingInterfaces": [
        {
          "name": "IDomainService",
          "namespace": "Volo.Abp.Domain.Services",
          "declaringAssemblyName": "Volo.Abp.Ddd.Domain",
          "fullName": "Volo.Abp.Domain.Services.IDomainService"
        },
        {
          "name": "ITransientDependency",
          "namespace": "Volo.Abp.DependencyInjection",
          "declaringAssemblyName": "Volo.Abp.Core",
          "fullName": "Volo.Abp.DependencyInjection.ITransientDependency"
        },
        {
          "name": "IDocumentSource",
          "namespace": "Volo.Docs.Documents",
          "declaringAssemblyName": "Volo.Docs.Domain",
          "fullName": "Volo.Docs.Documents.IDocumentSource"
        }
      ],
      "contentType": "domainService",
      "name": "GithubDocumentSource",
      "summary": null
    },
    {
      "namespace": "Volo.Docs.GitHub.Documents",
      "baseClass": {
        "name": "DomainService",
        "namespace": "Volo.Abp.Domain.Services",
        "declaringAssemblyName": "Volo.Abp.Ddd.Domain",
        "fullName": "Volo.Abp.Domain.Services.DomainService"
      },
      "methods": [
        {
          "returnType": "Boolean",
          "namespace": "Volo.Docs.GitHub.Documents",
          "name": "HasPatchSignificantChanges",
          "summary": null,
          "isAsync": false,
          "isPublic": true,
          "isPrivate": false,
          "isStatic": false,
          "parameters": [
            {
              "type": "String",
              "name": "patch",
              "isOptional": false
            }
          ]
        }
      ],
      "implementingInterfaces": [
        {
          "name": "IDomainService",
          "namespace": "Volo.Abp.Domain.Services",
          "declaringAssemblyName": "Volo.Abp.Ddd.Domain",
          "fullName": "Volo.Abp.Domain.Services.IDomainService"
        },
        {
          "name": "ITransientDependency",
          "namespace": "Volo.Abp.DependencyInjection",
          "declaringAssemblyName": "Volo.Abp.Core",
          "fullName": "Volo.Abp.DependencyInjection.ITransientDependency"
        },
        {
          "name": "IGithubPatchAnalyzer",
          "namespace": "Volo.Docs.GitHub.Documents",
          "declaringAssemblyName": "Volo.Docs.Domain",
          "fullName": "Volo.Docs.GitHub.Documents.IGithubPatchAnalyzer"
        }
      ],
      "contentType": "domainService",
      "name": "GithubPatchAnalyzer",
      "summary": null
    },
    {
      "namespace": "Volo.Docs.FileSystem.Documents",
      "baseClass": {
        "name": "DomainService",
        "namespace": "Volo.Abp.Domain.Services",
        "declaringAssemblyName": "Volo.Abp.Ddd.Domain",
        "fullName": "Volo.Abp.Domain.Services.DomainService"
      },
      "methods": [
        {
          "returnType": "Document",
          "namespace": "Volo.Docs.FileSystem.Documents",
          "name": "GetDocumentAsync",
          "summary": null,
          "isAsync": true,
          "isPublic": true,
          "isPrivate": false,
          "isStatic": false,
          "parameters": [
            {
              "type": "Project",
              "name": "project",
              "isOptional": false
            },
            {
              "type": "String",
              "name": "documentName",
              "isOptional": false
            },
            {
              "type": "String",
              "name": "languageCode",
              "isOptional": false
            },
            {
              "type": "String",
              "name": "version",
              "isOptional": false
            },
            {
              "type": "Nullable<DateTime>",
              "name": "lastKnownSignificantUpdateTime",
              "isOptional": true
            }
          ]
        },
        {
          "returnType": "List<VersionInfo>",
          "namespace": "Volo.Docs.FileSystem.Documents",
          "name": "GetVersionsAsync",
          "summary": null,
          "isAsync": true,
          "isPublic": true,
          "isPrivate": false,
          "isStatic": false,
          "parameters": [
            {
              "type": "Project",
              "name": "project",
              "isOptional": false
            }
          ]
        },
        {
          "returnType": "LanguageConfig",
          "namespace": "Volo.Docs.FileSystem.Documents",
          "name": "GetLanguageListAsync",
          "summary": null,
          "isAsync": true,
          "isPublic": true,
          "isPrivate": false,
          "isStatic": false,
          "parameters": [
            {
              "type": "Project",
              "name": "project",
              "isOptional": false
            },
            {
              "type": "String",
              "name": "version",
              "isOptional": false
            }
          ]
        },
        {
          "returnType": "DocumentResource",
          "namespace": "Volo.Docs.FileSystem.Documents",
          "name": "GetResource",
          "summary": null,
          "isAsync": true,
          "isPublic": true,
          "isPrivate": false,
          "isStatic": false,
          "parameters": [
            {
              "type": "Project",
              "name": "project",
              "isOptional": false
            },
            {
              "type": "String",
              "name": "resourceName",
              "isOptional": false
            },
            {
              "type": "String",
              "name": "languageCode",
              "isOptional": false
            },
            {
              "type": "String",
              "name": "version",
              "isOptional": false
            }
          ]
        }
      ],
      "implementingInterfaces": [
        {
          "name": "IDomainService",
          "namespace": "Volo.Abp.Domain.Services",
          "declaringAssemblyName": "Volo.Abp.Ddd.Domain",
          "fullName": "Volo.Abp.Domain.Services.IDomainService"
        },
        {
          "name": "ITransientDependency",
          "namespace": "Volo.Abp.DependencyInjection",
          "declaringAssemblyName": "Volo.Abp.Core",
          "fullName": "Volo.Abp.DependencyInjection.ITransientDependency"
        },
        {
          "name": "IDocumentSource",
          "namespace": "Volo.Docs.Documents",
          "declaringAssemblyName": "Volo.Docs.Domain",
          "fullName": "Volo.Docs.Documents.IDocumentSource"
        }
      ],
      "contentType": "domainService",
      "name": "FileSystemDocumentSource",
      "summary": null
    },
    {
      "namespace": "Volo.Docs.Documents.FullSearch.Elastic",
      "baseClass": {
        "name": "DomainService",
        "namespace": "Volo.Abp.Domain.Services",
        "declaringAssemblyName": "Volo.Abp.Ddd.Domain",
        "fullName": "Volo.Abp.Domain.Services.DomainService"
      },
      "methods": [
        {
          "returnType": "Void",
          "namespace": "Volo.Docs.Documents.FullSearch.Elastic",
          "name": "CreateIndexIfNeededAsync",
          "summary": null,
          "isAsync": true,
          "isPublic": true,
          "isPrivate": false,
          "isStatic": false,
          "parameters": [
            {
              "type": "CancellationToken",
              "name": "cancellationToken",
              "isOptional": true
            }
          ]
        },
        {
          "returnType": "Void",
          "namespace": "Volo.Docs.Documents.FullSearch.Elastic",
          "name": "AddOrUpdateAsync",
          "summary": null,
          "isAsync": true,
          "isPublic": true,
          "isPrivate": false,
          "isStatic": false,
          "parameters": [
            {
              "type": "Document",
              "name": "document",
              "isOptional": false
            },
            {
              "type": "CancellationToken",
              "name": "cancellationToken",
              "isOptional": true
            }
          ]
        },
        {
          "returnType": "Void",
          "namespace": "Volo.Docs.Documents.FullSearch.Elastic",
          "name": "AddOrUpdateManyAsync",
          "summary": null,
          "isAsync": true,
          "isPublic": true,
          "isPrivate": false,
          "isStatic": false,
          "parameters": [
            {
              "type": "IEnumerable<Document>",
              "name": "documents",
              "isOptional": false
            },
            {
              "type": "CancellationToken",
              "name": "cancellationToken",
              "isOptional": true
            }
          ]
        },
        {
          "returnType": "Void",
          "namespace": "Volo.Docs.Documents.FullSearch.Elastic",
          "name": "DeleteAsync",
          "summary": null,
          "isAsync": true,
          "isPublic": true,
          "isPrivate": false,
          "isStatic": false,
          "parameters": [
            {
              "type": "Guid",
              "name": "id",
              "isOptional": false
            },
            {
              "type": "CancellationToken",
              "name": "cancellationToken",
              "isOptional": true
            }
          ]
        },
        {
          "returnType": "Void",
          "namespace": "Volo.Docs.Documents.FullSearch.Elastic",
          "name": "DeleteAllAsync",
          "summary": null,
          "isAsync": true,
          "isPublic": true,
          "isPrivate": false,
          "isStatic": false,
          "parameters": [
            {
              "type": "CancellationToken",
              "name": "cancellationToken",
              "isOptional": true
            }
          ]
        },
        {
          "returnType": "Void",
          "namespace": "Volo.Docs.Documents.FullSearch.Elastic",
          "name": "DeleteAllByProjectIdAsync",
          "summary": null,
          "isAsync": true,
          "isPublic": true,
          "isPrivate": false,
          "isStatic": false,
          "parameters": [
            {
              "type": "Guid",
              "name": "projectId",
              "isOptional": false
            },
            {
              "type": "CancellationToken",
              "name": "cancellationToken",
              "isOptional": true
            }
          ]
        },
        {
          "returnType": "EsDocumentResult",
          "namespace": "Volo.Docs.Documents.FullSearch.Elastic",
          "name": "SearchAsync",
          "summary": null,
          "isAsync": true,
          "isPublic": true,
          "isPrivate": false,
          "isStatic": false,
          "parameters": [
            {
              "type": "String",
              "name": "context",
              "isOptional": false
            },
            {
              "type": "Guid",
              "name": "projectId",
              "isOptional": false
            },
            {
              "type": "String",
              "name": "languageCode",
              "isOptional": false
            },
            {
              "type": "String",
              "name": "version",
              "isOptional": false
            },
            {
              "type": "Nullable<Int32>",
              "name": "skipCount",
              "isOptional": true
            },
            {
              "type": "Nullable<Int32>",
              "name": "maxResultCount",
              "isOptional": true
            },
            {
              "type": "CancellationToken",
              "name": "cancellationToken",
              "isOptional": true
            }
          ]
        },
        {
          "returnType": "Void",
          "namespace": "Volo.Docs.Documents.FullSearch.Elastic",
          "name": "ValidateElasticSearchEnabled",
          "summary": null,
          "isAsync": false,
          "isPublic": true,
          "isPrivate": false,
          "isStatic": false,
          "parameters": []
        }
      ],
      "implementingInterfaces": [
        {
          "name": "IDomainService",
          "namespace": "Volo.Abp.Domain.Services",
          "declaringAssemblyName": "Volo.Abp.Ddd.Domain",
          "fullName": "Volo.Abp.Domain.Services.IDomainService"
        },
        {
          "name": "ITransientDependency",
          "namespace": "Volo.Abp.DependencyInjection",
          "declaringAssemblyName": "Volo.Abp.Core",
          "fullName": "Volo.Abp.DependencyInjection.ITransientDependency"
        },
        {
          "name": "IDocumentFullSearch",
          "namespace": "Volo.Docs.Documents.FullSearch.Elastic",
          "declaringAssemblyName": "Volo.Docs.Domain",
          "fullName": "Volo.Docs.Documents.FullSearch.Elastic.IDocumentFullSearch"
        }
      ],
      "contentType": "domainService",
      "name": "ElasticDocumentFullSearch",
      "summary": null
    },
    {
      "namespace": "Volo.Docs.Projects",
      "entityAnalyzeModel": {
        "namespace": "Volo.Docs.Projects",
        "primaryKeyType": "Guid",
        "properties": [],
        "contentType": "entity",
        "name": "Project",
        "summary": null
      },
      "implementingInterfaces": [
        {
          "name": "IBasicRepository<Project, Guid>",
          "namespace": "Volo.Abp.Domain.Repositories",
          "declaringAssemblyName": "Volo.Abp.Ddd.Domain",
          "fullName": "Volo.Abp.Domain.Repositories.IBasicRepository<Project, Guid>"
        },
        {
          "name": "IBasicRepository<Project>",
          "namespace": "Volo.Abp.Domain.Repositories",
          "declaringAssemblyName": "Volo.Abp.Ddd.Domain",
          "fullName": "Volo.Abp.Domain.Repositories.IBasicRepository<Project>"
        },
        {
          "name": "IReadOnlyBasicRepository<Project>",
          "namespace": "Volo.Abp.Domain.Repositories",
          "declaringAssemblyName": "Volo.Abp.Ddd.Domain",
          "fullName": "Volo.Abp.Domain.Repositories.IReadOnlyBasicRepository<Project>"
        },
        {
          "name": "IRepository",
          "namespace": "Volo.Abp.Domain.Repositories",
          "declaringAssemblyName": "Volo.Abp.Ddd.Domain",
          "fullName": "Volo.Abp.Domain.Repositories.IRepository"
        },
        {
          "name": "IReadOnlyBasicRepository<Project, Guid>",
          "namespace": "Volo.Abp.Domain.Repositories",
          "declaringAssemblyName": "Volo.Abp.Ddd.Domain",
          "fullName": "Volo.Abp.Domain.Repositories.IReadOnlyBasicRepository<Project, Guid>"
        }
      ],
      "methods": [
        {
          "returnType": "List<Project>",
          "namespace": "Volo.Docs.Projects",
          "name": "GetListAsync",
          "summary": null,
          "isAsync": true,
          "isPublic": true,
          "isPrivate": false,
          "isStatic": false,
          "parameters": [
            {
              "type": "String",
              "name": "sorting",
              "isOptional": false
            },
            {
              "type": "Int32",
              "name": "maxResultCount",
              "isOptional": false
            },
            {
              "type": "Int32",
              "name": "skipCount",
              "isOptional": false
            },
            {
              "type": "CancellationToken",
              "name": "cancellationToken",
              "isOptional": true
            }
          ]
        },
        {
          "returnType": "List<ProjectWithoutDetails>",
          "namespace": "Volo.Docs.Projects",
          "name": "GetListWithoutDetailsAsync",
          "summary": null,
          "isAsync": true,
          "isPublic": true,
          "isPrivate": false,
          "isStatic": false,
          "parameters": [
            {
              "type": "CancellationToken",
              "name": "cancellationToken",
              "isOptional": true
            }
          ]
        },
        {
          "returnType": "Project",
          "namespace": "Volo.Docs.Projects",
          "name": "GetByShortNameAsync",
          "summary": null,
          "isAsync": true,
          "isPublic": true,
          "isPrivate": false,
          "isStatic": false,
          "parameters": [
            {
              "type": "String",
              "name": "shortName",
              "isOptional": false
            },
            {
              "type": "CancellationToken",
              "name": "cancellationToken",
              "isOptional": true
            }
          ]
        },
        {
          "returnType": "Boolean",
          "namespace": "Volo.Docs.Projects",
          "name": "ShortNameExistsAsync",
          "summary": null,
          "isAsync": true,
          "isPublic": true,
          "isPrivate": false,
          "isStatic": false,
          "parameters": [
            {
              "type": "String",
              "name": "shortName",
              "isOptional": false
            },
            {
              "type": "CancellationToken",
              "name": "cancellationToken",
              "isOptional": true
            }
          ]
        }
      ],
      "contentType": "repositoryInterface",
      "name": "IProjectRepository",
      "summary": null
    },
    {
      "namespace": "Volo.Docs.Documents",
      "entityAnalyzeModel": {
        "namespace": "Volo.Docs.Documents",
        "primaryKeyType": "Guid",
        "properties": [],
        "contentType": "entity",
        "name": "Document",
        "summary": null
      },
      "implementingInterfaces": [
        {
          "name": "IBasicRepository<Document>",
          "namespace": "Volo.Abp.Domain.Repositories",
          "declaringAssemblyName": "Volo.Abp.Ddd.Domain",
          "fullName": "Volo.Abp.Domain.Repositories.IBasicRepository<Document>"
        },
        {
          "name": "IReadOnlyBasicRepository<Document>",
          "namespace": "Volo.Abp.Domain.Repositories",
          "declaringAssemblyName": "Volo.Abp.Ddd.Domain",
          "fullName": "Volo.Abp.Domain.Repositories.IReadOnlyBasicRepository<Document>"
        },
        {
          "name": "IRepository",
          "namespace": "Volo.Abp.Domain.Repositories",
          "declaringAssemblyName": "Volo.Abp.Ddd.Domain",
          "fullName": "Volo.Abp.Domain.Repositories.IRepository"
        }
      ],
      "methods": [
        {
          "returnType": "List<DocumentWithoutDetails>",
          "namespace": "Volo.Docs.Documents",
          "name": "GetListWithoutDetailsByProjectId",
          "summary": null,
          "isAsync": true,
          "isPublic": true,
          "isPrivate": false,
          "isStatic": false,
          "parameters": [
            {
              "type": "Guid",
              "name": "projectId",
              "isOptional": false
            },
            {
              "type": "CancellationToken",
              "name": "cancellationToken",
              "isOptional": true
            }
          ]
        },
        {
          "returnType": "List<DocumentInfo>",
          "namespace": "Volo.Docs.Documents",
          "name": "GetUniqueListDocumentInfoAsync",
          "summary": null,
          "isAsync": true,
          "isPublic": true,
          "isPrivate": false,
          "isStatic": false,
          "parameters": [
            {
              "type": "CancellationToken",
              "name": "cancellationToken",
              "isOptional": true
            }
          ]
        },
        {
          "returnType": "List<Document>",
          "namespace": "Volo.Docs.Documents",
          "name": "GetListByProjectId",
          "summary": null,
          "isAsync": true,
          "isPublic": true,
          "isPrivate": false,
          "isStatic": false,
          "parameters": [
            {
              "type": "Guid",
              "name": "projectId",
              "isOptional": false
            },
            {
              "type": "CancellationToken",
              "name": "cancellationToken",
              "isOptional": true
            }
          ]
        },
        {
<<<<<<< HEAD
=======
          "returnType": "List<Document>",
          "namespace": "Volo.Docs.Documents",
          "name": "GetUniqueDocumentsByProjectIdPagedAsync",
          "summary": null,
          "isAsync": true,
          "isPublic": true,
          "isPrivate": false,
          "isStatic": false,
          "parameters": [
            {
              "type": "Guid",
              "name": "projectId",
              "isOptional": false
            },
            {
              "type": "Int32",
              "name": "skipCount",
              "isOptional": false
            },
            {
              "type": "Int32",
              "name": "maxResultCount",
              "isOptional": false
            },
            {
              "type": "CancellationToken",
              "name": "cancellationToken",
              "isOptional": true
            }
          ]
        },
        {
          "returnType": "Int64",
          "namespace": "Volo.Docs.Documents",
          "name": "GetUniqueDocumentCountByProjectIdAsync",
          "summary": null,
          "isAsync": true,
          "isPublic": true,
          "isPrivate": false,
          "isStatic": false,
          "parameters": [
            {
              "type": "Guid",
              "name": "projectId",
              "isOptional": false
            },
            {
              "type": "CancellationToken",
              "name": "cancellationToken",
              "isOptional": true
            }
          ]
        },
        {
>>>>>>> c861884f
          "returnType": "Void",
          "namespace": "Volo.Docs.Documents",
          "name": "UpdateProjectLastCachedTimeAsync",
          "summary": null,
          "isAsync": true,
          "isPublic": true,
          "isPrivate": false,
          "isStatic": false,
          "parameters": [
            {
              "type": "Guid",
              "name": "projectId",
              "isOptional": false
            },
            {
              "type": "DateTime",
              "name": "cachedTime",
              "isOptional": false
            },
            {
              "type": "CancellationToken",
              "name": "cancellationToken",
              "isOptional": true
            }
          ]
        },
        {
          "returnType": "Document",
          "namespace": "Volo.Docs.Documents",
          "name": "FindAsync",
          "summary": null,
          "isAsync": true,
          "isPublic": true,
          "isPrivate": false,
          "isStatic": false,
          "parameters": [
            {
              "type": "Guid",
              "name": "projectId",
              "isOptional": false
            },
            {
              "type": "String",
              "name": "name",
              "isOptional": false
            },
            {
              "type": "String",
              "name": "languageCode",
              "isOptional": false
            },
            {
              "type": "String",
              "name": "version",
              "isOptional": false
            },
            {
              "type": "Boolean",
              "name": "includeDetails",
              "isOptional": true
            },
            {
              "type": "CancellationToken",
              "name": "cancellationToken",
              "isOptional": true
            }
          ]
        },
        {
          "returnType": "Document",
          "namespace": "Volo.Docs.Documents",
          "name": "FindAsync",
          "summary": null,
          "isAsync": true,
          "isPublic": true,
          "isPrivate": false,
          "isStatic": false,
          "parameters": [
            {
              "type": "Guid",
              "name": "projectId",
              "isOptional": false
            },
            {
              "type": "List<String>",
              "name": "possibleNames",
              "isOptional": false
            },
            {
              "type": "String",
              "name": "languageCode",
              "isOptional": false
            },
            {
              "type": "String",
              "name": "version",
              "isOptional": false
            },
            {
              "type": "Boolean",
              "name": "includeDetails",
              "isOptional": true
            },
            {
              "type": "CancellationToken",
              "name": "cancellationToken",
              "isOptional": true
            }
          ]
        },
        {
          "returnType": "Void",
          "namespace": "Volo.Docs.Documents",
          "name": "DeleteAsync",
          "summary": null,
          "isAsync": true,
          "isPublic": true,
          "isPrivate": false,
          "isStatic": false,
          "parameters": [
            {
              "type": "Guid",
              "name": "projectId",
              "isOptional": false
            },
            {
              "type": "String",
              "name": "name",
              "isOptional": false
            },
            {
              "type": "String",
              "name": "languageCode",
              "isOptional": false
            },
            {
              "type": "String",
              "name": "version",
              "isOptional": false
            },
            {
              "type": "Boolean",
              "name": "autoSave",
              "isOptional": true
            },
            {
              "type": "CancellationToken",
              "name": "cancellationToken",
              "isOptional": true
            }
          ]
        },
        {
          "returnType": "List<Document>",
          "namespace": "Volo.Docs.Documents",
          "name": "GetListAsync",
          "summary": null,
          "isAsync": true,
          "isPublic": true,
          "isPrivate": false,
          "isStatic": false,
          "parameters": [
            {
              "type": "Nullable<Guid>",
              "name": "projectId",
              "isOptional": false
            },
            {
              "type": "String",
              "name": "version",
              "isOptional": false
            },
            {
              "type": "String",
              "name": "name",
              "isOptional": false
            },
            {
              "type": "CancellationToken",
              "name": "cancellationToken",
              "isOptional": true
            }
          ]
        },
        {
          "returnType": "List<DocumentWithoutContent>",
          "namespace": "Volo.Docs.Documents",
          "name": "GetAllAsync",
          "summary": null,
          "isAsync": true,
          "isPublic": true,
          "isPrivate": false,
          "isStatic": false,
          "parameters": [
            {
              "type": "Nullable<Guid>",
              "name": "projectId",
              "isOptional": false
            },
            {
              "type": "String",
              "name": "name",
              "isOptional": false
            },
            {
              "type": "String",
              "name": "version",
              "isOptional": false
            },
            {
              "type": "String",
              "name": "languageCode",
              "isOptional": false
            },
            {
              "type": "String",
              "name": "fileName",
              "isOptional": false
            },
            {
              "type": "String",
              "name": "format",
              "isOptional": false
            },
            {
              "type": "Nullable<DateTime>",
              "name": "creationTimeMin",
              "isOptional": false
            },
            {
              "type": "Nullable<DateTime>",
              "name": "creationTimeMax",
              "isOptional": false
            },
            {
              "type": "Nullable<DateTime>",
              "name": "lastUpdatedTimeMin",
              "isOptional": false
            },
            {
              "type": "Nullable<DateTime>",
              "name": "lastUpdatedTimeMax",
              "isOptional": false
            },
            {
              "type": "Nullable<DateTime>",
              "name": "lastSignificantUpdateTimeMin",
              "isOptional": false
            },
            {
              "type": "Nullable<DateTime>",
              "name": "lastSignificantUpdateTimeMax",
              "isOptional": false
            },
            {
              "type": "Nullable<DateTime>",
              "name": "lastCachedTimeMin",
              "isOptional": false
            },
            {
              "type": "Nullable<DateTime>",
              "name": "lastCachedTimeMax",
              "isOptional": false
            },
            {
              "type": "String",
              "name": "sorting",
              "isOptional": true
            },
            {
              "type": "Int32",
              "name": "maxResultCount",
              "isOptional": true
            },
            {
              "type": "Int32",
              "name": "skipCount",
              "isOptional": true
            },
            {
              "type": "CancellationToken",
              "name": "cancellationToken",
              "isOptional": true
            }
          ]
        },
        {
          "returnType": "Int64",
          "namespace": "Volo.Docs.Documents",
          "name": "GetAllCountAsync",
          "summary": null,
          "isAsync": true,
          "isPublic": true,
          "isPrivate": false,
          "isStatic": false,
          "parameters": [
            {
              "type": "Nullable<Guid>",
              "name": "projectId",
              "isOptional": false
            },
            {
              "type": "String",
              "name": "name",
              "isOptional": false
            },
            {
              "type": "String",
              "name": "version",
              "isOptional": false
            },
            {
              "type": "String",
              "name": "languageCode",
              "isOptional": false
            },
            {
              "type": "String",
              "name": "fileName",
              "isOptional": false
            },
            {
              "type": "String",
              "name": "format",
              "isOptional": false
            },
            {
              "type": "Nullable<DateTime>",
              "name": "creationTimeMin",
              "isOptional": false
            },
            {
              "type": "Nullable<DateTime>",
              "name": "creationTimeMax",
              "isOptional": false
            },
            {
              "type": "Nullable<DateTime>",
              "name": "lastUpdatedTimeMin",
              "isOptional": false
            },
            {
              "type": "Nullable<DateTime>",
              "name": "lastUpdatedTimeMax",
              "isOptional": false
            },
            {
              "type": "Nullable<DateTime>",
              "name": "lastSignificantUpdateTimeMin",
              "isOptional": false
            },
            {
              "type": "Nullable<DateTime>",
              "name": "lastSignificantUpdateTimeMax",
              "isOptional": false
            },
            {
              "type": "Nullable<DateTime>",
              "name": "lastCachedTimeMin",
              "isOptional": false
            },
            {
              "type": "Nullable<DateTime>",
              "name": "lastCachedTimeMax",
              "isOptional": false
            },
            {
              "type": "String",
              "name": "sorting",
              "isOptional": true
            },
            {
              "type": "Int32",
              "name": "maxResultCount",
              "isOptional": true
            },
            {
              "type": "Int32",
              "name": "skipCount",
              "isOptional": true
            },
            {
              "type": "CancellationToken",
              "name": "cancellationToken",
              "isOptional": true
            }
          ]
        },
        {
          "returnType": "Document",
          "namespace": "Volo.Docs.Documents",
          "name": "GetAsync",
          "summary": null,
          "isAsync": true,
          "isPublic": true,
          "isPrivate": false,
          "isStatic": false,
          "parameters": [
            {
              "type": "Guid",
              "name": "id",
              "isOptional": false
            },
            {
              "type": "CancellationToken",
              "name": "cancellationToken",
              "isOptional": true
            }
          ]
        }
      ],
      "contentType": "repositoryInterface",
      "name": "IDocumentRepository",
      "summary": null
    }
  ]
}<|MERGE_RESOLUTION|>--- conflicted
+++ resolved
@@ -1331,8 +1331,6 @@
           ]
         },
         {
-<<<<<<< HEAD
-=======
           "returnType": "List<Document>",
           "namespace": "Volo.Docs.Documents",
           "name": "GetUniqueDocumentsByProjectIdPagedAsync",
@@ -1387,7 +1385,6 @@
           ]
         },
         {
->>>>>>> c861884f
           "returnType": "Void",
           "namespace": "Volo.Docs.Documents",
           "name": "UpdateProjectLastCachedTimeAsync",
