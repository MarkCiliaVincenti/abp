--- conflicted
+++ resolved
@@ -1,10 +1,6 @@
 {
   "name": "Volo.Docs.Admin.Web",
-<<<<<<< HEAD
-  "hash": "4fedf332c0c84ecd44c9662d044dcfec",
-=======
   "hash": "46beda5e0ea0eec3abd53bd83b1ab711",
->>>>>>> 280a1753
   "contents": [
     {
       "namespace": "Volo.Docs.Admin",
