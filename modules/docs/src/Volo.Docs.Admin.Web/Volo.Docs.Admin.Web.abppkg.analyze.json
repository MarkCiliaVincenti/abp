{
  "name": "Volo.Docs.Admin.Web",
<<<<<<< HEAD
  "hash": "61b9b4175699f02fdbbd80f1ae646984",
=======
  "hash": "dd7cce7e2fd63c55998fa4c2030c5cd6",
>>>>>>> 8865ee33
  "contents": [
    {
      "namespace": "Volo.Docs.Admin",
      "dependsOnModules": [
        {
          "declaringAssemblyName": "Volo.Docs.Admin.Application.Contracts",
          "namespace": "Volo.Docs.Admin",
          "name": "DocsAdminApplicationContractsModule"
        },
        {
          "declaringAssemblyName": "Volo.Abp.AspNetCore.Mvc.UI.Bootstrap",
          "namespace": "Volo.Abp.AspNetCore.Mvc.UI.Bootstrap",
          "name": "AbpAspNetCoreMvcUiBootstrapModule"
        }
      ],
      "contentType": "abpModule",
      "name": "DocsAdminWebModule",
      "summary": null
    }
  ]
}<|MERGE_RESOLUTION|>--- conflicted
+++ resolved
@@ -1,10 +1,6 @@
 {
   "name": "Volo.Docs.Admin.Web",
-<<<<<<< HEAD
-  "hash": "61b9b4175699f02fdbbd80f1ae646984",
-=======
   "hash": "dd7cce7e2fd63c55998fa4c2030c5cd6",
->>>>>>> 8865ee33
   "contents": [
     {
       "namespace": "Volo.Docs.Admin",
