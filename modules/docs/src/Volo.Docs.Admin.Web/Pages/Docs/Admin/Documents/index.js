--- conflicted
+++ resolved
@@ -10,7 +10,7 @@
         return date.toISOString();
     };
 
-<<<<<<< HEAD
+
     $('.daterangesinglepicker').daterangepicker({
         "singleDatePicker": true,
         "showDropdowns": true,
@@ -30,7 +30,8 @@
     $('.daterangesinglepicker').on('hide.daterangepicker', function (ev, picker) {
         $(this).val('');
     });
-=======
+
+
     var comboboxItems = [];
     
     service.getFilterItems()
@@ -130,7 +131,7 @@
             $combobox.append($('<option/>').val(item[key]).text(item[key]));
         }
     }
->>>>>>> a33848ad
+
 
     var getFilter = function () {
         return {
