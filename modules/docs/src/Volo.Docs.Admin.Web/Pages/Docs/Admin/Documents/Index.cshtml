--- conflicted
+++ resolved
@@ -131,12 +131,9 @@
                                        name="LastUpdatedTimeMin"
                                        class="form-control daterangesinglepicker"
                                        placeholder="@L["StartDate"].Value">
-<<<<<<< HEAD
-                                    <span>-</span>
-                                    <input type="text"
-=======
-                                    <input type="date"
->>>>>>> a33848ad
+
+                                    <input type="text"
+
                                        id="LastUpdatedTimeMax"
                                        name="LastUpdatedTimeMax"
                                        placeholder="@L["EndDate"].Value"
