{
  "name": "Volo.Docs.Admin.HttpApi",
<<<<<<< HEAD
  "hash": "f0028acf03ec9ca8104b9ec02bab57f3",
=======
  "hash": "6661b70996cefd1caa9f3072d98aeab3",
>>>>>>> 280a1753
  "contents": [
    {
      "namespace": "Volo.Docs.Admin",
      "dependsOnModules": [
        {
          "declaringAssemblyName": "Volo.Docs.Admin.Application.Contracts",
          "namespace": "Volo.Docs.Admin",
          "name": "DocsAdminApplicationContractsModule"
        },
        {
          "declaringAssemblyName": "Volo.Abp.AspNetCore.Mvc",
          "namespace": "Volo.Abp.AspNetCore.Mvc",
          "name": "AbpAspNetCoreMvcModule"
        }
      ],
      "implementingInterfaces": [
        {
          "name": "IAbpModule",
          "namespace": "Volo.Abp.Modularity",
          "declaringAssemblyName": "Volo.Abp.Core",
          "fullName": "Volo.Abp.Modularity.IAbpModule"
        },
        {
          "name": "IOnPreApplicationInitialization",
          "namespace": "Volo.Abp.Modularity",
          "declaringAssemblyName": "Volo.Abp.Core",
          "fullName": "Volo.Abp.Modularity.IOnPreApplicationInitialization"
        },
        {
          "name": "IOnApplicationInitialization",
          "namespace": "Volo.Abp",
          "declaringAssemblyName": "Volo.Abp.Core",
          "fullName": "Volo.Abp.IOnApplicationInitialization"
        },
        {
          "name": "IOnPostApplicationInitialization",
          "namespace": "Volo.Abp.Modularity",
          "declaringAssemblyName": "Volo.Abp.Core",
          "fullName": "Volo.Abp.Modularity.IOnPostApplicationInitialization"
        },
        {
          "name": "IOnApplicationShutdown",
          "namespace": "Volo.Abp",
          "declaringAssemblyName": "Volo.Abp.Core",
          "fullName": "Volo.Abp.IOnApplicationShutdown"
        },
        {
          "name": "IPreConfigureServices",
          "namespace": "Volo.Abp.Modularity",
          "declaringAssemblyName": "Volo.Abp.Core",
          "fullName": "Volo.Abp.Modularity.IPreConfigureServices"
        },
        {
          "name": "IPostConfigureServices",
          "namespace": "Volo.Abp.Modularity",
          "declaringAssemblyName": "Volo.Abp.Core",
          "fullName": "Volo.Abp.Modularity.IPostConfigureServices"
        }
      ],
      "contentType": "abpModule",
      "name": "DocsAdminHttpApiModule",
      "summary": null
    }
  ]
}<|MERGE_RESOLUTION|>--- conflicted
+++ resolved
@@ -1,10 +1,6 @@
 {
   "name": "Volo.Docs.Admin.HttpApi",
-<<<<<<< HEAD
-  "hash": "f0028acf03ec9ca8104b9ec02bab57f3",
-=======
   "hash": "6661b70996cefd1caa9f3072d98aeab3",
->>>>>>> 280a1753
   "contents": [
     {
       "namespace": "Volo.Docs.Admin",
