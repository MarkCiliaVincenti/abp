--- conflicted
+++ resolved
@@ -1,10 +1,6 @@
 {
   "name": "Volo.Docs.Admin.HttpApi",
-<<<<<<< HEAD
-  "hash": "fe772fd289de167d1d3d92bc6cf99e6b",
-=======
   "hash": "997534eb970c93f92308c5a1df7185cf",
->>>>>>> 3c25e01f
   "contents": [
     {
       "namespace": "Volo.Docs.Admin",
