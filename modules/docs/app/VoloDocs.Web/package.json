{
  "version": "0.1.0",
  "name": "volo.docstestapp",
  "private": true,
  "dependencies": {
<<<<<<< HEAD
    "@abp/aspnetcore.mvc.ui.theme.basic": "^6.0.3",
    "@abp/docs": "^6.0.3"
=======
    "@abp/aspnetcore.mvc.ui.theme.basic": "^7.0.1",
    "@abp/docs": "^7.0.1"
>>>>>>> 280a1753
  }
}<|MERGE_RESOLUTION|>--- conflicted
+++ resolved
@@ -3,12 +3,7 @@
   "name": "volo.docstestapp",
   "private": true,
   "dependencies": {
-<<<<<<< HEAD
-    "@abp/aspnetcore.mvc.ui.theme.basic": "^6.0.3",
-    "@abp/docs": "^6.0.3"
-=======
     "@abp/aspnetcore.mvc.ui.theme.basic": "^7.0.1",
     "@abp/docs": "^7.0.1"
->>>>>>> 280a1753
   }
 }