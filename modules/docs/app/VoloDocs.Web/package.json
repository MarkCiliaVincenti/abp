--- conflicted
+++ resolved
@@ -3,12 +3,7 @@
   "name": "volo.docstestapp",
   "private": true,
   "dependencies": {
-<<<<<<< HEAD
-    "@abp/aspnetcore.mvc.ui.theme.basic": "~8.0.4",
-    "@abp/docs": "~8.0.4"
-=======
     "@abp/aspnetcore.mvc.ui.theme.basic": "~8.1.0-rc.1",
     "@abp/docs": "~8.1.0-rc.1"
->>>>>>> 992b383f
   }
 }