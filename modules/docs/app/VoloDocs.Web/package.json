--- conflicted
+++ resolved
@@ -3,12 +3,7 @@
   "name": "volo.docstestapp",
   "private": true,
   "dependencies": {
-<<<<<<< HEAD
-    "@abp/aspnetcore.mvc.ui.theme.basic": "~7.4.4",
-    "@abp/docs": "~7.4.4"
-=======
     "@abp/aspnetcore.mvc.ui.theme.basic": "~8.0.0-rc.3",
     "@abp/docs": "~8.0.0-rc.3"
->>>>>>> 7c20e60a
   }
 }