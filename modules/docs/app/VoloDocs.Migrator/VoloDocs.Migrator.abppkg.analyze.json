{
  "name": "VoloDocs.Migrator",
<<<<<<< HEAD
  "hash": "31ff58df8b3b0c31f9a97ccf10d97d24",
=======
  "hash": "ed6333251b34179109b78bd7d48d80ac",
>>>>>>> 280a1753
  "contents": [
    {
      "namespace": "VoloDocs.Migrator",
      "dependsOnModules": [
        {
          "declaringAssemblyName": "VoloDocs.EntityFrameworkCore",
          "namespace": "VoloDocs.EntityFrameworkCore",
          "name": "VoloDocsEntityFrameworkCoreModule"
        }
      ],
      "implementingInterfaces": [
        {
          "name": "IAbpModule",
          "namespace": "Volo.Abp.Modularity",
          "declaringAssemblyName": "Volo.Abp.Core",
          "fullName": "Volo.Abp.Modularity.IAbpModule"
        },
        {
          "name": "IOnPreApplicationInitialization",
          "namespace": "Volo.Abp.Modularity",
          "declaringAssemblyName": "Volo.Abp.Core",
          "fullName": "Volo.Abp.Modularity.IOnPreApplicationInitialization"
        },
        {
          "name": "IOnApplicationInitialization",
          "namespace": "Volo.Abp",
          "declaringAssemblyName": "Volo.Abp.Core",
          "fullName": "Volo.Abp.IOnApplicationInitialization"
        },
        {
          "name": "IOnPostApplicationInitialization",
          "namespace": "Volo.Abp.Modularity",
          "declaringAssemblyName": "Volo.Abp.Core",
          "fullName": "Volo.Abp.Modularity.IOnPostApplicationInitialization"
        },
        {
          "name": "IOnApplicationShutdown",
          "namespace": "Volo.Abp",
          "declaringAssemblyName": "Volo.Abp.Core",
          "fullName": "Volo.Abp.IOnApplicationShutdown"
        },
        {
          "name": "IPreConfigureServices",
          "namespace": "Volo.Abp.Modularity",
          "declaringAssemblyName": "Volo.Abp.Core",
          "fullName": "Volo.Abp.Modularity.IPreConfigureServices"
        },
        {
          "name": "IPostConfigureServices",
          "namespace": "Volo.Abp.Modularity",
          "declaringAssemblyName": "Volo.Abp.Core",
          "fullName": "Volo.Abp.Modularity.IPostConfigureServices"
        }
      ],
      "contentType": "abpModule",
      "name": "VoloDocsMigratorModule",
      "summary": null
    }
  ]
}<|MERGE_RESOLUTION|>--- conflicted
+++ resolved
@@ -1,10 +1,6 @@
 {
   "name": "VoloDocs.Migrator",
-<<<<<<< HEAD
-  "hash": "31ff58df8b3b0c31f9a97ccf10d97d24",
-=======
   "hash": "ed6333251b34179109b78bd7d48d80ac",
->>>>>>> 280a1753
   "contents": [
     {
       "namespace": "VoloDocs.Migrator",
