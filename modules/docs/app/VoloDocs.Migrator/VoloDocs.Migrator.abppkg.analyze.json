--- conflicted
+++ resolved
@@ -1,10 +1,6 @@
 {
   "name": "VoloDocs.Migrator",
-<<<<<<< HEAD
-  "hash": "e92ba38f5fa5374b5c7c64abdc4b0f58",
-=======
   "hash": "0ac8c1eb9d9d1c7a53ace043889b10f7",
->>>>>>> 8865ee33
   "contents": [
     {
       "namespace": "VoloDocs.Migrator",
