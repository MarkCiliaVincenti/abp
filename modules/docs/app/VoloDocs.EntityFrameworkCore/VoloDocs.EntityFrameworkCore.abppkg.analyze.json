--- conflicted
+++ resolved
@@ -1,10 +1,6 @@
 {
   "name": "VoloDocs.EntityFrameworkCore",
-<<<<<<< HEAD
-  "hash": "93c30cf6427a001dd64afc4ab917a0d0",
-=======
   "hash": "812957e8869f2799e209f3ee8c080b03",
->>>>>>> 8865ee33
   "contents": [
     {
       "namespace": "VoloDocs.EntityFrameworkCore",
