{
  "name": "VoloDocs.EntityFrameworkCore",
<<<<<<< HEAD
  "hash": "851282f29b87add18e3896ea53f55946",
=======
  "hash": "16b4276f8bb7836474b6a2da1a71df37",
>>>>>>> 280a1753
  "contents": [
    {
      "namespace": "VoloDocs.EntityFrameworkCore",
      "dependsOnModules": [
        {
          "declaringAssemblyName": "Volo.Docs.EntityFrameworkCore",
          "namespace": "Volo.Docs.EntityFrameworkCore",
          "name": "DocsEntityFrameworkCoreModule"
        },
        {
          "declaringAssemblyName": "Volo.Abp.Identity.EntityFrameworkCore",
          "namespace": "Volo.Abp.Identity.EntityFrameworkCore",
          "name": "AbpIdentityEntityFrameworkCoreModule"
        },
        {
          "declaringAssemblyName": "Volo.Abp.PermissionManagement.EntityFrameworkCore",
          "namespace": "Volo.Abp.PermissionManagement.EntityFrameworkCore",
          "name": "AbpPermissionManagementEntityFrameworkCoreModule"
        },
        {
          "declaringAssemblyName": "Volo.Abp.SettingManagement.EntityFrameworkCore",
          "namespace": "Volo.Abp.SettingManagement.EntityFrameworkCore",
          "name": "AbpSettingManagementEntityFrameworkCoreModule"
        },
        {
          "declaringAssemblyName": "Volo.Abp.EntityFrameworkCore.SqlServer",
          "namespace": "Volo.Abp.EntityFrameworkCore.SqlServer",
          "name": "AbpEntityFrameworkCoreSqlServerModule"
        }
      ],
      "implementingInterfaces": [
        {
          "name": "IAbpModule",
          "namespace": "Volo.Abp.Modularity",
          "declaringAssemblyName": "Volo.Abp.Core",
          "fullName": "Volo.Abp.Modularity.IAbpModule"
        },
        {
          "name": "IOnPreApplicationInitialization",
          "namespace": "Volo.Abp.Modularity",
          "declaringAssemblyName": "Volo.Abp.Core",
          "fullName": "Volo.Abp.Modularity.IOnPreApplicationInitialization"
        },
        {
          "name": "IOnApplicationInitialization",
          "namespace": "Volo.Abp",
          "declaringAssemblyName": "Volo.Abp.Core",
          "fullName": "Volo.Abp.IOnApplicationInitialization"
        },
        {
          "name": "IOnPostApplicationInitialization",
          "namespace": "Volo.Abp.Modularity",
          "declaringAssemblyName": "Volo.Abp.Core",
          "fullName": "Volo.Abp.Modularity.IOnPostApplicationInitialization"
        },
        {
          "name": "IOnApplicationShutdown",
          "namespace": "Volo.Abp",
          "declaringAssemblyName": "Volo.Abp.Core",
          "fullName": "Volo.Abp.IOnApplicationShutdown"
        },
        {
          "name": "IPreConfigureServices",
          "namespace": "Volo.Abp.Modularity",
          "declaringAssemblyName": "Volo.Abp.Core",
          "fullName": "Volo.Abp.Modularity.IPreConfigureServices"
        },
        {
          "name": "IPostConfigureServices",
          "namespace": "Volo.Abp.Modularity",
          "declaringAssemblyName": "Volo.Abp.Core",
          "fullName": "Volo.Abp.Modularity.IPostConfigureServices"
        }
      ],
      "contentType": "abpModule",
      "name": "VoloDocsEntityFrameworkCoreModule",
      "summary": null
    },
    {
      "namespace": "VoloDocs.EntityFrameworkCore",
      "connectionStringName": null,
      "databaseTables": [],
      "replacedDbContexts": [],
      "implementingInterfaces": [
        {
          "name": "IInfrastructure<IServiceProvider>",
          "namespace": "Microsoft.EntityFrameworkCore.Infrastructure",
          "declaringAssemblyName": "Microsoft.EntityFrameworkCore",
          "fullName": "Microsoft.EntityFrameworkCore.Infrastructure.IInfrastructure<IServiceProvider>"
        },
        {
          "name": "IDbContextDependencies",
          "namespace": "Microsoft.EntityFrameworkCore.Internal",
          "declaringAssemblyName": "Microsoft.EntityFrameworkCore",
          "fullName": "Microsoft.EntityFrameworkCore.Internal.IDbContextDependencies"
        },
        {
          "name": "IDbSetCache",
          "namespace": "Microsoft.EntityFrameworkCore.Internal",
          "declaringAssemblyName": "Microsoft.EntityFrameworkCore",
          "fullName": "Microsoft.EntityFrameworkCore.Internal.IDbSetCache"
        },
        {
          "name": "IDbContextPoolable",
          "namespace": "Microsoft.EntityFrameworkCore.Internal",
          "declaringAssemblyName": "Microsoft.EntityFrameworkCore",
          "fullName": "Microsoft.EntityFrameworkCore.Internal.IDbContextPoolable"
        },
        {
          "name": "IResettableService",
          "namespace": "Microsoft.EntityFrameworkCore.Infrastructure",
          "declaringAssemblyName": "Microsoft.EntityFrameworkCore",
          "fullName": "Microsoft.EntityFrameworkCore.Infrastructure.IResettableService"
        },
        {
          "name": "IDisposable",
          "namespace": "System",
          "declaringAssemblyName": "System.Private.CoreLib",
          "fullName": "System.IDisposable"
        },
        {
          "name": "IAsyncDisposable",
          "namespace": "System",
          "declaringAssemblyName": "System.Private.CoreLib",
          "fullName": "System.IAsyncDisposable"
        },
        {
          "name": "IAbpEfCoreDbContext",
          "namespace": "Volo.Abp.EntityFrameworkCore",
          "declaringAssemblyName": "Volo.Abp.EntityFrameworkCore",
          "fullName": "Volo.Abp.EntityFrameworkCore.IAbpEfCoreDbContext"
        },
        {
          "name": "IEfCoreDbContext",
          "namespace": "Volo.Abp.EntityFrameworkCore",
          "declaringAssemblyName": "Volo.Abp.EntityFrameworkCore",
          "fullName": "Volo.Abp.EntityFrameworkCore.IEfCoreDbContext"
        },
        {
          "name": "ITransientDependency",
          "namespace": "Volo.Abp.DependencyInjection",
          "declaringAssemblyName": "Volo.Abp.Core",
          "fullName": "Volo.Abp.DependencyInjection.ITransientDependency"
        }
      ],
      "contentType": "efCoreDbContext",
      "name": "VoloDocsDbContext",
      "summary": null
    }
  ]
}<|MERGE_RESOLUTION|>--- conflicted
+++ resolved
@@ -1,10 +1,6 @@
 {
   "name": "VoloDocs.EntityFrameworkCore",
-<<<<<<< HEAD
-  "hash": "851282f29b87add18e3896ea53f55946",
-=======
   "hash": "16b4276f8bb7836474b6a2da1a71df37",
->>>>>>> 280a1753
   "contents": [
     {
       "namespace": "VoloDocs.EntityFrameworkCore",
