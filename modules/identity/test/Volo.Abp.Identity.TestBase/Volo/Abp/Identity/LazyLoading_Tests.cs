﻿using System.Linq;
using System.Threading.Tasks;
using Microsoft.AspNetCore.Identity;
using Microsoft.Extensions.DependencyInjection;
using Shouldly;
using Volo.Abp.Identity.Organizations;
using Volo.Abp.Modularity;
using Volo.Abp.Uow;
using Xunit;

namespace Volo.Abp.Identity
{
    public abstract class LazyLoading_Tests<TStartupModule> : AbpIdentityTestBase<TStartupModule>
        where TStartupModule : IAbpModule
    {
        protected IIdentityUserRepository UserRepository { get; }
        protected IIdentityRoleRepository RoleRepository { get; }
        protected IOrganizationUnitRepository OrganizationUnitRepository { get; }
        protected ILookupNormalizer LookupNormalizer { get; }

        protected LazyLoading_Tests()
        {
            UserRepository = ServiceProvider.GetRequiredService<IIdentityUserRepository>();
            RoleRepository = ServiceProvider.GetRequiredService<IIdentityRoleRepository>();
            LookupNormalizer = ServiceProvider.GetRequiredService<ILookupNormalizer>();
            OrganizationUnitRepository = ServiceProvider.GetRequiredService<IOrganizationUnitRepository>();
        }

        [Fact]
        public async Task Should_Lazy_Load_Role_Collections()
        {
            using (var uow = GetRequiredService<IUnitOfWorkManager>().Begin())
            {
                var role = await RoleRepository.FindByNormalizedNameAsync(LookupNormalizer.NormalizeName("moderator"), includeDetails: false);
                role.Claims.ShouldNotBeNull();
                role.Claims.Any().ShouldBeTrue();

                await uow.CompleteAsync();
            }
        }

        [Fact]
        public async Task Should_Lazy_Load_User_Collections()
        {
            using (var uow = GetRequiredService<IUnitOfWorkManager>().Begin())
            {
                var john = await UserRepository.FindByNormalizedUserNameAsync(LookupNormalizer.NormalizeName("john.nash"), includeDetails: false);

                john.Roles.ShouldNotBeNull();
                john.Roles.Any().ShouldBeTrue();

                john.Logins.ShouldNotBeNull();
                john.Logins.Any().ShouldBeTrue();

                john.Claims.ShouldNotBeNull();
                john.Claims.Any().ShouldBeTrue();

                john.Tokens.ShouldNotBeNull();
                john.Tokens.Any().ShouldBeTrue();

<<<<<<< HEAD
                john.OrganizationUnits.ShouldNotBeNull();
                john.OrganizationUnits.Any().ShouldBeTrue();

                await uow.CompleteAsync().ConfigureAwait(false);
            }
        }

        [Fact]
        public async Task Should_Lazy_Load_OrganizationUnit_Collections()
        {
            using (var uow = GetRequiredService<IUnitOfWorkManager>().Begin())
            {
                var ou = await OrganizationUnitRepository.GetOrganizationUnitAsync(LookupNormalizer.NormalizeName("OU111"), includeDetails: false).ConfigureAwait(false);
                ou.Roles.ShouldNotBeNull(); //?
                ou.Roles.Any().ShouldBeTrue();

                await uow.CompleteAsync().ConfigureAwait(false);
=======
                await uow.CompleteAsync();
>>>>>>> 1f6375eb
            }
        }
    }
}<|MERGE_RESOLUTION|>--- conflicted
+++ resolved
@@ -58,7 +58,6 @@
                 john.Tokens.ShouldNotBeNull();
                 john.Tokens.Any().ShouldBeTrue();
 
-<<<<<<< HEAD
                 john.OrganizationUnits.ShouldNotBeNull();
                 john.OrganizationUnits.Any().ShouldBeTrue();
 
@@ -76,9 +75,6 @@
                 ou.Roles.Any().ShouldBeTrue();
 
                 await uow.CompleteAsync().ConfigureAwait(false);
-=======
-                await uow.CompleteAsync();
->>>>>>> 1f6375eb
             }
         }
     }
