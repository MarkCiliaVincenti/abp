﻿using System.Linq;
using System.Threading.Tasks;
using Microsoft.AspNetCore.Identity;
using Microsoft.Extensions.DependencyInjection;
using Shouldly;
using Volo.Abp.Modularity;
using Volo.Abp.Uow;
using Xunit;

namespace Volo.Abp.Identity;

public abstract class IdentityRoleRepository_Tests<TStartupModule> : AbpIdentityTestBase<TStartupModule>
    where TStartupModule : IAbpModule
{
    protected IIdentityRoleRepository RoleRepository { get; }
    protected ILookupNormalizer LookupNormalizer { get; }
    protected IdentityUserManager UserManager { get; }
    protected IdentityTestData TestData { get; }
    protected IUnitOfWorkManager UnitOfWorkManager { get; }

    protected IdentityRoleRepository_Tests()
    {
        RoleRepository = ServiceProvider.GetRequiredService<IIdentityRoleRepository>();
        LookupNormalizer = ServiceProvider.GetRequiredService<ILookupNormalizer>();
        UserManager = ServiceProvider.GetRequiredService<IdentityUserManager>();
        TestData = ServiceProvider.GetRequiredService<IdentityTestData>();
        UnitOfWorkManager = ServiceProvider.GetRequiredService<IUnitOfWorkManager>();
    }

    [Fact]
    public async Task FindByNormalizedNameAsync()
    {
        (await RoleRepository.FindByNormalizedNameAsync(LookupNormalizer.NormalizeName("admin"))).ShouldNotBeNull();
        (await RoleRepository.FindByNormalizedNameAsync(LookupNormalizer.NormalizeName("undefined-role"))).ShouldBeNull();
    }

    [Fact]
    public async Task GetListAsync()
    {
        var roles = await RoleRepository.GetListAsync();
        roles.ShouldContain(r => r.Name == "admin");
        roles.ShouldContain(r => r.Name == "moderator");
        roles.ShouldContain(r => r.Name == "supporter");
    }

    [Fact]
    public async Task GetDefaultOnesAsync()
    {
        var roles = await RoleRepository.GetDefaultOnesAsync();

        foreach (var role in roles)
        {
            role.IsDefault.ShouldBe(true);
        }
    }

    [Fact]
    public async Task GetCountAsync()
    {
        (await RoleRepository.GetCountAsync()).ShouldBeGreaterThan(0);
    }

    [Fact]
    public async Task GetCountAsync_With_Filter()
    {
        (await RoleRepository.GetCountAsync("admin")).ShouldBe(1);
    }

    [Fact]
    public async Task Should_Eager_Load_Role_Collections()
    {
        var role = await RoleRepository.FindByNormalizedNameAsync(LookupNormalizer.NormalizeName("moderator"));
        role.Claims.ShouldNotBeNull();
        role.Claims.Any().ShouldBeTrue();
    }

    [Fact]
    public async Task GetListWithUserCountAsync()
    {
        var roles = await RoleRepository.GetListWithUserCountAsync();

        roles.Count.ShouldBe(5);
        roles.ShouldContain(r => r.Role.Name == "admin" && r.UserCount == 2);
        roles.ShouldContain(r => r.Role.Name == "moderator" && r.UserCount == 1);
        roles.ShouldContain(r => r.Role.Name == "supporter" && r.UserCount == 2);
        roles.ShouldContain(r => r.Role.Name == "manager" && r.UserCount == 1);
<<<<<<< HEAD

        using (var uow = UnitOfWorkManager.Begin())
        {
            var userBob = await UserManager.FindByIdAsync(TestData.UserBobId.ToString());
            await UserManager.DeleteAsync(userBob!);
            await uow.CompleteAsync();
        }
        
        roles = await RoleRepository.GetListWithUserCountAsync();

        roles.Count.ShouldBe(4);
        roles.ShouldContain(r => r.Role.Name == "manager" && r.UserCount == 0);
=======
        roles.ShouldContain(r => r.Role.Name == "sale" && r.UserCount == 0);
>>>>>>> 5be072ae
    }
}<|MERGE_RESOLUTION|>--- conflicted
+++ resolved
@@ -84,7 +84,7 @@
         roles.ShouldContain(r => r.Role.Name == "moderator" && r.UserCount == 1);
         roles.ShouldContain(r => r.Role.Name == "supporter" && r.UserCount == 2);
         roles.ShouldContain(r => r.Role.Name == "manager" && r.UserCount == 1);
-<<<<<<< HEAD
+
 
         using (var uow = UnitOfWorkManager.Begin())
         {
@@ -95,10 +95,8 @@
         
         roles = await RoleRepository.GetListWithUserCountAsync();
 
-        roles.Count.ShouldBe(4);
+        roles.Count.ShouldBe(5);
         roles.ShouldContain(r => r.Role.Name == "manager" && r.UserCount == 0);
-=======
         roles.ShouldContain(r => r.Role.Name == "sale" && r.UserCount == 0);
->>>>>>> 5be072ae
     }
 }