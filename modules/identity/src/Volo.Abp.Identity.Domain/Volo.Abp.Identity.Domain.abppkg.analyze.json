{
  "name": "Volo.Abp.Identity.Domain",
<<<<<<< HEAD
  "hash": "7c3bc972ab33acdbae0f68aea545f8d3",
=======
  "hash": "9e9ad28685626628a707b3ff28ad10a6",
>>>>>>> 8865ee33
  "contents": [
    {
      "namespace": "Volo.Abp.Identity",
      "dependsOnModules": [
        {
          "declaringAssemblyName": "Volo.Abp.Ddd.Domain",
          "namespace": "Volo.Abp.Domain",
          "name": "AbpDddDomainModule"
        },
        {
          "declaringAssemblyName": "Volo.Abp.Identity.Domain.Shared",
          "namespace": "Volo.Abp.Identity",
          "name": "AbpIdentityDomainSharedModule"
        },
        {
          "declaringAssemblyName": "Volo.Abp.Users.Domain",
          "namespace": "Volo.Abp.Users",
          "name": "AbpUsersDomainModule"
        },
        {
          "declaringAssemblyName": "Volo.Abp.AutoMapper",
          "namespace": "Volo.Abp.AutoMapper",
          "name": "AbpAutoMapperModule"
        }
      ],
      "contentType": "abpModule",
      "name": "AbpIdentityDomainModule",
      "summary": null
    },
    {
      "baseClass": {
        "name": "AggregateRoot<Guid>",
        "namespace": "Volo.Abp.Domain.Entities",
        "declaringAssemblyName": "Volo.Abp.Ddd.Domain"
      },
      "implementingInterfaces": [
        {
          "name": "IEntity",
          "namespace": "Volo.Abp.Domain.Entities",
          "declaringAssemblyName": "Volo.Abp.Ddd.Domain"
        },
        {
          "name": "IEntity<Guid>",
          "namespace": "Volo.Abp.Domain.Entities",
          "declaringAssemblyName": "Volo.Abp.Ddd.Domain"
        },
        {
          "name": "IAggregateRoot<Guid>",
          "namespace": "Volo.Abp.Domain.Entities",
          "declaringAssemblyName": "Volo.Abp.Ddd.Domain"
        },
        {
          "name": "IAggregateRoot",
          "namespace": "Volo.Abp.Domain.Entities",
          "declaringAssemblyName": "Volo.Abp.Ddd.Domain"
        },
        {
          "name": "IGeneratesDomainEvents",
          "namespace": "Volo.Abp.Domain.Entities",
          "declaringAssemblyName": "Volo.Abp.Ddd.Domain"
        },
        {
          "name": "IHasExtraProperties",
          "namespace": "Volo.Abp.Data",
          "declaringAssemblyName": "Volo.Abp.ObjectExtending"
        },
        {
          "name": "IHasConcurrencyStamp",
          "namespace": "Volo.Abp.Domain.Entities",
          "declaringAssemblyName": "Volo.Abp.Data"
        }
      ],
      "methods": [
        {
          "returnType": "Void",
          "isAsync": false,
          "name": "SetName",
          "summary": null,
          "parameters": [
            {
              "type": "String",
              "name": "name",
              "isOptional": false
            }
          ]
        }
      ],
      "namespace": "Volo.Abp.Identity",
      "primaryKeyType": "Guid",
      "collectionProperties": {},
      "navigationProperties": {},
      "contentType": "aggregateRoot",
      "name": "IdentityClaimType",
      "summary": null
    },
    {
      "baseClass": {
        "name": "BasicAggregateRoot<Guid>",
        "namespace": "Volo.Abp.Domain.Entities",
        "declaringAssemblyName": "Volo.Abp.Ddd.Domain"
      },
      "implementingInterfaces": [
        {
          "name": "IEntity",
          "namespace": "Volo.Abp.Domain.Entities",
          "declaringAssemblyName": "Volo.Abp.Ddd.Domain"
        },
        {
          "name": "IEntity<Guid>",
          "namespace": "Volo.Abp.Domain.Entities",
          "declaringAssemblyName": "Volo.Abp.Ddd.Domain"
        },
        {
          "name": "IAggregateRoot<Guid>",
          "namespace": "Volo.Abp.Domain.Entities",
          "declaringAssemblyName": "Volo.Abp.Ddd.Domain"
        },
        {
          "name": "IAggregateRoot",
          "namespace": "Volo.Abp.Domain.Entities",
          "declaringAssemblyName": "Volo.Abp.Ddd.Domain"
        },
        {
          "name": "IGeneratesDomainEvents",
          "namespace": "Volo.Abp.Domain.Entities",
          "declaringAssemblyName": "Volo.Abp.Ddd.Domain"
        }
      ],
      "methods": [],
      "namespace": "Volo.Abp.Identity",
      "primaryKeyType": "Guid",
      "collectionProperties": {},
      "navigationProperties": {},
      "contentType": "aggregateRoot",
      "name": "IdentityLinkUser",
      "summary": null
    },
    {
      "baseClass": {
        "name": "AggregateRoot<Guid>",
        "namespace": "Volo.Abp.Domain.Entities",
        "declaringAssemblyName": "Volo.Abp.Ddd.Domain"
      },
      "implementingInterfaces": [
        {
          "name": "IEntity",
          "namespace": "Volo.Abp.Domain.Entities",
          "declaringAssemblyName": "Volo.Abp.Ddd.Domain"
        },
        {
          "name": "IEntity<Guid>",
          "namespace": "Volo.Abp.Domain.Entities",
          "declaringAssemblyName": "Volo.Abp.Ddd.Domain"
        },
        {
          "name": "IAggregateRoot<Guid>",
          "namespace": "Volo.Abp.Domain.Entities",
          "declaringAssemblyName": "Volo.Abp.Ddd.Domain"
        },
        {
          "name": "IAggregateRoot",
          "namespace": "Volo.Abp.Domain.Entities",
          "declaringAssemblyName": "Volo.Abp.Ddd.Domain"
        },
        {
          "name": "IGeneratesDomainEvents",
          "namespace": "Volo.Abp.Domain.Entities",
          "declaringAssemblyName": "Volo.Abp.Ddd.Domain"
        },
        {
          "name": "IHasExtraProperties",
          "namespace": "Volo.Abp.Data",
          "declaringAssemblyName": "Volo.Abp.ObjectExtending"
        },
        {
          "name": "IHasConcurrencyStamp",
          "namespace": "Volo.Abp.Domain.Entities",
          "declaringAssemblyName": "Volo.Abp.Data"
        },
        {
          "name": "IMultiTenant",
          "namespace": "Volo.Abp.MultiTenancy",
          "declaringAssemblyName": "Volo.Abp.MultiTenancy"
        }
      ],
      "methods": [
        {
          "returnType": "Void",
          "isAsync": false,
          "name": "AddClaim",
          "summary": null,
          "parameters": [
            {
              "type": "IGuidGenerator",
              "name": "guidGenerator",
              "isOptional": false
            },
            {
              "type": "Claim",
              "name": "claim",
              "isOptional": false
            }
          ]
        },
        {
          "returnType": "Void",
          "isAsync": false,
          "name": "AddClaims",
          "summary": null,
          "parameters": [
            {
              "type": "IGuidGenerator",
              "name": "guidGenerator",
              "isOptional": false
            },
            {
              "type": "IEnumerable<Claim>",
              "name": "claims",
              "isOptional": false
            }
          ]
        },
        {
          "returnType": "IdentityRoleClaim",
          "isAsync": false,
          "name": "FindClaim",
          "summary": null,
          "parameters": [
            {
              "type": "Claim",
              "name": "claim",
              "isOptional": false
            }
          ]
        },
        {
          "returnType": "Void",
          "isAsync": false,
          "name": "RemoveClaim",
          "summary": null,
          "parameters": [
            {
              "type": "Claim",
              "name": "claim",
              "isOptional": false
            }
          ]
        },
        {
          "returnType": "Void",
          "isAsync": false,
          "name": "ChangeName",
          "summary": null,
          "parameters": [
            {
              "type": "String",
              "name": "name",
              "isOptional": false
            }
          ]
        },
        {
          "returnType": "String",
          "isAsync": false,
          "name": "ToString",
          "summary": null,
          "parameters": []
        }
      ],
      "namespace": "Volo.Abp.Identity",
      "primaryKeyType": "Guid",
      "collectionProperties": {
        "claims": {
          "name": "IdentityRoleClaim",
          "namespace": "Volo.Abp.Identity",
          "declaringAssemblyName": "Volo.Abp.Identity.Domain"
        }
      },
      "navigationProperties": {},
      "contentType": "aggregateRoot",
      "name": "IdentityRole",
      "summary": "Represents a role in the identity system"
    },
    {
      "baseClass": {
        "name": "AggregateRoot<Guid>",
        "namespace": "Volo.Abp.Domain.Entities",
        "declaringAssemblyName": "Volo.Abp.Ddd.Domain"
      },
      "implementingInterfaces": [
        {
          "name": "IEntity",
          "namespace": "Volo.Abp.Domain.Entities",
          "declaringAssemblyName": "Volo.Abp.Ddd.Domain"
        },
        {
          "name": "IEntity<Guid>",
          "namespace": "Volo.Abp.Domain.Entities",
          "declaringAssemblyName": "Volo.Abp.Ddd.Domain"
        },
        {
          "name": "IAggregateRoot<Guid>",
          "namespace": "Volo.Abp.Domain.Entities",
          "declaringAssemblyName": "Volo.Abp.Ddd.Domain"
        },
        {
          "name": "IAggregateRoot",
          "namespace": "Volo.Abp.Domain.Entities",
          "declaringAssemblyName": "Volo.Abp.Ddd.Domain"
        },
        {
          "name": "IGeneratesDomainEvents",
          "namespace": "Volo.Abp.Domain.Entities",
          "declaringAssemblyName": "Volo.Abp.Ddd.Domain"
        },
        {
          "name": "IHasExtraProperties",
          "namespace": "Volo.Abp.Data",
          "declaringAssemblyName": "Volo.Abp.ObjectExtending"
        },
        {
          "name": "IHasConcurrencyStamp",
          "namespace": "Volo.Abp.Domain.Entities",
          "declaringAssemblyName": "Volo.Abp.Data"
        },
        {
          "name": "IMultiTenant",
          "namespace": "Volo.Abp.MultiTenancy",
          "declaringAssemblyName": "Volo.Abp.MultiTenancy"
        }
      ],
      "methods": [],
      "namespace": "Volo.Abp.Identity",
      "primaryKeyType": "Guid",
      "collectionProperties": {},
      "navigationProperties": {},
      "contentType": "aggregateRoot",
      "name": "IdentitySecurityLog",
      "summary": null
    },
    {
      "baseClass": {
        "name": "FullAuditedAggregateRoot<Guid>",
        "namespace": "Volo.Abp.Domain.Entities.Auditing",
        "declaringAssemblyName": "Volo.Abp.Ddd.Domain"
      },
      "implementingInterfaces": [
        {
          "name": "IEntity",
          "namespace": "Volo.Abp.Domain.Entities",
          "declaringAssemblyName": "Volo.Abp.Ddd.Domain"
        },
        {
          "name": "IEntity<Guid>",
          "namespace": "Volo.Abp.Domain.Entities",
          "declaringAssemblyName": "Volo.Abp.Ddd.Domain"
        },
        {
          "name": "IAggregateRoot<Guid>",
          "namespace": "Volo.Abp.Domain.Entities",
          "declaringAssemblyName": "Volo.Abp.Ddd.Domain"
        },
        {
          "name": "IAggregateRoot",
          "namespace": "Volo.Abp.Domain.Entities",
          "declaringAssemblyName": "Volo.Abp.Ddd.Domain"
        },
        {
          "name": "IGeneratesDomainEvents",
          "namespace": "Volo.Abp.Domain.Entities",
          "declaringAssemblyName": "Volo.Abp.Ddd.Domain"
        },
        {
          "name": "IHasExtraProperties",
          "namespace": "Volo.Abp.Data",
          "declaringAssemblyName": "Volo.Abp.ObjectExtending"
        },
        {
          "name": "IHasConcurrencyStamp",
          "namespace": "Volo.Abp.Domain.Entities",
          "declaringAssemblyName": "Volo.Abp.Data"
        },
        {
          "name": "ICreationAuditedObject",
          "namespace": "Volo.Abp.Auditing",
          "declaringAssemblyName": "Volo.Abp.Auditing.Contracts"
        },
        {
          "name": "IHasCreationTime",
          "namespace": "Volo.Abp.Auditing",
          "declaringAssemblyName": "Volo.Abp.Auditing.Contracts"
        },
        {
          "name": "IMayHaveCreator",
          "namespace": "Volo.Abp.Auditing",
          "declaringAssemblyName": "Volo.Abp.Auditing.Contracts"
        },
        {
          "name": "IAuditedObject",
          "namespace": "Volo.Abp.Auditing",
          "declaringAssemblyName": "Volo.Abp.Auditing.Contracts"
        },
        {
          "name": "IModificationAuditedObject",
          "namespace": "Volo.Abp.Auditing",
          "declaringAssemblyName": "Volo.Abp.Auditing.Contracts"
        },
        {
          "name": "IHasModificationTime",
          "namespace": "Volo.Abp.Auditing",
          "declaringAssemblyName": "Volo.Abp.Auditing.Contracts"
        },
        {
          "name": "IFullAuditedObject",
          "namespace": "Volo.Abp.Auditing",
          "declaringAssemblyName": "Volo.Abp.Auditing.Contracts"
        },
        {
          "name": "IDeletionAuditedObject",
          "namespace": "Volo.Abp.Auditing",
          "declaringAssemblyName": "Volo.Abp.Auditing.Contracts"
        },
        {
          "name": "IHasDeletionTime",
          "namespace": "Volo.Abp.Auditing",
          "declaringAssemblyName": "Volo.Abp.Auditing.Contracts"
        },
        {
          "name": "ISoftDelete",
          "namespace": "Volo.Abp",
          "declaringAssemblyName": "Volo.Abp.Core"
        },
        {
          "name": "IUser",
          "namespace": "Volo.Abp.Users",
          "declaringAssemblyName": "Volo.Abp.Users.Domain"
        },
        {
          "name": "IMultiTenant",
          "namespace": "Volo.Abp.MultiTenancy",
          "declaringAssemblyName": "Volo.Abp.MultiTenancy"
        }
      ],
      "methods": [
        {
          "returnType": "Void",
          "isAsync": false,
          "name": "AddRole",
          "summary": null,
          "parameters": [
            {
              "type": "Guid",
              "name": "roleId",
              "isOptional": false
            }
          ]
        },
        {
          "returnType": "Void",
          "isAsync": false,
          "name": "RemoveRole",
          "summary": null,
          "parameters": [
            {
              "type": "Guid",
              "name": "roleId",
              "isOptional": false
            }
          ]
        },
        {
          "returnType": "Boolean",
          "isAsync": false,
          "name": "IsInRole",
          "summary": null,
          "parameters": [
            {
              "type": "Guid",
              "name": "roleId",
              "isOptional": false
            }
          ]
        },
        {
          "returnType": "Void",
          "isAsync": false,
          "name": "AddClaim",
          "summary": null,
          "parameters": [
            {
              "type": "IGuidGenerator",
              "name": "guidGenerator",
              "isOptional": false
            },
            {
              "type": "Claim",
              "name": "claim",
              "isOptional": false
            }
          ]
        },
        {
          "returnType": "Void",
          "isAsync": false,
          "name": "AddClaims",
          "summary": null,
          "parameters": [
            {
              "type": "IGuidGenerator",
              "name": "guidGenerator",
              "isOptional": false
            },
            {
              "type": "IEnumerable<Claim>",
              "name": "claims",
              "isOptional": false
            }
          ]
        },
        {
          "returnType": "IdentityUserClaim",
          "isAsync": false,
          "name": "FindClaim",
          "summary": null,
          "parameters": [
            {
              "type": "Claim",
              "name": "claim",
              "isOptional": false
            }
          ]
        },
        {
          "returnType": "Void",
          "isAsync": false,
          "name": "ReplaceClaim",
          "summary": null,
          "parameters": [
            {
              "type": "Claim",
              "name": "claim",
              "isOptional": false
            },
            {
              "type": "Claim",
              "name": "newClaim",
              "isOptional": false
            }
          ]
        },
        {
          "returnType": "Void",
          "isAsync": false,
          "name": "RemoveClaims",
          "summary": null,
          "parameters": [
            {
              "type": "IEnumerable<Claim>",
              "name": "claims",
              "isOptional": false
            }
          ]
        },
        {
          "returnType": "Void",
          "isAsync": false,
          "name": "RemoveClaim",
          "summary": null,
          "parameters": [
            {
              "type": "Claim",
              "name": "claim",
              "isOptional": false
            }
          ]
        },
        {
          "returnType": "Void",
          "isAsync": false,
          "name": "AddLogin",
          "summary": null,
          "parameters": [
            {
              "type": "UserLoginInfo",
              "name": "login",
              "isOptional": false
            }
          ]
        },
        {
          "returnType": "Void",
          "isAsync": false,
          "name": "RemoveLogin",
          "summary": null,
          "parameters": [
            {
              "type": "String",
              "name": "loginProvider",
              "isOptional": false
            },
            {
              "type": "String",
              "name": "providerKey",
              "isOptional": false
            }
          ]
        },
        {
          "returnType": "IdentityUserToken",
          "isAsync": false,
          "name": "FindToken",
          "summary": null,
          "parameters": [
            {
              "type": "String",
              "name": "loginProvider",
              "isOptional": false
            },
            {
              "type": "String",
              "name": "name",
              "isOptional": false
            }
          ]
        },
        {
          "returnType": "Void",
          "isAsync": false,
          "name": "SetToken",
          "summary": null,
          "parameters": [
            {
              "type": "String",
              "name": "loginProvider",
              "isOptional": false
            },
            {
              "type": "String",
              "name": "name",
              "isOptional": false
            },
            {
              "type": "String",
              "name": "value",
              "isOptional": false
            }
          ]
        },
        {
          "returnType": "Void",
          "isAsync": false,
          "name": "RemoveToken",
          "summary": null,
          "parameters": [
            {
              "type": "String",
              "name": "loginProvider",
              "isOptional": false
            },
            {
              "type": "String",
              "name": "name",
              "isOptional": false
            }
          ]
        },
        {
          "returnType": "Void",
          "isAsync": false,
          "name": "AddOrganizationUnit",
          "summary": null,
          "parameters": [
            {
              "type": "Guid",
              "name": "organizationUnitId",
              "isOptional": false
            }
          ]
        },
        {
          "returnType": "Void",
          "isAsync": false,
          "name": "RemoveOrganizationUnit",
          "summary": null,
          "parameters": [
            {
              "type": "Guid",
              "name": "organizationUnitId",
              "isOptional": false
            }
          ]
        },
        {
          "returnType": "Boolean",
          "isAsync": false,
          "name": "IsInOrganizationUnit",
          "summary": null,
          "parameters": [
            {
              "type": "Guid",
              "name": "organizationUnitId",
              "isOptional": false
            }
          ]
        },
        {
          "returnType": "Void",
          "isAsync": false,
          "name": "SetEmailConfirmed",
          "summary": null,
          "parameters": [
            {
              "type": "Boolean",
              "name": "confirmed",
              "isOptional": false
            }
          ]
        },
        {
          "returnType": "Void",
          "isAsync": false,
          "name": "SetPhoneNumberConfirmed",
          "summary": null,
          "parameters": [
            {
              "type": "Boolean",
              "name": "confirmed",
              "isOptional": false
            }
          ]
        },
        {
          "returnType": "Void",
          "isAsync": false,
          "name": "SetPhoneNumber",
          "summary": null,
          "parameters": [
            {
              "type": "String",
              "name": "phoneNumber",
              "isOptional": false
            },
            {
              "type": "Boolean",
              "name": "confirmed",
              "isOptional": false
            }
          ]
        },
        {
          "returnType": "Void",
          "isAsync": false,
          "name": "SetIsActive",
          "summary": null,
          "parameters": [
            {
              "type": "Boolean",
              "name": "isActive",
              "isOptional": false
            }
          ]
        },
        {
          "returnType": "String",
          "isAsync": false,
          "name": "ToString",
          "summary": null,
          "parameters": []
        }
      ],
      "namespace": "Volo.Abp.Identity",
      "primaryKeyType": "Guid",
      "collectionProperties": {
        "roles": {
          "name": "IdentityUserRole",
          "namespace": "Volo.Abp.Identity",
          "declaringAssemblyName": "Volo.Abp.Identity.Domain"
        },
        "claims": {
          "name": "IdentityUserClaim",
          "namespace": "Volo.Abp.Identity",
          "declaringAssemblyName": "Volo.Abp.Identity.Domain"
        },
        "logins": {
          "name": "IdentityUserLogin",
          "namespace": "Volo.Abp.Identity",
          "declaringAssemblyName": "Volo.Abp.Identity.Domain"
        },
        "tokens": {
          "name": "IdentityUserToken",
          "namespace": "Volo.Abp.Identity",
          "declaringAssemblyName": "Volo.Abp.Identity.Domain"
        },
        "organizationUnits": {
          "name": "IdentityUserOrganizationUnit",
          "namespace": "Volo.Abp.Identity",
          "declaringAssemblyName": "Volo.Abp.Identity.Domain"
        }
      },
      "navigationProperties": {},
      "contentType": "aggregateRoot",
      "name": "IdentityUser",
      "summary": null
    },
    {
      "baseClass": {
        "name": "FullAuditedAggregateRoot<Guid>",
        "namespace": "Volo.Abp.Domain.Entities.Auditing",
        "declaringAssemblyName": "Volo.Abp.Ddd.Domain"
      },
      "implementingInterfaces": [
        {
          "name": "IEntity",
          "namespace": "Volo.Abp.Domain.Entities",
          "declaringAssemblyName": "Volo.Abp.Ddd.Domain"
        },
        {
          "name": "IEntity<Guid>",
          "namespace": "Volo.Abp.Domain.Entities",
          "declaringAssemblyName": "Volo.Abp.Ddd.Domain"
        },
        {
          "name": "IAggregateRoot<Guid>",
          "namespace": "Volo.Abp.Domain.Entities",
          "declaringAssemblyName": "Volo.Abp.Ddd.Domain"
        },
        {
          "name": "IAggregateRoot",
          "namespace": "Volo.Abp.Domain.Entities",
          "declaringAssemblyName": "Volo.Abp.Ddd.Domain"
        },
        {
          "name": "IGeneratesDomainEvents",
          "namespace": "Volo.Abp.Domain.Entities",
          "declaringAssemblyName": "Volo.Abp.Ddd.Domain"
        },
        {
          "name": "IHasExtraProperties",
          "namespace": "Volo.Abp.Data",
          "declaringAssemblyName": "Volo.Abp.ObjectExtending"
        },
        {
          "name": "IHasConcurrencyStamp",
          "namespace": "Volo.Abp.Domain.Entities",
          "declaringAssemblyName": "Volo.Abp.Data"
        },
        {
          "name": "ICreationAuditedObject",
          "namespace": "Volo.Abp.Auditing",
          "declaringAssemblyName": "Volo.Abp.Auditing.Contracts"
        },
        {
          "name": "IHasCreationTime",
          "namespace": "Volo.Abp.Auditing",
          "declaringAssemblyName": "Volo.Abp.Auditing.Contracts"
        },
        {
          "name": "IMayHaveCreator",
          "namespace": "Volo.Abp.Auditing",
          "declaringAssemblyName": "Volo.Abp.Auditing.Contracts"
        },
        {
          "name": "IAuditedObject",
          "namespace": "Volo.Abp.Auditing",
          "declaringAssemblyName": "Volo.Abp.Auditing.Contracts"
        },
        {
          "name": "IModificationAuditedObject",
          "namespace": "Volo.Abp.Auditing",
          "declaringAssemblyName": "Volo.Abp.Auditing.Contracts"
        },
        {
          "name": "IHasModificationTime",
          "namespace": "Volo.Abp.Auditing",
          "declaringAssemblyName": "Volo.Abp.Auditing.Contracts"
        },
        {
          "name": "IFullAuditedObject",
          "namespace": "Volo.Abp.Auditing",
          "declaringAssemblyName": "Volo.Abp.Auditing.Contracts"
        },
        {
          "name": "IDeletionAuditedObject",
          "namespace": "Volo.Abp.Auditing",
          "declaringAssemblyName": "Volo.Abp.Auditing.Contracts"
        },
        {
          "name": "IHasDeletionTime",
          "namespace": "Volo.Abp.Auditing",
          "declaringAssemblyName": "Volo.Abp.Auditing.Contracts"
        },
        {
          "name": "ISoftDelete",
          "namespace": "Volo.Abp",
          "declaringAssemblyName": "Volo.Abp.Core"
        },
        {
          "name": "IMultiTenant",
          "namespace": "Volo.Abp.MultiTenancy",
          "declaringAssemblyName": "Volo.Abp.MultiTenancy"
        }
      ],
      "methods": [
        {
          "returnType": "String",
          "isAsync": false,
          "name": "CreateCode",
          "summary": null,
          "parameters": [
            {
              "type": "Int32[]",
              "name": "numbers",
              "isOptional": false
            }
          ]
        },
        {
          "returnType": "String",
          "isAsync": false,
          "name": "AppendCode",
          "summary": null,
          "parameters": [
            {
              "type": "String",
              "name": "parentCode",
              "isOptional": false
            },
            {
              "type": "String",
              "name": "childCode",
              "isOptional": false
            }
          ]
        },
        {
          "returnType": "String",
          "isAsync": false,
          "name": "GetRelativeCode",
          "summary": null,
          "parameters": [
            {
              "type": "String",
              "name": "code",
              "isOptional": false
            },
            {
              "type": "String",
              "name": "parentCode",
              "isOptional": false
            }
          ]
        },
        {
          "returnType": "String",
          "isAsync": false,
          "name": "CalculateNextCode",
          "summary": null,
          "parameters": [
            {
              "type": "String",
              "name": "code",
              "isOptional": false
            }
          ]
        },
        {
          "returnType": "String",
          "isAsync": false,
          "name": "GetLastUnitCode",
          "summary": null,
          "parameters": [
            {
              "type": "String",
              "name": "code",
              "isOptional": false
            }
          ]
        },
        {
          "returnType": "String",
          "isAsync": false,
          "name": "GetParentCode",
          "summary": null,
          "parameters": [
            {
              "type": "String",
              "name": "code",
              "isOptional": false
            }
          ]
        },
        {
          "returnType": "Void",
          "isAsync": false,
          "name": "AddRole",
          "summary": null,
          "parameters": [
            {
              "type": "Guid",
              "name": "roleId",
              "isOptional": false
            }
          ]
        },
        {
          "returnType": "Void",
          "isAsync": false,
          "name": "RemoveRole",
          "summary": null,
          "parameters": [
            {
              "type": "Guid",
              "name": "roleId",
              "isOptional": false
            }
          ]
        },
        {
          "returnType": "Boolean",
          "isAsync": false,
          "name": "IsInRole",
          "summary": null,
          "parameters": [
            {
              "type": "Guid",
              "name": "roleId",
              "isOptional": false
            }
          ]
        }
      ],
      "namespace": "Volo.Abp.Identity",
      "primaryKeyType": "Guid",
      "collectionProperties": {
        "roles": {
          "name": "OrganizationUnitRole",
          "namespace": "Volo.Abp.Identity",
          "declaringAssemblyName": "Volo.Abp.Identity.Domain"
        }
      },
      "navigationProperties": {},
      "contentType": "aggregateRoot",
      "name": "OrganizationUnit",
      "summary": "Represents an organization unit (OU)."
    },
    {
      "namespace": "Volo.Abp.Identity",
      "baseClass": {
        "name": "DomainService",
        "namespace": "Volo.Abp.Domain.Services",
        "declaringAssemblyName": "Volo.Abp.Ddd.Domain"
      },
      "methods": [
        {
          "returnType": "IdentityClaimType",
          "isAsync": true,
          "name": "CreateAsync",
          "summary": null,
          "parameters": [
            {
              "type": "IdentityClaimType",
              "name": "claimType",
              "isOptional": false
            }
          ]
        },
        {
          "returnType": "IdentityClaimType",
          "isAsync": true,
          "name": "UpdateAsync",
          "summary": null,
          "parameters": [
            {
              "type": "IdentityClaimType",
              "name": "claimType",
              "isOptional": false
            }
          ]
        }
      ],
      "contentType": "domainService",
      "name": "IdentityClaimTypeManager",
      "summary": null
    },
    {
      "namespace": "Volo.Abp.Identity",
      "baseClass": {
        "name": "DomainService",
        "namespace": "Volo.Abp.Domain.Services",
        "declaringAssemblyName": "Volo.Abp.Ddd.Domain"
      },
      "methods": [
        {
          "returnType": "List<IdentityLinkUser>",
          "isAsync": true,
          "name": "GetListAsync",
          "summary": null,
          "parameters": [
            {
              "type": "IdentityLinkUserInfo",
              "name": "linkUserInfo",
              "isOptional": false
            },
            {
              "type": "Boolean",
              "name": "includeIndirect",
              "isOptional": true
            },
            {
              "type": "CancellationToken",
              "name": "cancellationToken",
              "isOptional": true
            }
          ]
        },
        {
          "returnType": "Void",
          "isAsync": true,
          "name": "LinkAsync",
          "summary": null,
          "parameters": [
            {
              "type": "IdentityLinkUserInfo",
              "name": "sourceLinkUser",
              "isOptional": false
            },
            {
              "type": "IdentityLinkUserInfo",
              "name": "targetLinkUser",
              "isOptional": false
            },
            {
              "type": "CancellationToken",
              "name": "cancellationToken",
              "isOptional": true
            }
          ]
        },
        {
          "returnType": "Boolean",
          "isAsync": true,
          "name": "IsLinkedAsync",
          "summary": null,
          "parameters": [
            {
              "type": "IdentityLinkUserInfo",
              "name": "sourceLinkUser",
              "isOptional": false
            },
            {
              "type": "IdentityLinkUserInfo",
              "name": "targetLinkUser",
              "isOptional": false
            },
            {
              "type": "Boolean",
              "name": "includeIndirect",
              "isOptional": true
            },
            {
              "type": "CancellationToken",
              "name": "cancellationToken",
              "isOptional": true
            }
          ]
        },
        {
          "returnType": "Void",
          "isAsync": true,
          "name": "UnlinkAsync",
          "summary": null,
          "parameters": [
            {
              "type": "IdentityLinkUserInfo",
              "name": "sourceLinkUser",
              "isOptional": false
            },
            {
              "type": "IdentityLinkUserInfo",
              "name": "targetLinkUser",
              "isOptional": false
            },
            {
              "type": "CancellationToken",
              "name": "cancellationToken",
              "isOptional": true
            }
          ]
        },
        {
          "returnType": "String",
          "isAsync": true,
          "name": "GenerateLinkTokenAsync",
          "summary": null,
          "parameters": [
            {
              "type": "IdentityLinkUserInfo",
              "name": "targetLinkUser",
              "isOptional": false
            },
            {
              "type": "String",
              "name": "tokenPurpose",
              "isOptional": false
            },
            {
              "type": "CancellationToken",
              "name": "cancellationToken",
              "isOptional": true
            }
          ]
        },
        {
          "returnType": "Boolean",
          "isAsync": true,
          "name": "VerifyLinkTokenAsync",
          "summary": null,
          "parameters": [
            {
              "type": "IdentityLinkUserInfo",
              "name": "targetLinkUser",
              "isOptional": false
            },
            {
              "type": "String",
              "name": "token",
              "isOptional": false
            },
            {
              "type": "String",
              "name": "tokenPurpose",
              "isOptional": false
            },
            {
              "type": "CancellationToken",
              "name": "cancellationToken",
              "isOptional": true
            }
          ]
        }
      ],
      "contentType": "domainService",
      "name": "IdentityLinkUserManager",
      "summary": null
    },
    {
      "namespace": "Volo.Abp.Identity",
      "baseClass": {
        "name": "RoleManager<IdentityRole>",
        "namespace": "Microsoft.AspNetCore.Identity",
        "declaringAssemblyName": "Microsoft.Extensions.Identity.Core"
      },
      "methods": [
        {
          "returnType": "IdentityRole",
          "isAsync": true,
          "name": "GetByIdAsync",
          "summary": null,
          "parameters": [
            {
              "type": "Guid",
              "name": "id",
              "isOptional": false
            }
          ]
        },
        {
          "returnType": "IdentityResult",
          "isAsync": true,
          "name": "SetRoleNameAsync",
          "summary": null,
          "parameters": [
            {
              "type": "IdentityRole",
              "name": "role",
              "isOptional": false
            },
            {
              "type": "String",
              "name": "name",
              "isOptional": false
            }
          ]
        },
        {
          "returnType": "IdentityResult",
          "isAsync": true,
          "name": "DeleteAsync",
          "summary": null,
          "parameters": [
            {
              "type": "IdentityRole",
              "name": "role",
              "isOptional": false
            }
          ]
        }
      ],
      "contentType": "domainService",
      "name": "IdentityRoleManager",
      "summary": null
    },
    {
      "namespace": "Volo.Abp.Identity",
      "baseClass": {
        "name": "UserManager<IdentityUser>",
        "namespace": "Microsoft.AspNetCore.Identity",
        "declaringAssemblyName": "Microsoft.Extensions.Identity.Core"
      },
      "methods": [
        {
          "returnType": "IdentityResult",
          "isAsync": true,
          "name": "CreateAsync",
          "summary": null,
          "parameters": [
            {
              "type": "IdentityUser",
              "name": "user",
              "isOptional": false
            },
            {
              "type": "String",
              "name": "password",
              "isOptional": false
            },
            {
              "type": "Boolean",
              "name": "validatePassword",
              "isOptional": false
            }
          ]
        },
        {
          "returnType": "IdentityUser",
          "isAsync": true,
          "name": "GetByIdAsync",
          "summary": null,
          "parameters": [
            {
              "type": "Guid",
              "name": "id",
              "isOptional": false
            }
          ]
        },
        {
          "returnType": "IdentityResult",
          "isAsync": true,
          "name": "SetRolesAsync",
          "summary": null,
          "parameters": [
            {
              "type": "IdentityUser",
              "name": "user",
              "isOptional": false
            },
            {
              "type": "IEnumerable<String>",
              "name": "roleNames",
              "isOptional": false
            }
          ]
        },
        {
          "returnType": "Boolean",
          "isAsync": true,
          "name": "IsInOrganizationUnitAsync",
          "summary": null,
          "parameters": [
            {
              "type": "Guid",
              "name": "userId",
              "isOptional": false
            },
            {
              "type": "Guid",
              "name": "ouId",
              "isOptional": false
            }
          ]
        },
        {
          "returnType": "Boolean",
          "isAsync": true,
          "name": "IsInOrganizationUnitAsync",
          "summary": null,
          "parameters": [
            {
              "type": "IdentityUser",
              "name": "user",
              "isOptional": false
            },
            {
              "type": "OrganizationUnit",
              "name": "ou",
              "isOptional": false
            }
          ]
        },
        {
          "returnType": "Void",
          "isAsync": true,
          "name": "AddToOrganizationUnitAsync",
          "summary": null,
          "parameters": [
            {
              "type": "Guid",
              "name": "userId",
              "isOptional": false
            },
            {
              "type": "Guid",
              "name": "ouId",
              "isOptional": false
            }
          ]
        },
        {
          "returnType": "Void",
          "isAsync": true,
          "name": "AddToOrganizationUnitAsync",
          "summary": null,
          "parameters": [
            {
              "type": "IdentityUser",
              "name": "user",
              "isOptional": false
            },
            {
              "type": "OrganizationUnit",
              "name": "ou",
              "isOptional": false
            }
          ]
        },
        {
          "returnType": "Void",
          "isAsync": true,
          "name": "RemoveFromOrganizationUnitAsync",
          "summary": null,
          "parameters": [
            {
              "type": "Guid",
              "name": "userId",
              "isOptional": false
            },
            {
              "type": "Guid",
              "name": "ouId",
              "isOptional": false
            }
          ]
        },
        {
          "returnType": "Void",
          "isAsync": true,
          "name": "RemoveFromOrganizationUnitAsync",
          "summary": null,
          "parameters": [
            {
              "type": "IdentityUser",
              "name": "user",
              "isOptional": false
            },
            {
              "type": "OrganizationUnit",
              "name": "ou",
              "isOptional": false
            }
          ]
        },
        {
          "returnType": "Void",
          "isAsync": true,
          "name": "SetOrganizationUnitsAsync",
          "summary": null,
          "parameters": [
            {
              "type": "Guid",
              "name": "userId",
              "isOptional": false
            },
            {
              "type": "Guid[]",
              "name": "organizationUnitIds",
              "isOptional": false
            }
          ]
        },
        {
          "returnType": "Void",
          "isAsync": true,
          "name": "SetOrganizationUnitsAsync",
          "summary": null,
          "parameters": [
            {
              "type": "IdentityUser",
              "name": "user",
              "isOptional": false
            },
            {
              "type": "Guid[]",
              "name": "organizationUnitIds",
              "isOptional": false
            }
          ]
        },
        {
          "returnType": "List<OrganizationUnit>",
          "isAsync": true,
          "name": "GetOrganizationUnitsAsync",
          "summary": null,
          "parameters": [
            {
              "type": "IdentityUser",
              "name": "user",
              "isOptional": false
            },
            {
              "type": "Boolean",
              "name": "includeDetails",
              "isOptional": true
            }
          ]
        },
        {
          "returnType": "List<IdentityUser>",
          "isAsync": true,
          "name": "GetUsersInOrganizationUnitAsync",
          "summary": null,
          "parameters": [
            {
              "type": "OrganizationUnit",
              "name": "organizationUnit",
              "isOptional": false
            },
            {
              "type": "Boolean",
              "name": "includeChildren",
              "isOptional": true
            }
          ]
        },
        {
          "returnType": "IdentityResult",
          "isAsync": true,
          "name": "AddDefaultRolesAsync",
          "summary": null,
          "parameters": [
            {
              "type": "IdentityUser",
              "name": "user",
              "isOptional": false
            }
          ]
        }
      ],
      "contentType": "domainService",
      "name": "IdentityUserManager",
      "summary": null
    },
    {
      "namespace": "Volo.Abp.Identity",
      "baseClass": {
        "name": "DomainService",
        "namespace": "Volo.Abp.Domain.Services",
        "declaringAssemblyName": "Volo.Abp.Ddd.Domain"
      },
      "methods": [
        {
          "returnType": "Void",
          "isAsync": true,
          "name": "CreateAsync",
          "summary": null,
          "parameters": [
            {
              "type": "OrganizationUnit",
              "name": "organizationUnit",
              "isOptional": false
            }
          ]
        },
        {
          "returnType": "Void",
          "isAsync": true,
          "name": "UpdateAsync",
          "summary": null,
          "parameters": [
            {
              "type": "OrganizationUnit",
              "name": "organizationUnit",
              "isOptional": false
            }
          ]
        },
        {
          "returnType": "String",
          "isAsync": true,
          "name": "GetNextChildCodeAsync",
          "summary": null,
          "parameters": [
            {
              "type": "Nullable<Guid>",
              "name": "parentId",
              "isOptional": false
            }
          ]
        },
        {
          "returnType": "OrganizationUnit",
          "isAsync": true,
          "name": "GetLastChildOrNullAsync",
          "summary": null,
          "parameters": [
            {
              "type": "Nullable<Guid>",
              "name": "parentId",
              "isOptional": false
            }
          ]
        },
        {
          "returnType": "Void",
          "isAsync": true,
          "name": "DeleteAsync",
          "summary": null,
          "parameters": [
            {
              "type": "Guid",
              "name": "id",
              "isOptional": false
            }
          ]
        },
        {
          "returnType": "Void",
          "isAsync": true,
          "name": "MoveAsync",
          "summary": null,
          "parameters": [
            {
              "type": "Guid",
              "name": "id",
              "isOptional": false
            },
            {
              "type": "Nullable<Guid>",
              "name": "parentId",
              "isOptional": false
            }
          ]
        },
        {
          "returnType": "String",
          "isAsync": true,
          "name": "GetCodeOrDefaultAsync",
          "summary": null,
          "parameters": [
            {
              "type": "Guid",
              "name": "id",
              "isOptional": false
            }
          ]
        },
        {
          "returnType": "List<OrganizationUnit>",
          "isAsync": true,
          "name": "FindChildrenAsync",
          "summary": null,
          "parameters": [
            {
              "type": "Nullable<Guid>",
              "name": "parentId",
              "isOptional": false
            },
            {
              "type": "Boolean",
              "name": "recursive",
              "isOptional": true
            }
          ]
        },
        {
          "returnType": "Boolean",
          "isAsync": true,
          "name": "IsInOrganizationUnitAsync",
          "summary": null,
          "parameters": [
            {
              "type": "IdentityUser",
              "name": "user",
              "isOptional": false
            },
            {
              "type": "OrganizationUnit",
              "name": "ou",
              "isOptional": false
            }
          ]
        },
        {
          "returnType": "Void",
          "isAsync": true,
          "name": "AddRoleToOrganizationUnitAsync",
          "summary": null,
          "parameters": [
            {
              "type": "Guid",
              "name": "roleId",
              "isOptional": false
            },
            {
              "type": "Guid",
              "name": "ouId",
              "isOptional": false
            }
          ]
        },
        {
          "returnType": "Void",
          "isAsync": true,
          "name": "AddRoleToOrganizationUnitAsync",
          "summary": null,
          "parameters": [
            {
              "type": "IdentityRole",
              "name": "role",
              "isOptional": false
            },
            {
              "type": "OrganizationUnit",
              "name": "ou",
              "isOptional": false
            }
          ]
        },
        {
          "returnType": "Void",
          "isAsync": true,
          "name": "RemoveRoleFromOrganizationUnitAsync",
          "summary": null,
          "parameters": [
            {
              "type": "Guid",
              "name": "roleId",
              "isOptional": false
            },
            {
              "type": "Guid",
              "name": "ouId",
              "isOptional": false
            }
          ]
        },
        {
          "returnType": "Void",
          "isAsync": true,
          "name": "RemoveRoleFromOrganizationUnitAsync",
          "summary": null,
          "parameters": [
            {
              "type": "IdentityRole",
              "name": "role",
              "isOptional": false
            },
            {
              "type": "OrganizationUnit",
              "name": "organizationUnit",
              "isOptional": false
            }
          ]
        }
      ],
      "contentType": "domainService",
      "name": "OrganizationUnitManager",
      "summary": "Performs domain logic for Organization Units."
    },
    {
      "namespace": "Volo.Abp.Identity",
      "entityAnalyzeModel": {
        "namespace": "Volo.Abp.Identity",
        "primaryKeyType": "Guid",
        "collectionProperties": {},
        "navigationProperties": {},
        "contentType": "entity",
        "name": "IdentityClaimType",
        "summary": null
      },
      "contentType": "repositoryInterface",
      "name": "IIdentityClaimTypeRepository",
      "summary": null
    },
    {
      "namespace": "Volo.Abp.Identity",
      "entityAnalyzeModel": {
        "namespace": "Volo.Abp.Identity",
        "primaryKeyType": "Guid",
        "collectionProperties": {},
        "navigationProperties": {},
        "contentType": "entity",
        "name": "IdentityLinkUser",
        "summary": null
      },
      "contentType": "repositoryInterface",
      "name": "IIdentityLinkUserRepository",
      "summary": null
    },
    {
      "namespace": "Volo.Abp.Identity",
      "entityAnalyzeModel": {
        "namespace": "Volo.Abp.Identity",
        "primaryKeyType": "Guid",
        "collectionProperties": {
          "claims": {
            "name": "IdentityRoleClaim",
            "namespace": "Volo.Abp.Identity",
            "declaringAssemblyName": "Volo.Abp.Identity.Domain"
          }
        },
        "navigationProperties": {},
        "contentType": "entity",
        "name": "IdentityRole",
        "summary": "Represents a role in the identity system"
      },
      "contentType": "repositoryInterface",
      "name": "IIdentityRoleRepository",
      "summary": null
    },
    {
      "namespace": "Volo.Abp.Identity",
      "entityAnalyzeModel": {
        "namespace": "Volo.Abp.Identity",
        "primaryKeyType": "Guid",
        "collectionProperties": {},
        "navigationProperties": {},
        "contentType": "entity",
        "name": "IdentitySecurityLog",
        "summary": null
      },
      "contentType": "repositoryInterface",
      "name": "IIdentitySecurityLogRepository",
      "summary": null
    },
    {
      "namespace": "Volo.Abp.Identity",
      "entityAnalyzeModel": {
        "namespace": "Volo.Abp.Identity",
        "primaryKeyType": "Guid",
        "collectionProperties": {
          "roles": {
            "name": "IdentityUserRole",
            "namespace": "Volo.Abp.Identity",
            "declaringAssemblyName": "Volo.Abp.Identity.Domain"
          },
          "claims": {
            "name": "IdentityUserClaim",
            "namespace": "Volo.Abp.Identity",
            "declaringAssemblyName": "Volo.Abp.Identity.Domain"
          },
          "logins": {
            "name": "IdentityUserLogin",
            "namespace": "Volo.Abp.Identity",
            "declaringAssemblyName": "Volo.Abp.Identity.Domain"
          },
          "tokens": {
            "name": "IdentityUserToken",
            "namespace": "Volo.Abp.Identity",
            "declaringAssemblyName": "Volo.Abp.Identity.Domain"
          },
          "organizationUnits": {
            "name": "IdentityUserOrganizationUnit",
            "namespace": "Volo.Abp.Identity",
            "declaringAssemblyName": "Volo.Abp.Identity.Domain"
          }
        },
        "navigationProperties": {},
        "contentType": "entity",
        "name": "IdentityUser",
        "summary": null
      },
      "contentType": "repositoryInterface",
      "name": "IIdentityUserRepository",
      "summary": null
    },
    {
      "namespace": "Volo.Abp.Identity",
      "entityAnalyzeModel": {
        "namespace": "Volo.Abp.Identity",
        "primaryKeyType": "Guid",
        "collectionProperties": {
          "roles": {
            "name": "OrganizationUnitRole",
            "namespace": "Volo.Abp.Identity",
            "declaringAssemblyName": "Volo.Abp.Identity.Domain"
          }
        },
        "navigationProperties": {},
        "contentType": "entity",
        "name": "OrganizationUnit",
        "summary": "Represents an organization unit (OU)."
      },
      "contentType": "repositoryInterface",
      "name": "IOrganizationUnitRepository",
      "summary": null
    },
    {
      "defaultValue": "6",
      "displayName": "Required length",
      "description": "The minimum length a password must be.",
      "isVisibleToClient": true,
      "isInherited": true,
      "isEncrypted": false,
      "contentType": "setting",
      "name": "Abp.Identity.Password.RequiredLength",
      "summary": null
    },
    {
      "defaultValue": "1",
      "displayName": "Required unique characters number",
      "description": "The minimum number of unique characters which a password must contain.",
      "isVisibleToClient": true,
      "isInherited": true,
      "isEncrypted": false,
      "contentType": "setting",
      "name": "Abp.Identity.Password.RequiredUniqueChars",
      "summary": null
    },
    {
      "defaultValue": "True",
      "displayName": "Required non-alphanumeric character",
      "description": "If passwords must contain a non-alphanumeric character.",
      "isVisibleToClient": true,
      "isInherited": true,
      "isEncrypted": false,
      "contentType": "setting",
      "name": "Abp.Identity.Password.RequireNonAlphanumeric",
      "summary": null
    },
    {
      "defaultValue": "True",
      "displayName": "Required lower case character",
      "description": "If passwords must contain a lower case ASCII character.",
      "isVisibleToClient": true,
      "isInherited": true,
      "isEncrypted": false,
      "contentType": "setting",
      "name": "Abp.Identity.Password.RequireLowercase",
      "summary": null
    },
    {
      "defaultValue": "True",
      "displayName": "Required upper case character",
      "description": "If passwords must contain a upper case ASCII character.",
      "isVisibleToClient": true,
      "isInherited": true,
      "isEncrypted": false,
      "contentType": "setting",
      "name": "Abp.Identity.Password.RequireUppercase",
      "summary": null
    },
    {
      "defaultValue": "True",
      "displayName": "Required digit",
      "description": "If passwords must contain a digit.",
      "isVisibleToClient": true,
      "isInherited": true,
      "isEncrypted": false,
      "contentType": "setting",
      "name": "Abp.Identity.Password.RequireDigit",
      "summary": null
    },
    {
      "defaultValue": "True",
      "displayName": "Enabled for new users",
      "description": "Whether a new user can be locked out.",
      "isVisibleToClient": true,
      "isInherited": true,
      "isEncrypted": false,
      "contentType": "setting",
      "name": "Abp.Identity.Lockout.AllowedForNewUsers",
      "summary": null
    },
    {
      "defaultValue": "300",
      "displayName": "Lockout duration(seconds)",
      "description": "The duration a user is locked out for when a lockout occurs.",
      "isVisibleToClient": true,
      "isInherited": true,
      "isEncrypted": false,
      "contentType": "setting",
      "name": "Abp.Identity.Lockout.LockoutDuration",
      "summary": null
    },
    {
      "defaultValue": "5",
      "displayName": "Max failed access attempts",
      "description": "The number of failed access attempts allowed before a user is locked out, assuming lock out is enabled.",
      "isVisibleToClient": true,
      "isInherited": true,
      "isEncrypted": false,
      "contentType": "setting",
      "name": "Abp.Identity.Lockout.MaxFailedAccessAttempts",
      "summary": null
    },
    {
      "defaultValue": "False",
      "displayName": "Require confirmed email",
      "description": "Whether a confirmed email address is required to sign in.",
      "isVisibleToClient": true,
      "isInherited": true,
      "isEncrypted": false,
      "contentType": "setting",
      "name": "Abp.Identity.SignIn.RequireConfirmedEmail",
      "summary": null
    },
    {
      "defaultValue": "True",
      "displayName": "Allow users to confirm their phone number",
      "description": "Whether the phoneNumber can be confirmed by the user.",
      "isVisibleToClient": true,
      "isInherited": true,
      "isEncrypted": false,
      "contentType": "setting",
      "name": "Abp.Identity.SignIn.EnablePhoneNumberConfirmation",
      "summary": null
    },
    {
      "defaultValue": "False",
      "displayName": "Require confirmed phone number",
      "description": "Whether a confirmed telephone number is required to sign in.",
      "isVisibleToClient": true,
      "isInherited": true,
      "isEncrypted": false,
      "contentType": "setting",
      "name": "Abp.Identity.SignIn.RequireConfirmedPhoneNumber",
      "summary": null
    },
    {
      "defaultValue": "True",
      "displayName": "Allow users to change their usernames",
      "description": "Whether the username can be updated by the user.",
      "isVisibleToClient": true,
      "isInherited": true,
      "isEncrypted": false,
      "contentType": "setting",
      "name": "Abp.Identity.User.IsUserNameUpdateEnabled",
      "summary": null
    },
    {
      "defaultValue": "True",
      "displayName": "Allow users to change their email addresses",
      "description": "Whether the email can be updated by the user.",
      "isVisibleToClient": true,
      "isInherited": true,
      "isEncrypted": false,
      "contentType": "setting",
      "name": "Abp.Identity.User.IsEmailUpdateEnabled",
      "summary": null
    },
    {
      "defaultValue": "2147483647",
      "displayName": "Maximum allowed organization unit membership count for a user",
      "description": "Maximum allowed organization unit membership count for a user",
      "isVisibleToClient": true,
      "isInherited": true,
      "isEncrypted": false,
      "contentType": "setting",
      "name": "Abp.Identity.OrganizationUnit.MaxUserMembershipCount",
      "summary": null
    }
  ]
}<|MERGE_RESOLUTION|>--- conflicted
+++ resolved
@@ -1,10 +1,6 @@
 {
   "name": "Volo.Abp.Identity.Domain",
-<<<<<<< HEAD
-  "hash": "7c3bc972ab33acdbae0f68aea545f8d3",
-=======
   "hash": "9e9ad28685626628a707b3ff28ad10a6",
->>>>>>> 8865ee33
   "contents": [
     {
       "namespace": "Volo.Abp.Identity",
