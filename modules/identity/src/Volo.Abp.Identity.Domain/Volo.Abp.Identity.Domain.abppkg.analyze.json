{
  "name": "Volo.Abp.Identity.Domain",
<<<<<<< HEAD
  "hash": "ac048ebcac75ad587d12618f80b869c6",
=======
  "hash": "3a0497c62459a4c0ad393a295e33af27",
>>>>>>> 280a1753
  "contents": [
    {
      "namespace": "Volo.Abp.Identity",
      "dependsOnModules": [
        {
          "declaringAssemblyName": "Volo.Abp.Ddd.Domain",
          "namespace": "Volo.Abp.Domain",
          "name": "AbpDddDomainModule"
        },
        {
          "declaringAssemblyName": "Volo.Abp.Identity.Domain.Shared",
          "namespace": "Volo.Abp.Identity",
          "name": "AbpIdentityDomainSharedModule"
        },
        {
          "declaringAssemblyName": "Volo.Abp.Users.Domain",
          "namespace": "Volo.Abp.Users",
          "name": "AbpUsersDomainModule"
        },
        {
          "declaringAssemblyName": "Volo.Abp.AutoMapper",
          "namespace": "Volo.Abp.AutoMapper",
          "name": "AbpAutoMapperModule"
        }
      ],
      "implementingInterfaces": [
        {
          "name": "IAbpModule",
          "namespace": "Volo.Abp.Modularity",
          "declaringAssemblyName": "Volo.Abp.Core",
          "fullName": "Volo.Abp.Modularity.IAbpModule"
        },
        {
          "name": "IOnPreApplicationInitialization",
          "namespace": "Volo.Abp.Modularity",
          "declaringAssemblyName": "Volo.Abp.Core",
          "fullName": "Volo.Abp.Modularity.IOnPreApplicationInitialization"
        },
        {
          "name": "IOnApplicationInitialization",
          "namespace": "Volo.Abp",
          "declaringAssemblyName": "Volo.Abp.Core",
          "fullName": "Volo.Abp.IOnApplicationInitialization"
        },
        {
          "name": "IOnPostApplicationInitialization",
          "namespace": "Volo.Abp.Modularity",
          "declaringAssemblyName": "Volo.Abp.Core",
          "fullName": "Volo.Abp.Modularity.IOnPostApplicationInitialization"
        },
        {
          "name": "IOnApplicationShutdown",
          "namespace": "Volo.Abp",
          "declaringAssemblyName": "Volo.Abp.Core",
          "fullName": "Volo.Abp.IOnApplicationShutdown"
        },
        {
          "name": "IPreConfigureServices",
          "namespace": "Volo.Abp.Modularity",
          "declaringAssemblyName": "Volo.Abp.Core",
          "fullName": "Volo.Abp.Modularity.IPreConfigureServices"
        },
        {
          "name": "IPostConfigureServices",
          "namespace": "Volo.Abp.Modularity",
          "declaringAssemblyName": "Volo.Abp.Core",
          "fullName": "Volo.Abp.Modularity.IPostConfigureServices"
        }
      ],
      "contentType": "abpModule",
      "name": "AbpIdentityDomainModule",
      "summary": null
    },
    {
      "namespace": "Volo.Abp.Identity",
      "primaryKeyType": "Guid",
      "properties": [
        {
          "type": "System.Guid",
          "name": "RoleId",
          "summary": "Gets or sets the of the primary key of the role associated with this claim."
        }
      ],
      "contentType": "entity",
      "name": "IdentityRoleClaim",
      "summary": "Represents a claim that is granted to all users within a role."
    },
    {
      "namespace": "Volo.Abp.Identity",
      "primaryKeyType": "Guid",
      "properties": [
        {
          "type": "System.Guid",
          "name": "UserId",
          "summary": "Gets or sets the primary key of the user associated with this claim."
        }
      ],
      "contentType": "entity",
      "name": "IdentityUserClaim",
      "summary": "Represents a claim that a user possesses."
    },
    {
      "namespace": "Volo.Abp.Identity",
      "primaryKeyType": null,
      "properties": [
        {
          "type": "System.Nullable`1[System.Guid]",
          "name": "TenantId",
          "summary": null
        },
        {
          "type": "System.Guid",
          "name": "UserId",
          "summary": "Gets or sets the of the primary key of the user associated with this login."
        },
        {
          "type": "System.String",
          "name": "LoginProvider",
          "summary": "Gets or sets the login provider for the login (e.g. facebook, google)"
        },
        {
          "type": "System.String",
          "name": "ProviderKey",
          "summary": "Gets or sets the unique provider identifier for this login."
        },
        {
          "type": "System.String",
          "name": "ProviderDisplayName",
          "summary": "Gets or sets the friendly name used in a UI for this login."
        }
      ],
      "contentType": "entity",
      "name": "IdentityUserLogin",
      "summary": "Represents a login and its associated provider for a user."
    },
    {
      "namespace": "Volo.Abp.Identity",
      "primaryKeyType": null,
      "properties": [
        {
          "type": "System.Nullable`1[System.Guid]",
          "name": "TenantId",
          "summary": "TenantId of this entity."
        },
        {
          "type": "System.Guid",
          "name": "UserId",
          "summary": "Id of the User."
        },
        {
          "type": "System.Guid",
          "name": "OrganizationUnitId",
          "summary": "Id of the related ."
        }
      ],
      "contentType": "entity",
      "name": "IdentityUserOrganizationUnit",
      "summary": "Represents membership of a User to an OU."
    },
    {
      "namespace": "Volo.Abp.Identity",
      "primaryKeyType": null,
      "properties": [
        {
          "type": "System.Nullable`1[System.Guid]",
          "name": "TenantId",
          "summary": null
        },
        {
          "type": "System.Guid",
          "name": "UserId",
          "summary": "Gets or sets the primary key of the user that is linked to a role."
        },
        {
          "type": "System.Guid",
          "name": "RoleId",
          "summary": "Gets or sets the primary key of the role that is linked to the user."
        }
      ],
      "contentType": "entity",
      "name": "IdentityUserRole",
      "summary": "Represents the link between a user and a role."
    },
    {
      "namespace": "Volo.Abp.Identity",
      "primaryKeyType": null,
      "properties": [
        {
          "type": "System.Nullable`1[System.Guid]",
          "name": "TenantId",
          "summary": null
        },
        {
          "type": "System.Guid",
          "name": "UserId",
          "summary": "Gets or sets the primary key of the user that the token belongs to."
        },
        {
          "type": "System.String",
          "name": "LoginProvider",
          "summary": "Gets or sets the LoginProvider this token is from."
        },
        {
          "type": "System.String",
          "name": "Name",
          "summary": "Gets or sets the name of the token."
        },
        {
          "type": "System.String",
          "name": "Value",
          "summary": "Gets or sets the token value."
        }
      ],
      "contentType": "entity",
      "name": "IdentityUserToken",
      "summary": "Represents an authentication token for a user."
    },
    {
      "namespace": "Volo.Abp.Identity",
      "primaryKeyType": null,
      "properties": [
        {
          "type": "System.Nullable`1[System.Guid]",
          "name": "TenantId",
          "summary": "TenantId of this entity."
        },
        {
          "type": "System.Guid",
          "name": "RoleId",
          "summary": "Id of the Role."
        },
        {
          "type": "System.Guid",
          "name": "OrganizationUnitId",
          "summary": "Id of the ."
        }
      ],
      "contentType": "entity",
      "name": "OrganizationUnitRole",
      "summary": "Represents membership of a User to an OU."
    },
    {
      "baseClass": {
        "name": "AggregateRoot<Guid>",
        "namespace": "Volo.Abp.Domain.Entities",
        "declaringAssemblyName": "Volo.Abp.Ddd.Domain",
        "fullName": "Volo.Abp.Domain.Entities.AggregateRoot<Guid>"
      },
      "implementingInterfaces": [
        {
          "name": "IEntity",
          "namespace": "Volo.Abp.Domain.Entities",
          "declaringAssemblyName": "Volo.Abp.Ddd.Domain",
          "fullName": "Volo.Abp.Domain.Entities.IEntity"
        },
        {
          "name": "IEntity<Guid>",
          "namespace": "Volo.Abp.Domain.Entities",
          "declaringAssemblyName": "Volo.Abp.Ddd.Domain",
          "fullName": "Volo.Abp.Domain.Entities.IEntity<Guid>"
        },
        {
          "name": "IAggregateRoot<Guid>",
          "namespace": "Volo.Abp.Domain.Entities",
          "declaringAssemblyName": "Volo.Abp.Ddd.Domain",
          "fullName": "Volo.Abp.Domain.Entities.IAggregateRoot<Guid>"
        },
        {
          "name": "IAggregateRoot",
          "namespace": "Volo.Abp.Domain.Entities",
          "declaringAssemblyName": "Volo.Abp.Ddd.Domain",
          "fullName": "Volo.Abp.Domain.Entities.IAggregateRoot"
        },
        {
          "name": "IGeneratesDomainEvents",
          "namespace": "Volo.Abp.Domain.Entities",
          "declaringAssemblyName": "Volo.Abp.Ddd.Domain",
          "fullName": "Volo.Abp.Domain.Entities.IGeneratesDomainEvents"
        },
        {
          "name": "IHasExtraProperties",
          "namespace": "Volo.Abp.Data",
          "declaringAssemblyName": "Volo.Abp.ObjectExtending",
          "fullName": "Volo.Abp.Data.IHasExtraProperties"
        },
        {
          "name": "IHasConcurrencyStamp",
          "namespace": "Volo.Abp.Domain.Entities",
          "declaringAssemblyName": "Volo.Abp.Data",
          "fullName": "Volo.Abp.Domain.Entities.IHasConcurrencyStamp"
        }
      ],
      "methods": [
        {
          "returnType": "Void",
          "name": "SetName",
          "summary": null,
          "isAsync": false,
          "isPublic": true,
          "isPrivate": false,
          "isStatic": false,
          "parameters": [
            {
              "type": "String",
              "name": "name",
              "isOptional": false
            }
          ]
        }
      ],
      "collectionProperties": {},
      "navigationProperties": {},
      "namespace": "Volo.Abp.Identity",
      "primaryKeyType": "Guid",
      "properties": [
        {
          "type": "System.String",
          "name": "Name",
          "summary": null
        },
        {
          "type": "System.Boolean",
          "name": "Required",
          "summary": null
        },
        {
          "type": "System.Boolean",
          "name": "IsStatic",
          "summary": null
        },
        {
          "type": "System.String",
          "name": "Regex",
          "summary": null
        },
        {
          "type": "System.String",
          "name": "RegexDescription",
          "summary": null
        },
        {
          "type": "System.String",
          "name": "Description",
          "summary": null
        },
        {
          "type": "Volo.Abp.Identity.IdentityClaimValueType",
          "name": "ValueType",
          "summary": null
        }
      ],
      "contentType": "aggregateRoot",
      "name": "IdentityClaimType",
      "summary": null
    },
    {
      "baseClass": {
        "name": "BasicAggregateRoot<Guid>",
        "namespace": "Volo.Abp.Domain.Entities",
        "declaringAssemblyName": "Volo.Abp.Ddd.Domain",
        "fullName": "Volo.Abp.Domain.Entities.BasicAggregateRoot<Guid>"
      },
      "implementingInterfaces": [
        {
          "name": "IEntity",
          "namespace": "Volo.Abp.Domain.Entities",
          "declaringAssemblyName": "Volo.Abp.Ddd.Domain",
          "fullName": "Volo.Abp.Domain.Entities.IEntity"
        },
        {
          "name": "IEntity<Guid>",
          "namespace": "Volo.Abp.Domain.Entities",
          "declaringAssemblyName": "Volo.Abp.Ddd.Domain",
          "fullName": "Volo.Abp.Domain.Entities.IEntity<Guid>"
        },
        {
          "name": "IAggregateRoot<Guid>",
          "namespace": "Volo.Abp.Domain.Entities",
          "declaringAssemblyName": "Volo.Abp.Ddd.Domain",
          "fullName": "Volo.Abp.Domain.Entities.IAggregateRoot<Guid>"
        },
        {
          "name": "IAggregateRoot",
          "namespace": "Volo.Abp.Domain.Entities",
          "declaringAssemblyName": "Volo.Abp.Ddd.Domain",
          "fullName": "Volo.Abp.Domain.Entities.IAggregateRoot"
        },
        {
          "name": "IGeneratesDomainEvents",
          "namespace": "Volo.Abp.Domain.Entities",
          "declaringAssemblyName": "Volo.Abp.Ddd.Domain",
          "fullName": "Volo.Abp.Domain.Entities.IGeneratesDomainEvents"
        }
      ],
      "methods": [],
      "collectionProperties": {},
      "navigationProperties": {},
      "namespace": "Volo.Abp.Identity",
      "primaryKeyType": "Guid",
      "properties": [
        {
          "type": "System.Guid",
          "name": "SourceUserId",
          "summary": null
        },
        {
          "type": "System.Nullable`1[System.Guid]",
          "name": "SourceTenantId",
          "summary": null
        },
        {
          "type": "System.Guid",
          "name": "TargetUserId",
          "summary": null
        },
        {
          "type": "System.Nullable`1[System.Guid]",
          "name": "TargetTenantId",
          "summary": null
        }
      ],
      "contentType": "aggregateRoot",
      "name": "IdentityLinkUser",
      "summary": null
    },
    {
      "baseClass": {
        "name": "AggregateRoot<Guid>",
        "namespace": "Volo.Abp.Domain.Entities",
        "declaringAssemblyName": "Volo.Abp.Ddd.Domain",
        "fullName": "Volo.Abp.Domain.Entities.AggregateRoot<Guid>"
      },
      "implementingInterfaces": [
        {
          "name": "IEntity",
          "namespace": "Volo.Abp.Domain.Entities",
          "declaringAssemblyName": "Volo.Abp.Ddd.Domain",
          "fullName": "Volo.Abp.Domain.Entities.IEntity"
        },
        {
          "name": "IEntity<Guid>",
          "namespace": "Volo.Abp.Domain.Entities",
          "declaringAssemblyName": "Volo.Abp.Ddd.Domain",
          "fullName": "Volo.Abp.Domain.Entities.IEntity<Guid>"
        },
        {
          "name": "IAggregateRoot<Guid>",
          "namespace": "Volo.Abp.Domain.Entities",
          "declaringAssemblyName": "Volo.Abp.Ddd.Domain",
          "fullName": "Volo.Abp.Domain.Entities.IAggregateRoot<Guid>"
        },
        {
          "name": "IAggregateRoot",
          "namespace": "Volo.Abp.Domain.Entities",
          "declaringAssemblyName": "Volo.Abp.Ddd.Domain",
          "fullName": "Volo.Abp.Domain.Entities.IAggregateRoot"
        },
        {
          "name": "IGeneratesDomainEvents",
          "namespace": "Volo.Abp.Domain.Entities",
          "declaringAssemblyName": "Volo.Abp.Ddd.Domain",
          "fullName": "Volo.Abp.Domain.Entities.IGeneratesDomainEvents"
        },
        {
          "name": "IHasExtraProperties",
          "namespace": "Volo.Abp.Data",
          "declaringAssemblyName": "Volo.Abp.ObjectExtending",
          "fullName": "Volo.Abp.Data.IHasExtraProperties"
        },
        {
          "name": "IHasConcurrencyStamp",
          "namespace": "Volo.Abp.Domain.Entities",
          "declaringAssemblyName": "Volo.Abp.Data",
          "fullName": "Volo.Abp.Domain.Entities.IHasConcurrencyStamp"
        },
        {
          "name": "IMultiTenant",
          "namespace": "Volo.Abp.MultiTenancy",
          "declaringAssemblyName": "Volo.Abp.MultiTenancy",
          "fullName": "Volo.Abp.MultiTenancy.IMultiTenant"
        }
      ],
      "methods": [
        {
          "returnType": "Void",
          "name": "AddClaim",
          "summary": null,
          "isAsync": false,
          "isPublic": true,
          "isPrivate": false,
          "isStatic": false,
          "parameters": [
            {
              "type": "IGuidGenerator",
              "name": "guidGenerator",
              "isOptional": false
            },
            {
              "type": "Claim",
              "name": "claim",
              "isOptional": false
            }
          ]
        },
        {
          "returnType": "Void",
          "name": "AddClaims",
          "summary": null,
          "isAsync": false,
          "isPublic": true,
          "isPrivate": false,
          "isStatic": false,
          "parameters": [
            {
              "type": "IGuidGenerator",
              "name": "guidGenerator",
              "isOptional": false
            },
            {
              "type": "IEnumerable<Claim>",
              "name": "claims",
              "isOptional": false
            }
          ]
        },
        {
          "returnType": "IdentityRoleClaim",
          "name": "FindClaim",
          "summary": null,
          "isAsync": false,
          "isPublic": true,
          "isPrivate": false,
          "isStatic": false,
          "parameters": [
            {
              "type": "Claim",
              "name": "claim",
              "isOptional": false
            }
          ]
        },
        {
          "returnType": "Void",
          "name": "RemoveClaim",
          "summary": null,
          "isAsync": false,
          "isPublic": true,
          "isPrivate": false,
          "isStatic": false,
          "parameters": [
            {
              "type": "Claim",
              "name": "claim",
              "isOptional": false
            }
          ]
        },
        {
          "returnType": "Void",
          "name": "ChangeName",
          "summary": null,
          "isAsync": false,
          "isPublic": true,
          "isPrivate": false,
          "isStatic": false,
          "parameters": [
            {
              "type": "String",
              "name": "name",
              "isOptional": false
            }
          ]
        },
        {
          "returnType": "String",
          "name": "ToString",
          "summary": null,
          "isAsync": false,
          "isPublic": true,
          "isPrivate": false,
          "isStatic": false,
          "parameters": []
        }
      ],
      "collectionProperties": {
        "claims": {
          "name": "IdentityRoleClaim",
          "namespace": "Volo.Abp.Identity",
          "declaringAssemblyName": "Volo.Abp.Identity.Domain",
          "fullName": "Volo.Abp.Identity.IdentityRoleClaim"
        }
      },
      "navigationProperties": {},
      "namespace": "Volo.Abp.Identity",
      "primaryKeyType": "Guid",
      "properties": [
        {
          "type": "System.Nullable`1[System.Guid]",
          "name": "TenantId",
          "summary": null
        },
        {
          "type": "System.String",
          "name": "Name",
          "summary": "Gets or sets the name for this role."
        },
        {
          "type": "System.String",
          "name": "NormalizedName",
          "summary": "Gets or sets the normalized name for this role."
        },
        {
          "type": "System.Collections.Generic.ICollection`1[Volo.Abp.Identity.IdentityRoleClaim]",
          "name": "Claims",
          "summary": "Navigation property for claims in this role."
        },
        {
          "type": "System.Boolean",
          "name": "IsDefault",
          "summary": "A default role is automatically assigned to a new user"
        },
        {
          "type": "System.Boolean",
          "name": "IsStatic",
          "summary": "A static role can not be deleted/renamed"
        },
        {
          "type": "System.Boolean",
          "name": "IsPublic",
          "summary": "A user can see other user's public roles"
        }
      ],
      "contentType": "aggregateRoot",
      "name": "IdentityRole",
      "summary": "Represents a role in the identity system"
    },
    {
      "baseClass": {
        "name": "AggregateRoot<Guid>",
        "namespace": "Volo.Abp.Domain.Entities",
        "declaringAssemblyName": "Volo.Abp.Ddd.Domain",
        "fullName": "Volo.Abp.Domain.Entities.AggregateRoot<Guid>"
      },
      "implementingInterfaces": [
        {
          "name": "IEntity",
          "namespace": "Volo.Abp.Domain.Entities",
          "declaringAssemblyName": "Volo.Abp.Ddd.Domain",
          "fullName": "Volo.Abp.Domain.Entities.IEntity"
        },
        {
          "name": "IEntity<Guid>",
          "namespace": "Volo.Abp.Domain.Entities",
          "declaringAssemblyName": "Volo.Abp.Ddd.Domain",
          "fullName": "Volo.Abp.Domain.Entities.IEntity<Guid>"
        },
        {
          "name": "IAggregateRoot<Guid>",
          "namespace": "Volo.Abp.Domain.Entities",
          "declaringAssemblyName": "Volo.Abp.Ddd.Domain",
          "fullName": "Volo.Abp.Domain.Entities.IAggregateRoot<Guid>"
        },
        {
          "name": "IAggregateRoot",
          "namespace": "Volo.Abp.Domain.Entities",
          "declaringAssemblyName": "Volo.Abp.Ddd.Domain",
          "fullName": "Volo.Abp.Domain.Entities.IAggregateRoot"
        },
        {
          "name": "IGeneratesDomainEvents",
          "namespace": "Volo.Abp.Domain.Entities",
          "declaringAssemblyName": "Volo.Abp.Ddd.Domain",
          "fullName": "Volo.Abp.Domain.Entities.IGeneratesDomainEvents"
        },
        {
          "name": "IHasExtraProperties",
          "namespace": "Volo.Abp.Data",
          "declaringAssemblyName": "Volo.Abp.ObjectExtending",
          "fullName": "Volo.Abp.Data.IHasExtraProperties"
        },
        {
          "name": "IHasConcurrencyStamp",
          "namespace": "Volo.Abp.Domain.Entities",
          "declaringAssemblyName": "Volo.Abp.Data",
          "fullName": "Volo.Abp.Domain.Entities.IHasConcurrencyStamp"
        },
        {
          "name": "IMultiTenant",
          "namespace": "Volo.Abp.MultiTenancy",
          "declaringAssemblyName": "Volo.Abp.MultiTenancy",
          "fullName": "Volo.Abp.MultiTenancy.IMultiTenant"
        }
      ],
      "methods": [],
      "collectionProperties": {},
      "navigationProperties": {},
      "namespace": "Volo.Abp.Identity",
      "primaryKeyType": "Guid",
      "properties": [
        {
          "type": "System.Nullable`1[System.Guid]",
          "name": "TenantId",
          "summary": null
        },
        {
          "type": "System.String",
          "name": "ApplicationName",
          "summary": null
        },
        {
          "type": "System.String",
          "name": "Identity",
          "summary": null
        },
        {
          "type": "System.String",
          "name": "Action",
          "summary": null
        },
        {
          "type": "System.Nullable`1[System.Guid]",
          "name": "UserId",
          "summary": null
        },
        {
          "type": "System.String",
          "name": "UserName",
          "summary": null
        },
        {
          "type": "System.String",
          "name": "TenantName",
          "summary": null
        },
        {
          "type": "System.String",
          "name": "ClientId",
          "summary": null
        },
        {
          "type": "System.String",
          "name": "CorrelationId",
          "summary": null
        },
        {
          "type": "System.String",
          "name": "ClientIpAddress",
          "summary": null
        },
        {
          "type": "System.String",
          "name": "BrowserInfo",
          "summary": null
        },
        {
          "type": "System.DateTime",
          "name": "CreationTime",
          "summary": null
        }
      ],
      "contentType": "aggregateRoot",
      "name": "IdentitySecurityLog",
      "summary": null
    },
    {
      "baseClass": {
        "name": "FullAuditedAggregateRoot<Guid>",
        "namespace": "Volo.Abp.Domain.Entities.Auditing",
        "declaringAssemblyName": "Volo.Abp.Ddd.Domain",
        "fullName": "Volo.Abp.Domain.Entities.Auditing.FullAuditedAggregateRoot<Guid>"
      },
      "implementingInterfaces": [
        {
          "name": "IEntity",
          "namespace": "Volo.Abp.Domain.Entities",
          "declaringAssemblyName": "Volo.Abp.Ddd.Domain",
          "fullName": "Volo.Abp.Domain.Entities.IEntity"
        },
        {
          "name": "IEntity<Guid>",
          "namespace": "Volo.Abp.Domain.Entities",
          "declaringAssemblyName": "Volo.Abp.Ddd.Domain",
          "fullName": "Volo.Abp.Domain.Entities.IEntity<Guid>"
        },
        {
          "name": "IAggregateRoot<Guid>",
          "namespace": "Volo.Abp.Domain.Entities",
          "declaringAssemblyName": "Volo.Abp.Ddd.Domain",
          "fullName": "Volo.Abp.Domain.Entities.IAggregateRoot<Guid>"
        },
        {
          "name": "IAggregateRoot",
          "namespace": "Volo.Abp.Domain.Entities",
          "declaringAssemblyName": "Volo.Abp.Ddd.Domain",
          "fullName": "Volo.Abp.Domain.Entities.IAggregateRoot"
        },
        {
          "name": "IGeneratesDomainEvents",
          "namespace": "Volo.Abp.Domain.Entities",
          "declaringAssemblyName": "Volo.Abp.Ddd.Domain",
          "fullName": "Volo.Abp.Domain.Entities.IGeneratesDomainEvents"
        },
        {
          "name": "IHasExtraProperties",
          "namespace": "Volo.Abp.Data",
          "declaringAssemblyName": "Volo.Abp.ObjectExtending",
          "fullName": "Volo.Abp.Data.IHasExtraProperties"
        },
        {
          "name": "IHasConcurrencyStamp",
          "namespace": "Volo.Abp.Domain.Entities",
          "declaringAssemblyName": "Volo.Abp.Data",
          "fullName": "Volo.Abp.Domain.Entities.IHasConcurrencyStamp"
        },
        {
          "name": "ICreationAuditedObject",
          "namespace": "Volo.Abp.Auditing",
          "declaringAssemblyName": "Volo.Abp.Auditing.Contracts",
          "fullName": "Volo.Abp.Auditing.ICreationAuditedObject"
        },
        {
          "name": "IHasCreationTime",
          "namespace": "Volo.Abp.Auditing",
          "declaringAssemblyName": "Volo.Abp.Auditing.Contracts",
          "fullName": "Volo.Abp.Auditing.IHasCreationTime"
        },
        {
          "name": "IMayHaveCreator",
          "namespace": "Volo.Abp.Auditing",
          "declaringAssemblyName": "Volo.Abp.Auditing.Contracts",
          "fullName": "Volo.Abp.Auditing.IMayHaveCreator"
        },
        {
          "name": "IAuditedObject",
          "namespace": "Volo.Abp.Auditing",
          "declaringAssemblyName": "Volo.Abp.Auditing.Contracts",
          "fullName": "Volo.Abp.Auditing.IAuditedObject"
        },
        {
          "name": "IModificationAuditedObject",
          "namespace": "Volo.Abp.Auditing",
          "declaringAssemblyName": "Volo.Abp.Auditing.Contracts",
          "fullName": "Volo.Abp.Auditing.IModificationAuditedObject"
        },
        {
          "name": "IHasModificationTime",
          "namespace": "Volo.Abp.Auditing",
          "declaringAssemblyName": "Volo.Abp.Auditing.Contracts",
          "fullName": "Volo.Abp.Auditing.IHasModificationTime"
        },
        {
          "name": "IFullAuditedObject",
          "namespace": "Volo.Abp.Auditing",
          "declaringAssemblyName": "Volo.Abp.Auditing.Contracts",
          "fullName": "Volo.Abp.Auditing.IFullAuditedObject"
        },
        {
          "name": "IDeletionAuditedObject",
          "namespace": "Volo.Abp.Auditing",
          "declaringAssemblyName": "Volo.Abp.Auditing.Contracts",
          "fullName": "Volo.Abp.Auditing.IDeletionAuditedObject"
        },
        {
          "name": "IHasDeletionTime",
          "namespace": "Volo.Abp.Auditing",
          "declaringAssemblyName": "Volo.Abp.Auditing.Contracts",
          "fullName": "Volo.Abp.Auditing.IHasDeletionTime"
        },
        {
          "name": "ISoftDelete",
          "namespace": "Volo.Abp",
          "declaringAssemblyName": "Volo.Abp.Core",
          "fullName": "Volo.Abp.ISoftDelete"
        },
        {
          "name": "IUser",
          "namespace": "Volo.Abp.Users",
          "declaringAssemblyName": "Volo.Abp.Users.Domain",
          "fullName": "Volo.Abp.Users.IUser"
        },
        {
          "name": "IMultiTenant",
          "namespace": "Volo.Abp.MultiTenancy",
          "declaringAssemblyName": "Volo.Abp.MultiTenancy",
          "fullName": "Volo.Abp.MultiTenancy.IMultiTenant"
        }
      ],
      "methods": [
        {
          "returnType": "Void",
          "name": "AddRole",
          "summary": null,
          "isAsync": false,
          "isPublic": true,
          "isPrivate": false,
          "isStatic": false,
          "parameters": [
            {
              "type": "Guid",
              "name": "roleId",
              "isOptional": false
            }
          ]
        },
        {
          "returnType": "Void",
          "name": "RemoveRole",
          "summary": null,
          "isAsync": false,
          "isPublic": true,
          "isPrivate": false,
          "isStatic": false,
          "parameters": [
            {
              "type": "Guid",
              "name": "roleId",
              "isOptional": false
            }
          ]
        },
        {
          "returnType": "Boolean",
          "name": "IsInRole",
          "summary": null,
          "isAsync": false,
          "isPublic": true,
          "isPrivate": false,
          "isStatic": false,
          "parameters": [
            {
              "type": "Guid",
              "name": "roleId",
              "isOptional": false
            }
          ]
        },
        {
          "returnType": "Void",
          "name": "AddClaim",
          "summary": null,
          "isAsync": false,
          "isPublic": true,
          "isPrivate": false,
          "isStatic": false,
          "parameters": [
            {
              "type": "IGuidGenerator",
              "name": "guidGenerator",
              "isOptional": false
            },
            {
              "type": "Claim",
              "name": "claim",
              "isOptional": false
            }
          ]
        },
        {
          "returnType": "Void",
          "name": "AddClaims",
          "summary": null,
          "isAsync": false,
          "isPublic": true,
          "isPrivate": false,
          "isStatic": false,
          "parameters": [
            {
              "type": "IGuidGenerator",
              "name": "guidGenerator",
              "isOptional": false
            },
            {
              "type": "IEnumerable<Claim>",
              "name": "claims",
              "isOptional": false
            }
          ]
        },
        {
          "returnType": "IdentityUserClaim",
          "name": "FindClaim",
          "summary": null,
          "isAsync": false,
          "isPublic": true,
          "isPrivate": false,
          "isStatic": false,
          "parameters": [
            {
              "type": "Claim",
              "name": "claim",
              "isOptional": false
            }
          ]
        },
        {
          "returnType": "Void",
          "name": "ReplaceClaim",
          "summary": null,
          "isAsync": false,
          "isPublic": true,
          "isPrivate": false,
          "isStatic": false,
          "parameters": [
            {
              "type": "Claim",
              "name": "claim",
              "isOptional": false
            },
            {
              "type": "Claim",
              "name": "newClaim",
              "isOptional": false
            }
          ]
        },
        {
          "returnType": "Void",
          "name": "RemoveClaims",
          "summary": null,
          "isAsync": false,
          "isPublic": true,
          "isPrivate": false,
          "isStatic": false,
          "parameters": [
            {
              "type": "IEnumerable<Claim>",
              "name": "claims",
              "isOptional": false
            }
          ]
        },
        {
          "returnType": "Void",
          "name": "RemoveClaim",
          "summary": null,
          "isAsync": false,
          "isPublic": true,
          "isPrivate": false,
          "isStatic": false,
          "parameters": [
            {
              "type": "Claim",
              "name": "claim",
              "isOptional": false
            }
          ]
        },
        {
          "returnType": "Void",
          "name": "AddLogin",
          "summary": null,
          "isAsync": false,
          "isPublic": true,
          "isPrivate": false,
          "isStatic": false,
          "parameters": [
            {
              "type": "UserLoginInfo",
              "name": "login",
              "isOptional": false
            }
          ]
        },
        {
          "returnType": "Void",
          "name": "RemoveLogin",
          "summary": null,
          "isAsync": false,
          "isPublic": true,
          "isPrivate": false,
          "isStatic": false,
          "parameters": [
            {
              "type": "String",
              "name": "loginProvider",
              "isOptional": false
            },
            {
              "type": "String",
              "name": "providerKey",
              "isOptional": false
            }
          ]
        },
        {
          "returnType": "IdentityUserToken",
          "name": "FindToken",
          "summary": null,
          "isAsync": false,
          "isPublic": true,
          "isPrivate": false,
          "isStatic": false,
          "parameters": [
            {
              "type": "String",
              "name": "loginProvider",
              "isOptional": false
            },
            {
              "type": "String",
              "name": "name",
              "isOptional": false
            }
          ]
        },
        {
          "returnType": "Void",
          "name": "SetToken",
          "summary": null,
          "isAsync": false,
          "isPublic": true,
          "isPrivate": false,
          "isStatic": false,
          "parameters": [
            {
              "type": "String",
              "name": "loginProvider",
              "isOptional": false
            },
            {
              "type": "String",
              "name": "name",
              "isOptional": false
            },
            {
              "type": "String",
              "name": "value",
              "isOptional": false
            }
          ]
        },
        {
          "returnType": "Void",
          "name": "RemoveToken",
          "summary": null,
          "isAsync": false,
          "isPublic": true,
          "isPrivate": false,
          "isStatic": false,
          "parameters": [
            {
              "type": "String",
              "name": "loginProvider",
              "isOptional": false
            },
            {
              "type": "String",
              "name": "name",
              "isOptional": false
            }
          ]
        },
        {
          "returnType": "Void",
          "name": "AddOrganizationUnit",
          "summary": null,
          "isAsync": false,
          "isPublic": true,
          "isPrivate": false,
          "isStatic": false,
          "parameters": [
            {
              "type": "Guid",
              "name": "organizationUnitId",
              "isOptional": false
            }
          ]
        },
        {
          "returnType": "Void",
          "name": "RemoveOrganizationUnit",
          "summary": null,
          "isAsync": false,
          "isPublic": true,
          "isPrivate": false,
          "isStatic": false,
          "parameters": [
            {
              "type": "Guid",
              "name": "organizationUnitId",
              "isOptional": false
            }
          ]
        },
        {
          "returnType": "Boolean",
          "name": "IsInOrganizationUnit",
          "summary": null,
          "isAsync": false,
          "isPublic": true,
          "isPrivate": false,
          "isStatic": false,
          "parameters": [
            {
              "type": "Guid",
              "name": "organizationUnitId",
              "isOptional": false
            }
          ]
        },
        {
          "returnType": "Void",
          "name": "SetEmailConfirmed",
          "summary": null,
          "isAsync": false,
          "isPublic": true,
          "isPrivate": false,
          "isStatic": false,
          "parameters": [
            {
              "type": "Boolean",
              "name": "confirmed",
              "isOptional": false
            }
          ]
        },
        {
          "returnType": "Void",
          "name": "SetPhoneNumberConfirmed",
          "summary": null,
          "isAsync": false,
          "isPublic": true,
          "isPrivate": false,
          "isStatic": false,
          "parameters": [
            {
              "type": "Boolean",
              "name": "confirmed",
              "isOptional": false
            }
          ]
        },
        {
          "returnType": "Void",
          "name": "SetPhoneNumber",
          "summary": null,
          "isAsync": false,
          "isPublic": true,
          "isPrivate": false,
          "isStatic": false,
          "parameters": [
            {
              "type": "String",
              "name": "phoneNumber",
              "isOptional": false
            },
            {
              "type": "Boolean",
              "name": "confirmed",
              "isOptional": false
            }
          ]
        },
        {
          "returnType": "Void",
          "name": "SetIsActive",
          "summary": null,
          "isAsync": false,
          "isPublic": true,
          "isPrivate": false,
          "isStatic": false,
          "parameters": [
            {
              "type": "Boolean",
              "name": "isActive",
              "isOptional": false
            }
          ]
        },
        {
          "returnType": "String",
          "name": "ToString",
          "summary": null,
          "isAsync": false,
          "isPublic": true,
          "isPrivate": false,
          "isStatic": false,
          "parameters": []
        }
      ],
      "collectionProperties": {
        "roles": {
          "name": "IdentityUserRole",
          "namespace": "Volo.Abp.Identity",
          "declaringAssemblyName": "Volo.Abp.Identity.Domain",
          "fullName": "Volo.Abp.Identity.IdentityUserRole"
        },
        "claims": {
          "name": "IdentityUserClaim",
          "namespace": "Volo.Abp.Identity",
          "declaringAssemblyName": "Volo.Abp.Identity.Domain",
          "fullName": "Volo.Abp.Identity.IdentityUserClaim"
        },
        "logins": {
          "name": "IdentityUserLogin",
          "namespace": "Volo.Abp.Identity",
          "declaringAssemblyName": "Volo.Abp.Identity.Domain",
          "fullName": "Volo.Abp.Identity.IdentityUserLogin"
        },
        "tokens": {
          "name": "IdentityUserToken",
          "namespace": "Volo.Abp.Identity",
          "declaringAssemblyName": "Volo.Abp.Identity.Domain",
          "fullName": "Volo.Abp.Identity.IdentityUserToken"
        },
        "organizationUnits": {
          "name": "IdentityUserOrganizationUnit",
          "namespace": "Volo.Abp.Identity",
          "declaringAssemblyName": "Volo.Abp.Identity.Domain",
          "fullName": "Volo.Abp.Identity.IdentityUserOrganizationUnit"
        }
      },
      "navigationProperties": {},
      "namespace": "Volo.Abp.Identity",
      "primaryKeyType": "Guid",
      "properties": [
        {
          "type": "System.Nullable`1[System.Guid]",
          "name": "TenantId",
          "summary": null
        },
        {
          "type": "System.String",
          "name": "UserName",
          "summary": "Gets or sets the user name for this user."
        },
        {
          "type": "System.String",
          "name": "NormalizedUserName",
          "summary": "Gets or sets the normalized user name for this user."
        },
        {
          "type": "System.String",
          "name": "Name",
          "summary": "Gets or sets the Name for the user."
        },
        {
          "type": "System.String",
          "name": "Surname",
          "summary": "Gets or sets the Surname for the user."
        },
        {
          "type": "System.String",
          "name": "Email",
          "summary": "Gets or sets the email address for this user."
        },
        {
          "type": "System.String",
          "name": "NormalizedEmail",
          "summary": "Gets or sets the normalized email address for this user."
        },
        {
          "type": "System.Boolean",
          "name": "EmailConfirmed",
          "summary": "Gets or sets a flag indicating if a user has confirmed their email address."
        },
        {
          "type": "System.String",
          "name": "PasswordHash",
          "summary": "Gets or sets a salted and hashed representation of the password for this user."
        },
        {
          "type": "System.String",
          "name": "SecurityStamp",
          "summary": "A random value that must change whenever a users credentials change (password changed, login removed)"
        },
        {
          "type": "System.Boolean",
          "name": "IsExternal",
          "summary": null
        },
        {
          "type": "System.String",
          "name": "PhoneNumber",
          "summary": "Gets or sets a telephone number for the user."
        },
        {
          "type": "System.Boolean",
          "name": "PhoneNumberConfirmed",
          "summary": "Gets or sets a flag indicating if a user has confirmed their telephone address."
        },
        {
          "type": "System.Boolean",
          "name": "IsActive",
          "summary": "Gets or sets a flag indicating if the user is active."
        },
        {
          "type": "System.Boolean",
          "name": "TwoFactorEnabled",
          "summary": "Gets or sets a flag indicating if two factor authentication is enabled for this user."
        },
        {
          "type": "System.Nullable`1[System.DateTimeOffset]",
          "name": "LockoutEnd",
          "summary": "Gets or sets the date and time, in UTC, when any user lockout ends."
        },
        {
          "type": "System.Boolean",
          "name": "LockoutEnabled",
          "summary": "Gets or sets a flag indicating if the user could be locked out."
        },
        {
          "type": "System.Int32",
          "name": "AccessFailedCount",
          "summary": "Gets or sets the number of failed login attempts for the current user."
        },
        {
          "type": "System.Collections.Generic.ICollection`1[Volo.Abp.Identity.IdentityUserRole]",
          "name": "Roles",
          "summary": "Navigation property for the roles this user belongs to."
        },
        {
          "type": "System.Collections.Generic.ICollection`1[Volo.Abp.Identity.IdentityUserClaim]",
          "name": "Claims",
          "summary": "Navigation property for the claims this user possesses."
        },
        {
          "type": "System.Collections.Generic.ICollection`1[Volo.Abp.Identity.IdentityUserLogin]",
          "name": "Logins",
          "summary": "Navigation property for this users login accounts."
        },
        {
          "type": "System.Collections.Generic.ICollection`1[Volo.Abp.Identity.IdentityUserToken]",
          "name": "Tokens",
          "summary": "Navigation property for this users tokens."
        },
        {
          "type": "System.Collections.Generic.ICollection`1[Volo.Abp.Identity.IdentityUserOrganizationUnit]",
          "name": "OrganizationUnits",
          "summary": "Navigation property for this organization units."
        }
      ],
      "contentType": "aggregateRoot",
      "name": "IdentityUser",
      "summary": null
    },
    {
      "baseClass": {
        "name": "FullAuditedAggregateRoot<Guid>",
        "namespace": "Volo.Abp.Domain.Entities.Auditing",
        "declaringAssemblyName": "Volo.Abp.Ddd.Domain",
        "fullName": "Volo.Abp.Domain.Entities.Auditing.FullAuditedAggregateRoot<Guid>"
      },
      "implementingInterfaces": [
        {
          "name": "IEntity",
          "namespace": "Volo.Abp.Domain.Entities",
          "declaringAssemblyName": "Volo.Abp.Ddd.Domain",
          "fullName": "Volo.Abp.Domain.Entities.IEntity"
        },
        {
          "name": "IEntity<Guid>",
          "namespace": "Volo.Abp.Domain.Entities",
          "declaringAssemblyName": "Volo.Abp.Ddd.Domain",
          "fullName": "Volo.Abp.Domain.Entities.IEntity<Guid>"
        },
        {
          "name": "IAggregateRoot<Guid>",
          "namespace": "Volo.Abp.Domain.Entities",
          "declaringAssemblyName": "Volo.Abp.Ddd.Domain",
          "fullName": "Volo.Abp.Domain.Entities.IAggregateRoot<Guid>"
        },
        {
          "name": "IAggregateRoot",
          "namespace": "Volo.Abp.Domain.Entities",
          "declaringAssemblyName": "Volo.Abp.Ddd.Domain",
          "fullName": "Volo.Abp.Domain.Entities.IAggregateRoot"
        },
        {
          "name": "IGeneratesDomainEvents",
          "namespace": "Volo.Abp.Domain.Entities",
          "declaringAssemblyName": "Volo.Abp.Ddd.Domain",
          "fullName": "Volo.Abp.Domain.Entities.IGeneratesDomainEvents"
        },
        {
          "name": "IHasExtraProperties",
          "namespace": "Volo.Abp.Data",
          "declaringAssemblyName": "Volo.Abp.ObjectExtending",
          "fullName": "Volo.Abp.Data.IHasExtraProperties"
        },
        {
          "name": "IHasConcurrencyStamp",
          "namespace": "Volo.Abp.Domain.Entities",
          "declaringAssemblyName": "Volo.Abp.Data",
          "fullName": "Volo.Abp.Domain.Entities.IHasConcurrencyStamp"
        },
        {
          "name": "ICreationAuditedObject",
          "namespace": "Volo.Abp.Auditing",
          "declaringAssemblyName": "Volo.Abp.Auditing.Contracts",
          "fullName": "Volo.Abp.Auditing.ICreationAuditedObject"
        },
        {
          "name": "IHasCreationTime",
          "namespace": "Volo.Abp.Auditing",
          "declaringAssemblyName": "Volo.Abp.Auditing.Contracts",
          "fullName": "Volo.Abp.Auditing.IHasCreationTime"
        },
        {
          "name": "IMayHaveCreator",
          "namespace": "Volo.Abp.Auditing",
          "declaringAssemblyName": "Volo.Abp.Auditing.Contracts",
          "fullName": "Volo.Abp.Auditing.IMayHaveCreator"
        },
        {
          "name": "IAuditedObject",
          "namespace": "Volo.Abp.Auditing",
          "declaringAssemblyName": "Volo.Abp.Auditing.Contracts",
          "fullName": "Volo.Abp.Auditing.IAuditedObject"
        },
        {
          "name": "IModificationAuditedObject",
          "namespace": "Volo.Abp.Auditing",
          "declaringAssemblyName": "Volo.Abp.Auditing.Contracts",
          "fullName": "Volo.Abp.Auditing.IModificationAuditedObject"
        },
        {
          "name": "IHasModificationTime",
          "namespace": "Volo.Abp.Auditing",
          "declaringAssemblyName": "Volo.Abp.Auditing.Contracts",
          "fullName": "Volo.Abp.Auditing.IHasModificationTime"
        },
        {
          "name": "IFullAuditedObject",
          "namespace": "Volo.Abp.Auditing",
          "declaringAssemblyName": "Volo.Abp.Auditing.Contracts",
          "fullName": "Volo.Abp.Auditing.IFullAuditedObject"
        },
        {
          "name": "IDeletionAuditedObject",
          "namespace": "Volo.Abp.Auditing",
          "declaringAssemblyName": "Volo.Abp.Auditing.Contracts",
          "fullName": "Volo.Abp.Auditing.IDeletionAuditedObject"
        },
        {
          "name": "IHasDeletionTime",
          "namespace": "Volo.Abp.Auditing",
          "declaringAssemblyName": "Volo.Abp.Auditing.Contracts",
          "fullName": "Volo.Abp.Auditing.IHasDeletionTime"
        },
        {
          "name": "ISoftDelete",
          "namespace": "Volo.Abp",
          "declaringAssemblyName": "Volo.Abp.Core",
          "fullName": "Volo.Abp.ISoftDelete"
        },
        {
          "name": "IMultiTenant",
          "namespace": "Volo.Abp.MultiTenancy",
          "declaringAssemblyName": "Volo.Abp.MultiTenancy",
          "fullName": "Volo.Abp.MultiTenancy.IMultiTenant"
        }
      ],
      "methods": [
        {
          "returnType": "String",
          "name": "CreateCode",
          "summary": null,
          "isAsync": false,
          "isPublic": true,
          "isPrivate": false,
          "isStatic": true,
          "parameters": [
            {
              "type": "Int32[]",
              "name": "numbers",
              "isOptional": false
            }
          ]
        },
        {
          "returnType": "String",
          "name": "AppendCode",
          "summary": null,
          "isAsync": false,
          "isPublic": true,
          "isPrivate": false,
          "isStatic": true,
          "parameters": [
            {
              "type": "String",
              "name": "parentCode",
              "isOptional": false
            },
            {
              "type": "String",
              "name": "childCode",
              "isOptional": false
            }
          ]
        },
        {
          "returnType": "String",
          "name": "GetRelativeCode",
          "summary": null,
          "isAsync": false,
          "isPublic": true,
          "isPrivate": false,
          "isStatic": true,
          "parameters": [
            {
              "type": "String",
              "name": "code",
              "isOptional": false
            },
            {
              "type": "String",
              "name": "parentCode",
              "isOptional": false
            }
          ]
        },
        {
          "returnType": "String",
          "name": "CalculateNextCode",
          "summary": null,
          "isAsync": false,
          "isPublic": true,
          "isPrivate": false,
          "isStatic": true,
          "parameters": [
            {
              "type": "String",
              "name": "code",
              "isOptional": false
            }
          ]
        },
        {
          "returnType": "String",
          "name": "GetLastUnitCode",
          "summary": null,
          "isAsync": false,
          "isPublic": true,
          "isPrivate": false,
          "isStatic": true,
          "parameters": [
            {
              "type": "String",
              "name": "code",
              "isOptional": false
            }
          ]
        },
        {
          "returnType": "String",
          "name": "GetParentCode",
          "summary": null,
          "isAsync": false,
          "isPublic": true,
          "isPrivate": false,
          "isStatic": true,
          "parameters": [
            {
              "type": "String",
              "name": "code",
              "isOptional": false
            }
          ]
        },
        {
          "returnType": "Void",
          "name": "AddRole",
          "summary": null,
          "isAsync": false,
          "isPublic": true,
          "isPrivate": false,
          "isStatic": false,
          "parameters": [
            {
              "type": "Guid",
              "name": "roleId",
              "isOptional": false
            }
          ]
        },
        {
          "returnType": "Void",
          "name": "RemoveRole",
          "summary": null,
          "isAsync": false,
          "isPublic": true,
          "isPrivate": false,
          "isStatic": false,
          "parameters": [
            {
              "type": "Guid",
              "name": "roleId",
              "isOptional": false
            }
          ]
        },
        {
          "returnType": "Boolean",
          "name": "IsInRole",
          "summary": null,
          "isAsync": false,
          "isPublic": true,
          "isPrivate": false,
          "isStatic": false,
          "parameters": [
            {
              "type": "Guid",
              "name": "roleId",
              "isOptional": false
            }
          ]
        }
      ],
      "collectionProperties": {
        "roles": {
          "name": "OrganizationUnitRole",
          "namespace": "Volo.Abp.Identity",
          "declaringAssemblyName": "Volo.Abp.Identity.Domain",
          "fullName": "Volo.Abp.Identity.OrganizationUnitRole"
        }
      },
      "navigationProperties": {},
      "namespace": "Volo.Abp.Identity",
      "primaryKeyType": "Guid",
      "properties": [
        {
          "type": "System.Nullable`1[System.Guid]",
          "name": "TenantId",
          "summary": null
        },
        {
          "type": "System.Nullable`1[System.Guid]",
          "name": "ParentId",
          "summary": "Parent  Id.\r\n            Null, if this OU is a root."
        },
        {
          "type": "System.String",
          "name": "Code",
          "summary": "Hierarchical Code of this organization unit.\r\n            Example: \"00001.00042.00005\".\r\n            This is a unique code for an OrganizationUnit.\r\n            It's changeable if OU hierarchy is changed."
        },
        {
          "type": "System.String",
          "name": "DisplayName",
          "summary": "Display name of this OrganizationUnit."
        },
        {
          "type": "System.Collections.Generic.ICollection`1[Volo.Abp.Identity.OrganizationUnitRole]",
          "name": "Roles",
          "summary": "Roles of this OU."
        }
      ],
      "contentType": "aggregateRoot",
      "name": "OrganizationUnit",
      "summary": "Represents an organization unit (OU)."
    },
    {
      "namespace": "Volo.Abp.Identity",
      "baseClass": {
        "name": "DomainService",
        "namespace": "Volo.Abp.Domain.Services",
        "declaringAssemblyName": "Volo.Abp.Ddd.Domain",
        "fullName": "Volo.Abp.Domain.Services.DomainService"
      },
      "methods": [
        {
          "returnType": "IdentityClaimType",
          "name": "CreateAsync",
          "summary": null,
          "isAsync": true,
          "isPublic": true,
          "isPrivate": false,
          "isStatic": false,
          "parameters": [
            {
              "type": "IdentityClaimType",
              "name": "claimType",
              "isOptional": false
            }
          ]
        },
        {
          "returnType": "IdentityClaimType",
          "name": "UpdateAsync",
          "summary": null,
          "isAsync": true,
          "isPublic": true,
          "isPrivate": false,
          "isStatic": false,
          "parameters": [
            {
              "type": "IdentityClaimType",
              "name": "claimType",
              "isOptional": false
            }
          ]
        }
      ],
      "implementingInterfaces": [
        {
          "name": "IDomainService",
          "namespace": "Volo.Abp.Domain.Services",
          "declaringAssemblyName": "Volo.Abp.Ddd.Domain",
          "fullName": "Volo.Abp.Domain.Services.IDomainService"
        },
        {
          "name": "ITransientDependency",
          "namespace": "Volo.Abp.DependencyInjection",
          "declaringAssemblyName": "Volo.Abp.Core",
          "fullName": "Volo.Abp.DependencyInjection.ITransientDependency"
        }
      ],
      "contentType": "domainService",
      "name": "IdentityClaimTypeManager",
      "summary": null
    },
    {
      "namespace": "Volo.Abp.Identity",
      "baseClass": {
        "name": "DomainService",
        "namespace": "Volo.Abp.Domain.Services",
        "declaringAssemblyName": "Volo.Abp.Ddd.Domain",
        "fullName": "Volo.Abp.Domain.Services.DomainService"
      },
      "methods": [
        {
          "returnType": "List<IdentityLinkUser>",
          "name": "GetListAsync",
          "summary": null,
          "isAsync": true,
          "isPublic": true,
          "isPrivate": false,
          "isStatic": false,
          "parameters": [
            {
              "type": "IdentityLinkUserInfo",
              "name": "linkUserInfo",
              "isOptional": false
            },
            {
              "type": "Boolean",
              "name": "includeIndirect",
              "isOptional": true
            },
            {
              "type": "CancellationToken",
              "name": "cancellationToken",
              "isOptional": true
            }
          ]
        },
        {
          "returnType": "Void",
          "name": "LinkAsync",
          "summary": null,
          "isAsync": true,
          "isPublic": true,
          "isPrivate": false,
          "isStatic": false,
          "parameters": [
            {
              "type": "IdentityLinkUserInfo",
              "name": "sourceLinkUser",
              "isOptional": false
            },
            {
              "type": "IdentityLinkUserInfo",
              "name": "targetLinkUser",
              "isOptional": false
            },
            {
              "type": "CancellationToken",
              "name": "cancellationToken",
              "isOptional": true
            }
          ]
        },
        {
          "returnType": "Boolean",
          "name": "IsLinkedAsync",
          "summary": null,
          "isAsync": true,
          "isPublic": true,
          "isPrivate": false,
          "isStatic": false,
          "parameters": [
            {
              "type": "IdentityLinkUserInfo",
              "name": "sourceLinkUser",
              "isOptional": false
            },
            {
              "type": "IdentityLinkUserInfo",
              "name": "targetLinkUser",
              "isOptional": false
            },
            {
              "type": "Boolean",
              "name": "includeIndirect",
              "isOptional": true
            },
            {
              "type": "CancellationToken",
              "name": "cancellationToken",
              "isOptional": true
            }
          ]
        },
        {
          "returnType": "Void",
          "name": "UnlinkAsync",
          "summary": null,
          "isAsync": true,
          "isPublic": true,
          "isPrivate": false,
          "isStatic": false,
          "parameters": [
            {
              "type": "IdentityLinkUserInfo",
              "name": "sourceLinkUser",
              "isOptional": false
            },
            {
              "type": "IdentityLinkUserInfo",
              "name": "targetLinkUser",
              "isOptional": false
            },
            {
              "type": "CancellationToken",
              "name": "cancellationToken",
              "isOptional": true
            }
          ]
        },
        {
          "returnType": "String",
          "name": "GenerateLinkTokenAsync",
          "summary": null,
          "isAsync": true,
          "isPublic": true,
          "isPrivate": false,
          "isStatic": false,
          "parameters": [
            {
              "type": "IdentityLinkUserInfo",
              "name": "targetLinkUser",
              "isOptional": false
            },
            {
              "type": "String",
              "name": "tokenPurpose",
              "isOptional": false
            },
            {
              "type": "CancellationToken",
              "name": "cancellationToken",
              "isOptional": true
            }
          ]
        },
        {
          "returnType": "Boolean",
          "name": "VerifyLinkTokenAsync",
          "summary": null,
          "isAsync": true,
          "isPublic": true,
          "isPrivate": false,
          "isStatic": false,
          "parameters": [
            {
              "type": "IdentityLinkUserInfo",
              "name": "targetLinkUser",
              "isOptional": false
            },
            {
              "type": "String",
              "name": "token",
              "isOptional": false
            },
            {
              "type": "String",
              "name": "tokenPurpose",
              "isOptional": false
            },
            {
              "type": "CancellationToken",
              "name": "cancellationToken",
              "isOptional": true
            }
          ]
        }
      ],
      "implementingInterfaces": [
        {
          "name": "IDomainService",
          "namespace": "Volo.Abp.Domain.Services",
          "declaringAssemblyName": "Volo.Abp.Ddd.Domain",
          "fullName": "Volo.Abp.Domain.Services.IDomainService"
        },
        {
          "name": "ITransientDependency",
          "namespace": "Volo.Abp.DependencyInjection",
          "declaringAssemblyName": "Volo.Abp.Core",
          "fullName": "Volo.Abp.DependencyInjection.ITransientDependency"
        }
      ],
      "contentType": "domainService",
      "name": "IdentityLinkUserManager",
      "summary": null
    },
    {
      "namespace": "Volo.Abp.Identity",
      "baseClass": {
        "name": "RoleManager<IdentityRole>",
        "namespace": "Microsoft.AspNetCore.Identity",
        "declaringAssemblyName": "Microsoft.Extensions.Identity.Core",
        "fullName": "Microsoft.AspNetCore.Identity.RoleManager<IdentityRole>"
      },
      "methods": [
        {
          "returnType": "IdentityRole",
          "name": "GetByIdAsync",
          "summary": null,
          "isAsync": true,
          "isPublic": true,
          "isPrivate": false,
          "isStatic": false,
          "parameters": [
            {
              "type": "Guid",
              "name": "id",
              "isOptional": false
            }
          ]
        },
        {
          "returnType": "IdentityResult",
          "name": "SetRoleNameAsync",
          "summary": null,
          "isAsync": true,
          "isPublic": true,
          "isPrivate": false,
          "isStatic": false,
          "parameters": [
            {
              "type": "IdentityRole",
              "name": "role",
              "isOptional": false
            },
            {
              "type": "String",
              "name": "name",
              "isOptional": false
            }
          ]
        },
        {
          "returnType": "IdentityResult",
          "name": "DeleteAsync",
          "summary": null,
          "isAsync": true,
          "isPublic": true,
          "isPrivate": false,
          "isStatic": false,
          "parameters": [
            {
              "type": "IdentityRole",
              "name": "role",
              "isOptional": false
            }
          ]
        }
      ],
      "implementingInterfaces": [
        {
          "name": "IDisposable",
          "namespace": "System",
          "declaringAssemblyName": "System.Private.CoreLib",
          "fullName": "System.IDisposable"
        },
        {
          "name": "IDomainService",
          "namespace": "Volo.Abp.Domain.Services",
          "declaringAssemblyName": "Volo.Abp.Ddd.Domain",
          "fullName": "Volo.Abp.Domain.Services.IDomainService"
        },
        {
          "name": "ITransientDependency",
          "namespace": "Volo.Abp.DependencyInjection",
          "declaringAssemblyName": "Volo.Abp.Core",
          "fullName": "Volo.Abp.DependencyInjection.ITransientDependency"
        }
      ],
      "contentType": "domainService",
      "name": "IdentityRoleManager",
      "summary": null
    },
    {
      "namespace": "Volo.Abp.Identity",
      "baseClass": {
        "name": "UserManager<IdentityUser>",
        "namespace": "Microsoft.AspNetCore.Identity",
        "declaringAssemblyName": "Microsoft.Extensions.Identity.Core",
        "fullName": "Microsoft.AspNetCore.Identity.UserManager<IdentityUser>"
      },
      "methods": [
        {
          "returnType": "IdentityResult",
          "name": "CreateAsync",
          "summary": null,
          "isAsync": true,
          "isPublic": true,
          "isPrivate": false,
          "isStatic": false,
          "parameters": [
            {
              "type": "IdentityUser",
              "name": "user",
              "isOptional": false
            },
            {
              "type": "String",
              "name": "password",
              "isOptional": false
            },
            {
              "type": "Boolean",
              "name": "validatePassword",
              "isOptional": false
            }
          ]
        },
        {
          "returnType": "IdentityUser",
          "name": "GetByIdAsync",
          "summary": null,
          "isAsync": true,
          "isPublic": true,
          "isPrivate": false,
          "isStatic": false,
          "parameters": [
            {
              "type": "Guid",
              "name": "id",
              "isOptional": false
            }
          ]
        },
        {
          "returnType": "IdentityResult",
          "name": "SetRolesAsync",
          "summary": null,
          "isAsync": true,
          "isPublic": true,
          "isPrivate": false,
          "isStatic": false,
          "parameters": [
            {
              "type": "IdentityUser",
              "name": "user",
              "isOptional": false
            },
            {
              "type": "IEnumerable<String>",
              "name": "roleNames",
              "isOptional": false
            }
          ]
        },
        {
          "returnType": "Boolean",
          "name": "IsInOrganizationUnitAsync",
          "summary": null,
          "isAsync": true,
          "isPublic": true,
          "isPrivate": false,
          "isStatic": false,
          "parameters": [
            {
              "type": "Guid",
              "name": "userId",
              "isOptional": false
            },
            {
              "type": "Guid",
              "name": "ouId",
              "isOptional": false
            }
          ]
        },
        {
          "returnType": "Boolean",
          "name": "IsInOrganizationUnitAsync",
          "summary": null,
          "isAsync": true,
          "isPublic": true,
          "isPrivate": false,
          "isStatic": false,
          "parameters": [
            {
              "type": "IdentityUser",
              "name": "user",
              "isOptional": false
            },
            {
              "type": "OrganizationUnit",
              "name": "ou",
              "isOptional": false
            }
          ]
        },
        {
          "returnType": "Void",
          "name": "AddToOrganizationUnitAsync",
          "summary": null,
          "isAsync": true,
          "isPublic": true,
          "isPrivate": false,
          "isStatic": false,
          "parameters": [
            {
              "type": "Guid",
              "name": "userId",
              "isOptional": false
            },
            {
              "type": "Guid",
              "name": "ouId",
              "isOptional": false
            }
          ]
        },
        {
          "returnType": "Void",
          "name": "AddToOrganizationUnitAsync",
          "summary": null,
          "isAsync": true,
          "isPublic": true,
          "isPrivate": false,
          "isStatic": false,
          "parameters": [
            {
              "type": "IdentityUser",
              "name": "user",
              "isOptional": false
            },
            {
              "type": "OrganizationUnit",
              "name": "ou",
              "isOptional": false
            }
          ]
        },
        {
          "returnType": "Void",
          "name": "RemoveFromOrganizationUnitAsync",
          "summary": null,
          "isAsync": true,
          "isPublic": true,
          "isPrivate": false,
          "isStatic": false,
          "parameters": [
            {
              "type": "Guid",
              "name": "userId",
              "isOptional": false
            },
            {
              "type": "Guid",
              "name": "ouId",
              "isOptional": false
            }
          ]
        },
        {
          "returnType": "Void",
          "name": "RemoveFromOrganizationUnitAsync",
          "summary": null,
          "isAsync": true,
          "isPublic": true,
          "isPrivate": false,
          "isStatic": false,
          "parameters": [
            {
              "type": "IdentityUser",
              "name": "user",
              "isOptional": false
            },
            {
              "type": "OrganizationUnit",
              "name": "ou",
              "isOptional": false
            }
          ]
        },
        {
          "returnType": "Void",
          "name": "SetOrganizationUnitsAsync",
          "summary": null,
          "isAsync": true,
          "isPublic": true,
          "isPrivate": false,
          "isStatic": false,
          "parameters": [
            {
              "type": "Guid",
              "name": "userId",
              "isOptional": false
            },
            {
              "type": "Guid[]",
              "name": "organizationUnitIds",
              "isOptional": false
            }
          ]
        },
        {
          "returnType": "Void",
          "name": "SetOrganizationUnitsAsync",
          "summary": null,
          "isAsync": true,
          "isPublic": true,
          "isPrivate": false,
          "isStatic": false,
          "parameters": [
            {
              "type": "IdentityUser",
              "name": "user",
              "isOptional": false
            },
            {
              "type": "Guid[]",
              "name": "organizationUnitIds",
              "isOptional": false
            }
          ]
        },
        {
          "returnType": "List<OrganizationUnit>",
          "name": "GetOrganizationUnitsAsync",
          "summary": null,
          "isAsync": true,
          "isPublic": true,
          "isPrivate": false,
          "isStatic": false,
          "parameters": [
            {
              "type": "IdentityUser",
              "name": "user",
              "isOptional": false
            },
            {
              "type": "Boolean",
              "name": "includeDetails",
              "isOptional": true
            }
          ]
        },
        {
          "returnType": "List<IdentityUser>",
          "name": "GetUsersInOrganizationUnitAsync",
          "summary": null,
          "isAsync": true,
          "isPublic": true,
          "isPrivate": false,
          "isStatic": false,
          "parameters": [
            {
              "type": "OrganizationUnit",
              "name": "organizationUnit",
              "isOptional": false
            },
            {
              "type": "Boolean",
              "name": "includeChildren",
              "isOptional": true
            }
          ]
        },
        {
          "returnType": "IdentityResult",
          "name": "AddDefaultRolesAsync",
          "summary": null,
          "isAsync": true,
          "isPublic": true,
          "isPrivate": false,
          "isStatic": false,
          "parameters": [
            {
              "type": "IdentityUser",
              "name": "user",
              "isOptional": false
            }
          ]
        }
      ],
      "implementingInterfaces": [
        {
          "name": "IDisposable",
          "namespace": "System",
          "declaringAssemblyName": "System.Private.CoreLib",
          "fullName": "System.IDisposable"
        },
        {
          "name": "IDomainService",
          "namespace": "Volo.Abp.Domain.Services",
          "declaringAssemblyName": "Volo.Abp.Ddd.Domain",
          "fullName": "Volo.Abp.Domain.Services.IDomainService"
        },
        {
          "name": "ITransientDependency",
          "namespace": "Volo.Abp.DependencyInjection",
          "declaringAssemblyName": "Volo.Abp.Core",
          "fullName": "Volo.Abp.DependencyInjection.ITransientDependency"
        }
      ],
      "contentType": "domainService",
      "name": "IdentityUserManager",
      "summary": null
    },
    {
      "namespace": "Volo.Abp.Identity",
      "baseClass": {
        "name": "DomainService",
        "namespace": "Volo.Abp.Domain.Services",
        "declaringAssemblyName": "Volo.Abp.Ddd.Domain",
        "fullName": "Volo.Abp.Domain.Services.DomainService"
      },
      "methods": [
        {
          "returnType": "Void",
          "name": "CreateAsync",
          "summary": null,
          "isAsync": true,
          "isPublic": true,
          "isPrivate": false,
          "isStatic": false,
          "parameters": [
            {
              "type": "OrganizationUnit",
              "name": "organizationUnit",
              "isOptional": false
            }
          ]
        },
        {
          "returnType": "Void",
          "name": "UpdateAsync",
          "summary": null,
          "isAsync": true,
          "isPublic": true,
          "isPrivate": false,
          "isStatic": false,
          "parameters": [
            {
              "type": "OrganizationUnit",
              "name": "organizationUnit",
              "isOptional": false
            }
          ]
        },
        {
          "returnType": "String",
          "name": "GetNextChildCodeAsync",
          "summary": null,
          "isAsync": true,
          "isPublic": true,
          "isPrivate": false,
          "isStatic": false,
          "parameters": [
            {
              "type": "Nullable<Guid>",
              "name": "parentId",
              "isOptional": false
            }
          ]
        },
        {
          "returnType": "OrganizationUnit",
          "name": "GetLastChildOrNullAsync",
          "summary": null,
          "isAsync": true,
          "isPublic": true,
          "isPrivate": false,
          "isStatic": false,
          "parameters": [
            {
              "type": "Nullable<Guid>",
              "name": "parentId",
              "isOptional": false
            }
          ]
        },
        {
          "returnType": "Void",
          "name": "DeleteAsync",
          "summary": null,
          "isAsync": true,
          "isPublic": true,
          "isPrivate": false,
          "isStatic": false,
          "parameters": [
            {
              "type": "Guid",
              "name": "id",
              "isOptional": false
            }
          ]
        },
        {
          "returnType": "Void",
          "name": "MoveAsync",
          "summary": null,
          "isAsync": true,
          "isPublic": true,
          "isPrivate": false,
          "isStatic": false,
          "parameters": [
            {
              "type": "Guid",
              "name": "id",
              "isOptional": false
            },
            {
              "type": "Nullable<Guid>",
              "name": "parentId",
              "isOptional": false
            }
          ]
        },
        {
          "returnType": "String",
          "name": "GetCodeOrDefaultAsync",
          "summary": null,
          "isAsync": true,
          "isPublic": true,
          "isPrivate": false,
          "isStatic": false,
          "parameters": [
            {
              "type": "Guid",
              "name": "id",
              "isOptional": false
            }
          ]
        },
        {
          "returnType": "List<OrganizationUnit>",
          "name": "FindChildrenAsync",
          "summary": null,
          "isAsync": true,
          "isPublic": true,
          "isPrivate": false,
          "isStatic": false,
          "parameters": [
            {
              "type": "Nullable<Guid>",
              "name": "parentId",
              "isOptional": false
            },
            {
              "type": "Boolean",
              "name": "recursive",
              "isOptional": true
            }
          ]
        },
        {
          "returnType": "Boolean",
          "name": "IsInOrganizationUnitAsync",
          "summary": null,
          "isAsync": true,
          "isPublic": true,
          "isPrivate": false,
          "isStatic": false,
          "parameters": [
            {
              "type": "IdentityUser",
              "name": "user",
              "isOptional": false
            },
            {
              "type": "OrganizationUnit",
              "name": "ou",
              "isOptional": false
            }
          ]
        },
        {
          "returnType": "Void",
          "name": "AddRoleToOrganizationUnitAsync",
          "summary": null,
          "isAsync": true,
          "isPublic": true,
          "isPrivate": false,
          "isStatic": false,
          "parameters": [
            {
              "type": "Guid",
              "name": "roleId",
              "isOptional": false
            },
            {
              "type": "Guid",
              "name": "ouId",
              "isOptional": false
            }
          ]
        },
        {
          "returnType": "Void",
          "name": "AddRoleToOrganizationUnitAsync",
          "summary": null,
          "isAsync": true,
          "isPublic": true,
          "isPrivate": false,
          "isStatic": false,
          "parameters": [
            {
              "type": "IdentityRole",
              "name": "role",
              "isOptional": false
            },
            {
              "type": "OrganizationUnit",
              "name": "ou",
              "isOptional": false
            }
          ]
        },
        {
          "returnType": "Void",
          "name": "RemoveRoleFromOrganizationUnitAsync",
          "summary": null,
          "isAsync": true,
          "isPublic": true,
          "isPrivate": false,
          "isStatic": false,
          "parameters": [
            {
              "type": "Guid",
              "name": "roleId",
              "isOptional": false
            },
            {
              "type": "Guid",
              "name": "ouId",
              "isOptional": false
            }
          ]
        },
        {
          "returnType": "Void",
          "name": "RemoveRoleFromOrganizationUnitAsync",
          "summary": null,
          "isAsync": true,
          "isPublic": true,
          "isPrivate": false,
          "isStatic": false,
          "parameters": [
            {
              "type": "IdentityRole",
              "name": "role",
              "isOptional": false
            },
            {
              "type": "OrganizationUnit",
              "name": "organizationUnit",
              "isOptional": false
            }
          ]
        }
      ],
      "implementingInterfaces": [
        {
          "name": "IDomainService",
          "namespace": "Volo.Abp.Domain.Services",
          "declaringAssemblyName": "Volo.Abp.Ddd.Domain",
          "fullName": "Volo.Abp.Domain.Services.IDomainService"
        },
        {
          "name": "ITransientDependency",
          "namespace": "Volo.Abp.DependencyInjection",
          "declaringAssemblyName": "Volo.Abp.Core",
          "fullName": "Volo.Abp.DependencyInjection.ITransientDependency"
        }
      ],
      "contentType": "domainService",
      "name": "OrganizationUnitManager",
      "summary": "Performs domain logic for Organization Units."
    },
    {
      "namespace": "Volo.Abp.Identity",
      "entityAnalyzeModel": {
        "namespace": "Volo.Abp.Identity",
        "primaryKeyType": "Guid",
        "properties": [],
        "contentType": "entity",
        "name": "IdentityClaimType",
        "summary": null
      },
      "implementingInterfaces": [
        {
          "name": "IBasicRepository<IdentityClaimType, Guid>",
          "namespace": "Volo.Abp.Domain.Repositories",
          "declaringAssemblyName": "Volo.Abp.Ddd.Domain",
          "fullName": "Volo.Abp.Domain.Repositories.IBasicRepository<IdentityClaimType, Guid>"
        },
        {
          "name": "IBasicRepository<IdentityClaimType>",
          "namespace": "Volo.Abp.Domain.Repositories",
          "declaringAssemblyName": "Volo.Abp.Ddd.Domain",
          "fullName": "Volo.Abp.Domain.Repositories.IBasicRepository<IdentityClaimType>"
        },
        {
          "name": "IReadOnlyBasicRepository<IdentityClaimType>",
          "namespace": "Volo.Abp.Domain.Repositories",
          "declaringAssemblyName": "Volo.Abp.Ddd.Domain",
          "fullName": "Volo.Abp.Domain.Repositories.IReadOnlyBasicRepository<IdentityClaimType>"
        },
        {
          "name": "IRepository",
          "namespace": "Volo.Abp.Domain.Repositories",
          "declaringAssemblyName": "Volo.Abp.Ddd.Domain",
          "fullName": "Volo.Abp.Domain.Repositories.IRepository"
        },
        {
          "name": "IReadOnlyBasicRepository<IdentityClaimType, Guid>",
          "namespace": "Volo.Abp.Domain.Repositories",
          "declaringAssemblyName": "Volo.Abp.Ddd.Domain",
          "fullName": "Volo.Abp.Domain.Repositories.IReadOnlyBasicRepository<IdentityClaimType, Guid>"
        }
      ],
      "methods": [
        {
          "returnType": "Boolean",
          "name": "AnyAsync",
          "summary": null,
          "isAsync": true,
          "isPublic": true,
          "isPrivate": false,
          "isStatic": false,
          "parameters": [
            {
              "type": "String",
              "name": "name",
              "isOptional": false
            },
            {
              "type": "Nullable<Guid>",
              "name": "ignoredId",
              "isOptional": true
            },
            {
              "type": "CancellationToken",
              "name": "cancellationToken",
              "isOptional": true
            }
          ]
        },
        {
          "returnType": "List<IdentityClaimType>",
          "name": "GetListAsync",
          "summary": null,
          "isAsync": true,
          "isPublic": true,
          "isPrivate": false,
          "isStatic": false,
          "parameters": [
            {
              "type": "String",
              "name": "sorting",
              "isOptional": false
            },
            {
              "type": "Int32",
              "name": "maxResultCount",
              "isOptional": false
            },
            {
              "type": "Int32",
              "name": "skipCount",
              "isOptional": false
            },
            {
              "type": "String",
              "name": "filter",
              "isOptional": false
            },
            {
              "type": "CancellationToken",
              "name": "cancellationToken",
              "isOptional": true
            }
          ]
        },
        {
          "returnType": "Int64",
          "name": "GetCountAsync",
          "summary": null,
          "isAsync": true,
          "isPublic": true,
          "isPrivate": false,
          "isStatic": false,
          "parameters": [
            {
              "type": "String",
              "name": "filter",
              "isOptional": true
            },
            {
              "type": "CancellationToken",
              "name": "cancellationToken",
              "isOptional": true
            }
          ]
        }
      ],
      "contentType": "repositoryInterface",
      "name": "IIdentityClaimTypeRepository",
      "summary": null
    },
    {
      "namespace": "Volo.Abp.Identity",
      "entityAnalyzeModel": {
        "namespace": "Volo.Abp.Identity",
        "primaryKeyType": "Guid",
        "properties": [],
        "contentType": "entity",
        "name": "IdentityLinkUser",
        "summary": null
      },
      "implementingInterfaces": [
        {
          "name": "IBasicRepository<IdentityLinkUser, Guid>",
          "namespace": "Volo.Abp.Domain.Repositories",
          "declaringAssemblyName": "Volo.Abp.Ddd.Domain",
          "fullName": "Volo.Abp.Domain.Repositories.IBasicRepository<IdentityLinkUser, Guid>"
        },
        {
          "name": "IBasicRepository<IdentityLinkUser>",
          "namespace": "Volo.Abp.Domain.Repositories",
          "declaringAssemblyName": "Volo.Abp.Ddd.Domain",
          "fullName": "Volo.Abp.Domain.Repositories.IBasicRepository<IdentityLinkUser>"
        },
        {
          "name": "IReadOnlyBasicRepository<IdentityLinkUser>",
          "namespace": "Volo.Abp.Domain.Repositories",
          "declaringAssemblyName": "Volo.Abp.Ddd.Domain",
          "fullName": "Volo.Abp.Domain.Repositories.IReadOnlyBasicRepository<IdentityLinkUser>"
        },
        {
          "name": "IRepository",
          "namespace": "Volo.Abp.Domain.Repositories",
          "declaringAssemblyName": "Volo.Abp.Ddd.Domain",
          "fullName": "Volo.Abp.Domain.Repositories.IRepository"
        },
        {
          "name": "IReadOnlyBasicRepository<IdentityLinkUser, Guid>",
          "namespace": "Volo.Abp.Domain.Repositories",
          "declaringAssemblyName": "Volo.Abp.Ddd.Domain",
          "fullName": "Volo.Abp.Domain.Repositories.IReadOnlyBasicRepository<IdentityLinkUser, Guid>"
        }
      ],
      "methods": [
        {
          "returnType": "IdentityLinkUser",
          "name": "FindAsync",
          "summary": null,
          "isAsync": true,
          "isPublic": true,
          "isPrivate": false,
          "isStatic": false,
          "parameters": [
            {
              "type": "IdentityLinkUserInfo",
              "name": "sourceLinkUserInfo",
              "isOptional": false
            },
            {
              "type": "IdentityLinkUserInfo",
              "name": "targetLinkUserInfo",
              "isOptional": false
            },
            {
              "type": "CancellationToken",
              "name": "cancellationToken",
              "isOptional": true
            }
          ]
        },
        {
          "returnType": "List<IdentityLinkUser>",
          "name": "GetListAsync",
          "summary": null,
          "isAsync": true,
          "isPublic": true,
          "isPrivate": false,
          "isStatic": false,
          "parameters": [
            {
              "type": "IdentityLinkUserInfo",
              "name": "linkUserInfo",
              "isOptional": false
            },
            {
              "type": "List<IdentityLinkUserInfo>",
              "name": "excludes",
              "isOptional": true
            },
            {
              "type": "CancellationToken",
              "name": "cancellationToken",
              "isOptional": true
            }
          ]
        },
        {
          "returnType": "Void",
          "name": "DeleteAsync",
          "summary": null,
          "isAsync": true,
          "isPublic": true,
          "isPrivate": false,
          "isStatic": false,
          "parameters": [
            {
              "type": "IdentityLinkUserInfo",
              "name": "linkUserInfo",
              "isOptional": false
            },
            {
              "type": "CancellationToken",
              "name": "cancellationToken",
              "isOptional": true
            }
          ]
        }
      ],
      "contentType": "repositoryInterface",
      "name": "IIdentityLinkUserRepository",
      "summary": null
    },
    {
      "namespace": "Volo.Abp.Identity",
      "entityAnalyzeModel": {
        "namespace": "Volo.Abp.Identity",
        "primaryKeyType": "Guid",
        "properties": [],
        "contentType": "entity",
        "name": "IdentityRole",
        "summary": "Represents a role in the identity system"
      },
      "implementingInterfaces": [
        {
          "name": "IBasicRepository<IdentityRole, Guid>",
          "namespace": "Volo.Abp.Domain.Repositories",
          "declaringAssemblyName": "Volo.Abp.Ddd.Domain",
          "fullName": "Volo.Abp.Domain.Repositories.IBasicRepository<IdentityRole, Guid>"
        },
        {
          "name": "IBasicRepository<IdentityRole>",
          "namespace": "Volo.Abp.Domain.Repositories",
          "declaringAssemblyName": "Volo.Abp.Ddd.Domain",
          "fullName": "Volo.Abp.Domain.Repositories.IBasicRepository<IdentityRole>"
        },
        {
          "name": "IReadOnlyBasicRepository<IdentityRole>",
          "namespace": "Volo.Abp.Domain.Repositories",
          "declaringAssemblyName": "Volo.Abp.Ddd.Domain",
          "fullName": "Volo.Abp.Domain.Repositories.IReadOnlyBasicRepository<IdentityRole>"
        },
        {
          "name": "IRepository",
          "namespace": "Volo.Abp.Domain.Repositories",
          "declaringAssemblyName": "Volo.Abp.Ddd.Domain",
          "fullName": "Volo.Abp.Domain.Repositories.IRepository"
        },
        {
          "name": "IReadOnlyBasicRepository<IdentityRole, Guid>",
          "namespace": "Volo.Abp.Domain.Repositories",
          "declaringAssemblyName": "Volo.Abp.Ddd.Domain",
          "fullName": "Volo.Abp.Domain.Repositories.IReadOnlyBasicRepository<IdentityRole, Guid>"
        }
      ],
      "methods": [
        {
          "returnType": "IdentityRole",
          "name": "FindByNormalizedNameAsync",
          "summary": null,
          "isAsync": true,
          "isPublic": true,
          "isPrivate": false,
          "isStatic": false,
          "parameters": [
            {
              "type": "String",
              "name": "normalizedRoleName",
              "isOptional": false
            },
            {
              "type": "Boolean",
              "name": "includeDetails",
              "isOptional": true
            },
            {
              "type": "CancellationToken",
              "name": "cancellationToken",
              "isOptional": true
            }
          ]
        },
        {
          "returnType": "List<IdentityRole>",
          "name": "GetListAsync",
          "summary": null,
          "isAsync": true,
          "isPublic": true,
          "isPrivate": false,
          "isStatic": false,
          "parameters": [
            {
              "type": "String",
              "name": "sorting",
              "isOptional": true
            },
            {
              "type": "Int32",
              "name": "maxResultCount",
              "isOptional": true
            },
            {
              "type": "Int32",
              "name": "skipCount",
              "isOptional": true
            },
            {
              "type": "String",
              "name": "filter",
              "isOptional": true
            },
            {
              "type": "Boolean",
              "name": "includeDetails",
              "isOptional": true
            },
            {
              "type": "CancellationToken",
              "name": "cancellationToken",
              "isOptional": true
            }
          ]
        },
        {
          "returnType": "List<IdentityRole>",
          "name": "GetListAsync",
          "summary": null,
          "isAsync": true,
          "isPublic": true,
          "isPrivate": false,
          "isStatic": false,
          "parameters": [
            {
              "type": "IEnumerable<Guid>",
              "name": "ids",
              "isOptional": false
            },
            {
              "type": "CancellationToken",
              "name": "cancellationToken",
              "isOptional": true
            }
          ]
        },
        {
          "returnType": "List<IdentityRole>",
          "name": "GetDefaultOnesAsync",
          "summary": null,
          "isAsync": true,
          "isPublic": true,
          "isPrivate": false,
          "isStatic": false,
          "parameters": [
            {
              "type": "Boolean",
              "name": "includeDetails",
              "isOptional": true
            },
            {
              "type": "CancellationToken",
              "name": "cancellationToken",
              "isOptional": true
            }
          ]
        },
        {
          "returnType": "Int64",
          "name": "GetCountAsync",
          "summary": null,
          "isAsync": true,
          "isPublic": true,
          "isPrivate": false,
          "isStatic": false,
          "parameters": [
            {
              "type": "String",
              "name": "filter",
              "isOptional": true
            },
            {
              "type": "CancellationToken",
              "name": "cancellationToken",
              "isOptional": true
            }
          ]
        }
      ],
      "contentType": "repositoryInterface",
      "name": "IIdentityRoleRepository",
      "summary": null
    },
    {
      "namespace": "Volo.Abp.Identity",
      "entityAnalyzeModel": {
        "namespace": "Volo.Abp.Identity",
        "primaryKeyType": "Guid",
        "properties": [],
        "contentType": "entity",
        "name": "IdentitySecurityLog",
        "summary": null
      },
      "implementingInterfaces": [
        {
          "name": "IBasicRepository<IdentitySecurityLog, Guid>",
          "namespace": "Volo.Abp.Domain.Repositories",
          "declaringAssemblyName": "Volo.Abp.Ddd.Domain",
          "fullName": "Volo.Abp.Domain.Repositories.IBasicRepository<IdentitySecurityLog, Guid>"
        },
        {
          "name": "IBasicRepository<IdentitySecurityLog>",
          "namespace": "Volo.Abp.Domain.Repositories",
          "declaringAssemblyName": "Volo.Abp.Ddd.Domain",
          "fullName": "Volo.Abp.Domain.Repositories.IBasicRepository<IdentitySecurityLog>"
        },
        {
          "name": "IReadOnlyBasicRepository<IdentitySecurityLog>",
          "namespace": "Volo.Abp.Domain.Repositories",
          "declaringAssemblyName": "Volo.Abp.Ddd.Domain",
          "fullName": "Volo.Abp.Domain.Repositories.IReadOnlyBasicRepository<IdentitySecurityLog>"
        },
        {
          "name": "IRepository",
          "namespace": "Volo.Abp.Domain.Repositories",
          "declaringAssemblyName": "Volo.Abp.Ddd.Domain",
          "fullName": "Volo.Abp.Domain.Repositories.IRepository"
        },
        {
          "name": "IReadOnlyBasicRepository<IdentitySecurityLog, Guid>",
          "namespace": "Volo.Abp.Domain.Repositories",
          "declaringAssemblyName": "Volo.Abp.Ddd.Domain",
          "fullName": "Volo.Abp.Domain.Repositories.IReadOnlyBasicRepository<IdentitySecurityLog, Guid>"
        }
      ],
      "methods": [
        {
          "returnType": "List<IdentitySecurityLog>",
          "name": "GetListAsync",
          "summary": null,
          "isAsync": true,
          "isPublic": true,
          "isPrivate": false,
          "isStatic": false,
          "parameters": [
            {
              "type": "String",
              "name": "sorting",
              "isOptional": true
            },
            {
              "type": "Int32",
              "name": "maxResultCount",
              "isOptional": true
            },
            {
              "type": "Int32",
              "name": "skipCount",
              "isOptional": true
            },
            {
              "type": "Nullable<DateTime>",
              "name": "startTime",
              "isOptional": true
            },
            {
              "type": "Nullable<DateTime>",
              "name": "endTime",
              "isOptional": true
            },
            {
              "type": "String",
              "name": "applicationName",
              "isOptional": true
            },
            {
              "type": "String",
              "name": "identity",
              "isOptional": true
            },
            {
              "type": "String",
              "name": "action",
              "isOptional": true
            },
            {
              "type": "Nullable<Guid>",
              "name": "userId",
              "isOptional": true
            },
            {
              "type": "String",
              "name": "userName",
              "isOptional": true
            },
            {
              "type": "String",
              "name": "clientId",
              "isOptional": true
            },
            {
              "type": "String",
              "name": "correlationId",
              "isOptional": true
            },
            {
              "type": "Boolean",
              "name": "includeDetails",
              "isOptional": true
            },
            {
              "type": "CancellationToken",
              "name": "cancellationToken",
              "isOptional": true
            }
          ]
        },
        {
          "returnType": "Int64",
          "name": "GetCountAsync",
          "summary": null,
          "isAsync": true,
          "isPublic": true,
          "isPrivate": false,
          "isStatic": false,
          "parameters": [
            {
              "type": "Nullable<DateTime>",
              "name": "startTime",
              "isOptional": true
            },
            {
              "type": "Nullable<DateTime>",
              "name": "endTime",
              "isOptional": true
            },
            {
              "type": "String",
              "name": "applicationName",
              "isOptional": true
            },
            {
              "type": "String",
              "name": "identity",
              "isOptional": true
            },
            {
              "type": "String",
              "name": "action",
              "isOptional": true
            },
            {
              "type": "Nullable<Guid>",
              "name": "userId",
              "isOptional": true
            },
            {
              "type": "String",
              "name": "userName",
              "isOptional": true
            },
            {
              "type": "String",
              "name": "clientId",
              "isOptional": true
            },
            {
              "type": "String",
              "name": "correlationId",
              "isOptional": true
            },
            {
              "type": "CancellationToken",
              "name": "cancellationToken",
              "isOptional": true
            }
          ]
        },
        {
          "returnType": "IdentitySecurityLog",
          "name": "GetByUserIdAsync",
          "summary": null,
          "isAsync": true,
          "isPublic": true,
          "isPrivate": false,
          "isStatic": false,
          "parameters": [
            {
              "type": "Guid",
              "name": "id",
              "isOptional": false
            },
            {
              "type": "Guid",
              "name": "userId",
              "isOptional": false
            },
            {
              "type": "Boolean",
              "name": "includeDetails",
              "isOptional": true
            },
            {
              "type": "CancellationToken",
              "name": "cancellationToken",
              "isOptional": true
            }
          ]
        }
      ],
      "contentType": "repositoryInterface",
      "name": "IIdentitySecurityLogRepository",
      "summary": null
    },
    {
      "namespace": "Volo.Abp.Identity",
      "entityAnalyzeModel": {
        "namespace": "Volo.Abp.Identity",
        "primaryKeyType": "Guid",
        "properties": [],
        "contentType": "entity",
        "name": "IdentityUser",
        "summary": null
      },
      "implementingInterfaces": [
        {
          "name": "IBasicRepository<IdentityUser, Guid>",
          "namespace": "Volo.Abp.Domain.Repositories",
          "declaringAssemblyName": "Volo.Abp.Ddd.Domain",
          "fullName": "Volo.Abp.Domain.Repositories.IBasicRepository<IdentityUser, Guid>"
        },
        {
          "name": "IBasicRepository<IdentityUser>",
          "namespace": "Volo.Abp.Domain.Repositories",
          "declaringAssemblyName": "Volo.Abp.Ddd.Domain",
          "fullName": "Volo.Abp.Domain.Repositories.IBasicRepository<IdentityUser>"
        },
        {
          "name": "IReadOnlyBasicRepository<IdentityUser>",
          "namespace": "Volo.Abp.Domain.Repositories",
          "declaringAssemblyName": "Volo.Abp.Ddd.Domain",
          "fullName": "Volo.Abp.Domain.Repositories.IReadOnlyBasicRepository<IdentityUser>"
        },
        {
          "name": "IRepository",
          "namespace": "Volo.Abp.Domain.Repositories",
          "declaringAssemblyName": "Volo.Abp.Ddd.Domain",
          "fullName": "Volo.Abp.Domain.Repositories.IRepository"
        },
        {
          "name": "IReadOnlyBasicRepository<IdentityUser, Guid>",
          "namespace": "Volo.Abp.Domain.Repositories",
          "declaringAssemblyName": "Volo.Abp.Ddd.Domain",
          "fullName": "Volo.Abp.Domain.Repositories.IReadOnlyBasicRepository<IdentityUser, Guid>"
        }
      ],
      "methods": [
        {
          "returnType": "IdentityUser",
          "name": "FindByNormalizedUserNameAsync",
          "summary": null,
          "isAsync": true,
          "isPublic": true,
          "isPrivate": false,
          "isStatic": false,
          "parameters": [
            {
              "type": "String",
              "name": "normalizedUserName",
              "isOptional": false
            },
            {
              "type": "Boolean",
              "name": "includeDetails",
              "isOptional": true
            },
            {
              "type": "CancellationToken",
              "name": "cancellationToken",
              "isOptional": true
            }
          ]
        },
        {
          "returnType": "List<String>",
          "name": "GetRoleNamesAsync",
          "summary": null,
          "isAsync": true,
          "isPublic": true,
          "isPrivate": false,
          "isStatic": false,
          "parameters": [
            {
              "type": "Guid",
              "name": "id",
              "isOptional": false
            },
            {
              "type": "CancellationToken",
              "name": "cancellationToken",
              "isOptional": true
            }
          ]
        },
        {
          "returnType": "List<String>",
          "name": "GetRoleNamesInOrganizationUnitAsync",
          "summary": null,
          "isAsync": true,
          "isPublic": true,
          "isPrivate": false,
          "isStatic": false,
          "parameters": [
            {
              "type": "Guid",
              "name": "id",
              "isOptional": false
            },
            {
              "type": "CancellationToken",
              "name": "cancellationToken",
              "isOptional": true
            }
          ]
        },
        {
          "returnType": "IdentityUser",
          "name": "FindByLoginAsync",
          "summary": null,
          "isAsync": true,
          "isPublic": true,
          "isPrivate": false,
          "isStatic": false,
          "parameters": [
            {
              "type": "String",
              "name": "loginProvider",
              "isOptional": false
            },
            {
              "type": "String",
              "name": "providerKey",
              "isOptional": false
            },
            {
              "type": "Boolean",
              "name": "includeDetails",
              "isOptional": true
            },
            {
              "type": "CancellationToken",
              "name": "cancellationToken",
              "isOptional": true
            }
          ]
        },
        {
          "returnType": "IdentityUser",
          "name": "FindByNormalizedEmailAsync",
          "summary": null,
          "isAsync": true,
          "isPublic": true,
          "isPrivate": false,
          "isStatic": false,
          "parameters": [
            {
              "type": "String",
              "name": "normalizedEmail",
              "isOptional": false
            },
            {
              "type": "Boolean",
              "name": "includeDetails",
              "isOptional": true
            },
            {
              "type": "CancellationToken",
              "name": "cancellationToken",
              "isOptional": true
            }
          ]
        },
        {
          "returnType": "List<IdentityUser>",
          "name": "GetListByClaimAsync",
          "summary": null,
          "isAsync": true,
          "isPublic": true,
          "isPrivate": false,
          "isStatic": false,
          "parameters": [
            {
              "type": "Claim",
              "name": "claim",
              "isOptional": false
            },
            {
              "type": "Boolean",
              "name": "includeDetails",
              "isOptional": true
            },
            {
              "type": "CancellationToken",
              "name": "cancellationToken",
              "isOptional": true
            }
          ]
        },
        {
          "returnType": "List<IdentityUser>",
          "name": "GetListByNormalizedRoleNameAsync",
          "summary": null,
          "isAsync": true,
          "isPublic": true,
          "isPrivate": false,
          "isStatic": false,
          "parameters": [
            {
              "type": "String",
              "name": "normalizedRoleName",
              "isOptional": false
            },
            {
              "type": "Boolean",
              "name": "includeDetails",
              "isOptional": true
            },
            {
              "type": "CancellationToken",
              "name": "cancellationToken",
              "isOptional": true
            }
          ]
        },
        {
          "returnType": "List<IdentityUser>",
          "name": "GetListAsync",
          "summary": null,
          "isAsync": true,
          "isPublic": true,
          "isPrivate": false,
          "isStatic": false,
          "parameters": [
            {
              "type": "String",
              "name": "sorting",
              "isOptional": true
            },
            {
              "type": "Int32",
              "name": "maxResultCount",
              "isOptional": true
            },
            {
              "type": "Int32",
              "name": "skipCount",
              "isOptional": true
            },
            {
              "type": "String",
              "name": "filter",
              "isOptional": true
            },
            {
              "type": "Boolean",
              "name": "includeDetails",
              "isOptional": true
            },
            {
              "type": "Nullable<Guid>",
              "name": "roleId",
              "isOptional": true
            },
            {
              "type": "Nullable<Guid>",
              "name": "organizationUnitId",
              "isOptional": true
            },
            {
              "type": "String",
              "name": "userName",
              "isOptional": true
            },
            {
              "type": "String",
              "name": "phoneNumber",
              "isOptional": true
            },
            {
              "type": "String",
              "name": "emailAddress",
              "isOptional": true
            },
            {
              "type": "Nullable<Boolean>",
              "name": "isLockedOut",
              "isOptional": true
            },
            {
              "type": "Nullable<Boolean>",
              "name": "notActive",
              "isOptional": true
            },
            {
              "type": "CancellationToken",
              "name": "cancellationToken",
              "isOptional": true
            }
          ]
        },
        {
          "returnType": "List<IdentityRole>",
          "name": "GetRolesAsync",
          "summary": null,
          "isAsync": true,
          "isPublic": true,
          "isPrivate": false,
          "isStatic": false,
          "parameters": [
            {
              "type": "Guid",
              "name": "id",
              "isOptional": false
            },
            {
              "type": "Boolean",
              "name": "includeDetails",
              "isOptional": true
            },
            {
              "type": "CancellationToken",
              "name": "cancellationToken",
              "isOptional": true
            }
          ]
        },
        {
          "returnType": "List<OrganizationUnit>",
          "name": "GetOrganizationUnitsAsync",
          "summary": null,
          "isAsync": true,
          "isPublic": true,
          "isPrivate": false,
          "isStatic": false,
          "parameters": [
            {
              "type": "Guid",
              "name": "id",
              "isOptional": false
            },
            {
              "type": "Boolean",
              "name": "includeDetails",
              "isOptional": true
            },
            {
              "type": "CancellationToken",
              "name": "cancellationToken",
              "isOptional": true
            }
          ]
        },
        {
          "returnType": "List<IdentityUser>",
          "name": "GetUsersInOrganizationUnitAsync",
          "summary": null,
          "isAsync": true,
          "isPublic": true,
          "isPrivate": false,
          "isStatic": false,
          "parameters": [
            {
              "type": "Guid",
              "name": "organizationUnitId",
              "isOptional": false
            },
            {
              "type": "CancellationToken",
              "name": "cancellationToken",
              "isOptional": true
            }
          ]
        },
        {
          "returnType": "List<IdentityUser>",
          "name": "GetUsersInOrganizationsListAsync",
          "summary": null,
          "isAsync": true,
          "isPublic": true,
          "isPrivate": false,
          "isStatic": false,
          "parameters": [
            {
              "type": "List<Guid>",
              "name": "organizationUnitIds",
              "isOptional": false
            },
            {
              "type": "CancellationToken",
              "name": "cancellationToken",
              "isOptional": true
            }
          ]
        },
        {
          "returnType": "List<IdentityUser>",
          "name": "GetUsersInOrganizationUnitWithChildrenAsync",
          "summary": null,
          "isAsync": true,
          "isPublic": true,
          "isPrivate": false,
          "isStatic": false,
          "parameters": [
            {
              "type": "String",
              "name": "code",
              "isOptional": false
            },
            {
              "type": "CancellationToken",
              "name": "cancellationToken",
              "isOptional": true
            }
          ]
        },
        {
          "returnType": "Int64",
          "name": "GetCountAsync",
          "summary": null,
          "isAsync": true,
          "isPublic": true,
          "isPrivate": false,
          "isStatic": false,
          "parameters": [
            {
              "type": "String",
              "name": "filter",
              "isOptional": true
            },
            {
              "type": "Nullable<Guid>",
              "name": "roleId",
              "isOptional": true
            },
            {
              "type": "Nullable<Guid>",
              "name": "organizationUnitId",
              "isOptional": true
            },
            {
              "type": "String",
              "name": "userName",
              "isOptional": true
            },
            {
              "type": "String",
              "name": "phoneNumber",
              "isOptional": true
            },
            {
              "type": "String",
              "name": "emailAddress",
              "isOptional": true
            },
            {
              "type": "Nullable<Boolean>",
              "name": "isLockedOut",
              "isOptional": true
            },
            {
              "type": "Nullable<Boolean>",
              "name": "notActive",
              "isOptional": true
            },
            {
              "type": "CancellationToken",
              "name": "cancellationToken",
              "isOptional": true
            }
          ]
<<<<<<< HEAD
=======
        },
        {
          "returnType": "IdentityUser",
          "name": "FindByTenantIdAndUserNameAsync",
          "summary": null,
          "isAsync": true,
          "isPublic": true,
          "isPrivate": false,
          "isStatic": false,
          "parameters": [
            {
              "type": "String",
              "name": "userName",
              "isOptional": false
            },
            {
              "type": "Nullable<Guid>",
              "name": "tenantId",
              "isOptional": false
            },
            {
              "type": "Boolean",
              "name": "includeDetails",
              "isOptional": true
            },
            {
              "type": "CancellationToken",
              "name": "cancellationToken",
              "isOptional": true
            }
          ]
>>>>>>> 280a1753
        }
      ],
      "contentType": "repositoryInterface",
      "name": "IIdentityUserRepository",
      "summary": null
    },
    {
      "namespace": "Volo.Abp.Identity",
      "entityAnalyzeModel": {
        "namespace": "Volo.Abp.Identity",
        "primaryKeyType": "Guid",
        "properties": [],
        "contentType": "entity",
        "name": "OrganizationUnit",
        "summary": "Represents an organization unit (OU)."
      },
      "implementingInterfaces": [
        {
          "name": "IBasicRepository<OrganizationUnit, Guid>",
          "namespace": "Volo.Abp.Domain.Repositories",
          "declaringAssemblyName": "Volo.Abp.Ddd.Domain",
          "fullName": "Volo.Abp.Domain.Repositories.IBasicRepository<OrganizationUnit, Guid>"
        },
        {
          "name": "IBasicRepository<OrganizationUnit>",
          "namespace": "Volo.Abp.Domain.Repositories",
          "declaringAssemblyName": "Volo.Abp.Ddd.Domain",
          "fullName": "Volo.Abp.Domain.Repositories.IBasicRepository<OrganizationUnit>"
        },
        {
          "name": "IReadOnlyBasicRepository<OrganizationUnit>",
          "namespace": "Volo.Abp.Domain.Repositories",
          "declaringAssemblyName": "Volo.Abp.Ddd.Domain",
          "fullName": "Volo.Abp.Domain.Repositories.IReadOnlyBasicRepository<OrganizationUnit>"
        },
        {
          "name": "IRepository",
          "namespace": "Volo.Abp.Domain.Repositories",
          "declaringAssemblyName": "Volo.Abp.Ddd.Domain",
          "fullName": "Volo.Abp.Domain.Repositories.IRepository"
        },
        {
          "name": "IReadOnlyBasicRepository<OrganizationUnit, Guid>",
          "namespace": "Volo.Abp.Domain.Repositories",
          "declaringAssemblyName": "Volo.Abp.Ddd.Domain",
          "fullName": "Volo.Abp.Domain.Repositories.IReadOnlyBasicRepository<OrganizationUnit, Guid>"
        }
      ],
      "methods": [
        {
          "returnType": "List<OrganizationUnit>",
          "name": "GetChildrenAsync",
          "summary": null,
          "isAsync": true,
          "isPublic": true,
          "isPrivate": false,
          "isStatic": false,
          "parameters": [
            {
              "type": "Nullable<Guid>",
              "name": "parentId",
              "isOptional": false
            },
            {
              "type": "Boolean",
              "name": "includeDetails",
              "isOptional": true
            },
            {
              "type": "CancellationToken",
              "name": "cancellationToken",
              "isOptional": true
            }
          ]
        },
        {
          "returnType": "List<OrganizationUnit>",
          "name": "GetAllChildrenWithParentCodeAsync",
          "summary": null,
          "isAsync": true,
          "isPublic": true,
          "isPrivate": false,
          "isStatic": false,
          "parameters": [
            {
              "type": "String",
              "name": "code",
              "isOptional": false
            },
            {
              "type": "Nullable<Guid>",
              "name": "parentId",
              "isOptional": false
            },
            {
              "type": "Boolean",
              "name": "includeDetails",
              "isOptional": true
            },
            {
              "type": "CancellationToken",
              "name": "cancellationToken",
              "isOptional": true
            }
          ]
        },
        {
          "returnType": "OrganizationUnit",
          "name": "GetAsync",
          "summary": null,
          "isAsync": true,
          "isPublic": true,
          "isPrivate": false,
          "isStatic": false,
          "parameters": [
            {
              "type": "String",
              "name": "displayName",
              "isOptional": false
            },
            {
              "type": "Boolean",
              "name": "includeDetails",
              "isOptional": true
            },
            {
              "type": "CancellationToken",
              "name": "cancellationToken",
              "isOptional": true
            }
          ]
        },
        {
          "returnType": "List<OrganizationUnit>",
          "name": "GetListAsync",
          "summary": null,
          "isAsync": true,
          "isPublic": true,
          "isPrivate": false,
          "isStatic": false,
          "parameters": [
            {
              "type": "String",
              "name": "sorting",
              "isOptional": true
            },
            {
              "type": "Int32",
              "name": "maxResultCount",
              "isOptional": true
            },
            {
              "type": "Int32",
              "name": "skipCount",
              "isOptional": true
            },
            {
              "type": "Boolean",
              "name": "includeDetails",
              "isOptional": true
            },
            {
              "type": "CancellationToken",
              "name": "cancellationToken",
              "isOptional": true
            }
          ]
        },
        {
          "returnType": "List<OrganizationUnit>",
          "name": "GetListAsync",
          "summary": null,
          "isAsync": true,
          "isPublic": true,
          "isPrivate": false,
          "isStatic": false,
          "parameters": [
            {
              "type": "IEnumerable<Guid>",
              "name": "ids",
              "isOptional": false
            },
            {
              "type": "Boolean",
              "name": "includeDetails",
              "isOptional": true
            },
            {
              "type": "CancellationToken",
              "name": "cancellationToken",
              "isOptional": true
            }
          ]
        },
        {
          "returnType": "List<IdentityRole>",
          "name": "GetRolesAsync",
          "summary": null,
          "isAsync": true,
          "isPublic": true,
          "isPrivate": false,
          "isStatic": false,
          "parameters": [
            {
              "type": "OrganizationUnit",
              "name": "organizationUnit",
              "isOptional": false
            },
            {
              "type": "String",
              "name": "sorting",
              "isOptional": true
            },
            {
              "type": "Int32",
              "name": "maxResultCount",
              "isOptional": true
            },
            {
              "type": "Int32",
              "name": "skipCount",
              "isOptional": true
            },
            {
              "type": "Boolean",
              "name": "includeDetails",
              "isOptional": true
            },
            {
              "type": "CancellationToken",
              "name": "cancellationToken",
              "isOptional": true
            }
          ]
        },
        {
          "returnType": "Int32",
          "name": "GetRolesCountAsync",
          "summary": null,
          "isAsync": true,
          "isPublic": true,
          "isPrivate": false,
          "isStatic": false,
          "parameters": [
            {
              "type": "OrganizationUnit",
              "name": "organizationUnit",
              "isOptional": false
            },
            {
              "type": "CancellationToken",
              "name": "cancellationToken",
              "isOptional": true
            }
          ]
        },
        {
          "returnType": "List<IdentityRole>",
          "name": "GetUnaddedRolesAsync",
          "summary": null,
          "isAsync": true,
          "isPublic": true,
          "isPrivate": false,
          "isStatic": false,
          "parameters": [
            {
              "type": "OrganizationUnit",
              "name": "organizationUnit",
              "isOptional": false
            },
            {
              "type": "String",
              "name": "sorting",
              "isOptional": true
            },
            {
              "type": "Int32",
              "name": "maxResultCount",
              "isOptional": true
            },
            {
              "type": "Int32",
              "name": "skipCount",
              "isOptional": true
            },
            {
              "type": "String",
              "name": "filter",
              "isOptional": true
            },
            {
              "type": "Boolean",
              "name": "includeDetails",
              "isOptional": true
            },
            {
              "type": "CancellationToken",
              "name": "cancellationToken",
              "isOptional": true
            }
          ]
        },
        {
          "returnType": "Int32",
          "name": "GetUnaddedRolesCountAsync",
          "summary": null,
          "isAsync": true,
          "isPublic": true,
          "isPrivate": false,
          "isStatic": false,
          "parameters": [
            {
              "type": "OrganizationUnit",
              "name": "organizationUnit",
              "isOptional": false
            },
            {
              "type": "String",
              "name": "filter",
              "isOptional": true
            },
            {
              "type": "CancellationToken",
              "name": "cancellationToken",
              "isOptional": true
            }
          ]
        },
        {
          "returnType": "List<IdentityUser>",
          "name": "GetMembersAsync",
          "summary": null,
          "isAsync": true,
          "isPublic": true,
          "isPrivate": false,
          "isStatic": false,
          "parameters": [
            {
              "type": "OrganizationUnit",
              "name": "organizationUnit",
              "isOptional": false
            },
            {
              "type": "String",
              "name": "sorting",
              "isOptional": true
            },
            {
              "type": "Int32",
              "name": "maxResultCount",
              "isOptional": true
            },
            {
              "type": "Int32",
              "name": "skipCount",
              "isOptional": true
            },
            {
              "type": "String",
              "name": "filter",
              "isOptional": true
            },
            {
              "type": "Boolean",
              "name": "includeDetails",
              "isOptional": true
            },
            {
              "type": "CancellationToken",
              "name": "cancellationToken",
              "isOptional": true
            }
          ]
        },
        {
          "returnType": "Int32",
          "name": "GetMembersCountAsync",
          "summary": null,
          "isAsync": true,
          "isPublic": true,
          "isPrivate": false,
          "isStatic": false,
          "parameters": [
            {
              "type": "OrganizationUnit",
              "name": "organizationUnit",
              "isOptional": false
            },
            {
              "type": "String",
              "name": "filter",
              "isOptional": true
            },
            {
              "type": "CancellationToken",
              "name": "cancellationToken",
              "isOptional": true
            }
          ]
        },
        {
          "returnType": "List<IdentityUser>",
          "name": "GetUnaddedUsersAsync",
          "summary": null,
          "isAsync": true,
          "isPublic": true,
          "isPrivate": false,
          "isStatic": false,
          "parameters": [
            {
              "type": "OrganizationUnit",
              "name": "organizationUnit",
              "isOptional": false
            },
            {
              "type": "String",
              "name": "sorting",
              "isOptional": true
            },
            {
              "type": "Int32",
              "name": "maxResultCount",
              "isOptional": true
            },
            {
              "type": "Int32",
              "name": "skipCount",
              "isOptional": true
            },
            {
              "type": "String",
              "name": "filter",
              "isOptional": true
            },
            {
              "type": "Boolean",
              "name": "includeDetails",
              "isOptional": true
            },
            {
              "type": "CancellationToken",
              "name": "cancellationToken",
              "isOptional": true
            }
          ]
        },
        {
          "returnType": "Int32",
          "name": "GetUnaddedUsersCountAsync",
          "summary": null,
          "isAsync": true,
          "isPublic": true,
          "isPrivate": false,
          "isStatic": false,
          "parameters": [
            {
              "type": "OrganizationUnit",
              "name": "organizationUnit",
              "isOptional": false
            },
            {
              "type": "String",
              "name": "filter",
              "isOptional": true
            },
            {
              "type": "CancellationToken",
              "name": "cancellationToken",
              "isOptional": true
            }
          ]
        },
        {
          "returnType": "Void",
          "name": "RemoveAllRolesAsync",
          "summary": null,
          "isAsync": true,
          "isPublic": true,
          "isPrivate": false,
          "isStatic": false,
          "parameters": [
            {
              "type": "OrganizationUnit",
              "name": "organizationUnit",
              "isOptional": false
            },
            {
              "type": "CancellationToken",
              "name": "cancellationToken",
              "isOptional": true
            }
          ]
        },
        {
          "returnType": "Void",
          "name": "RemoveAllMembersAsync",
          "summary": null,
          "isAsync": true,
          "isPublic": true,
          "isPrivate": false,
          "isStatic": false,
          "parameters": [
            {
              "type": "OrganizationUnit",
              "name": "organizationUnit",
              "isOptional": false
            },
            {
              "type": "CancellationToken",
              "name": "cancellationToken",
              "isOptional": true
            }
          ]
        }
      ],
      "contentType": "repositoryInterface",
      "name": "IOrganizationUnitRepository",
      "summary": null
    },
    {
      "defaultValue": "6",
      "displayName": "Required length",
      "description": "The minimum length a password must be.",
      "isVisibleToClient": true,
      "isInherited": true,
      "isEncrypted": false,
      "contentType": "setting",
      "name": "Abp.Identity.Password.RequiredLength",
      "summary": null
    },
    {
      "defaultValue": "1",
      "displayName": "Required unique characters number",
      "description": "The minimum number of unique characters which a password must contain.",
      "isVisibleToClient": true,
      "isInherited": true,
      "isEncrypted": false,
      "contentType": "setting",
      "name": "Abp.Identity.Password.RequiredUniqueChars",
      "summary": null
    },
    {
      "defaultValue": "True",
      "displayName": "Required non-alphanumeric character",
      "description": "If passwords must contain a non-alphanumeric character.",
      "isVisibleToClient": true,
      "isInherited": true,
      "isEncrypted": false,
      "contentType": "setting",
      "name": "Abp.Identity.Password.RequireNonAlphanumeric",
      "summary": null
    },
    {
      "defaultValue": "True",
      "displayName": "Required lower case character",
      "description": "If passwords must contain a lower case ASCII character.",
      "isVisibleToClient": true,
      "isInherited": true,
      "isEncrypted": false,
      "contentType": "setting",
      "name": "Abp.Identity.Password.RequireLowercase",
      "summary": null
    },
    {
      "defaultValue": "True",
      "displayName": "Required upper case character",
      "description": "If passwords must contain a upper case ASCII character.",
      "isVisibleToClient": true,
      "isInherited": true,
      "isEncrypted": false,
      "contentType": "setting",
      "name": "Abp.Identity.Password.RequireUppercase",
      "summary": null
    },
    {
      "defaultValue": "True",
      "displayName": "Required digit",
      "description": "If passwords must contain a digit.",
      "isVisibleToClient": true,
      "isInherited": true,
      "isEncrypted": false,
      "contentType": "setting",
      "name": "Abp.Identity.Password.RequireDigit",
      "summary": null
    },
    {
      "defaultValue": "True",
      "displayName": "Enabled for new users",
      "description": "Whether a new user can be locked out.",
      "isVisibleToClient": true,
      "isInherited": true,
      "isEncrypted": false,
      "contentType": "setting",
      "name": "Abp.Identity.Lockout.AllowedForNewUsers",
      "summary": null
    },
    {
      "defaultValue": "300",
      "displayName": "Lockout duration(seconds)",
      "description": "The duration a user is locked out for when a lockout occurs.",
      "isVisibleToClient": true,
      "isInherited": true,
      "isEncrypted": false,
      "contentType": "setting",
      "name": "Abp.Identity.Lockout.LockoutDuration",
      "summary": null
    },
    {
      "defaultValue": "5",
      "displayName": "Max failed access attempts",
      "description": "The number of failed access attempts allowed before a user is locked out, assuming lock out is enabled.",
      "isVisibleToClient": true,
      "isInherited": true,
      "isEncrypted": false,
      "contentType": "setting",
      "name": "Abp.Identity.Lockout.MaxFailedAccessAttempts",
      "summary": null
    },
    {
      "defaultValue": "False",
      "displayName": "Require confirmed email",
      "description": "Whether a confirmed email address is required to sign in.",
      "isVisibleToClient": true,
      "isInherited": true,
      "isEncrypted": false,
      "contentType": "setting",
      "name": "Abp.Identity.SignIn.RequireConfirmedEmail",
      "summary": null
    },
    {
      "defaultValue": "True",
      "displayName": "Allow users to confirm their phone number",
      "description": "Whether the phoneNumber can be confirmed by the user.",
      "isVisibleToClient": true,
      "isInherited": true,
      "isEncrypted": false,
      "contentType": "setting",
      "name": "Abp.Identity.SignIn.EnablePhoneNumberConfirmation",
      "summary": null
    },
    {
      "defaultValue": "False",
      "displayName": "Require confirmed phone number",
      "description": "Whether a confirmed telephone number is required to sign in.",
      "isVisibleToClient": true,
      "isInherited": true,
      "isEncrypted": false,
      "contentType": "setting",
      "name": "Abp.Identity.SignIn.RequireConfirmedPhoneNumber",
      "summary": null
    },
    {
      "defaultValue": "True",
      "displayName": "Allow users to change their usernames",
      "description": "Whether the username can be updated by the user.",
      "isVisibleToClient": true,
      "isInherited": true,
      "isEncrypted": false,
      "contentType": "setting",
      "name": "Abp.Identity.User.IsUserNameUpdateEnabled",
      "summary": null
    },
    {
      "defaultValue": "True",
      "displayName": "Allow users to change their email addresses",
      "description": "Whether the email can be updated by the user.",
      "isVisibleToClient": true,
      "isInherited": true,
      "isEncrypted": false,
      "contentType": "setting",
      "name": "Abp.Identity.User.IsEmailUpdateEnabled",
      "summary": null
    },
    {
      "defaultValue": "2147483647",
      "displayName": "Maximum allowed organization unit membership count for a user",
      "description": "Maximum allowed organization unit membership count for a user",
      "isVisibleToClient": true,
      "isInherited": true,
      "isEncrypted": false,
      "contentType": "setting",
      "name": "Abp.Identity.OrganizationUnit.MaxUserMembershipCount",
      "summary": null
    }
  ]
}<|MERGE_RESOLUTION|>--- conflicted
+++ resolved
@@ -1,10 +1,6 @@
 {
   "name": "Volo.Abp.Identity.Domain",
-<<<<<<< HEAD
-  "hash": "ac048ebcac75ad587d12618f80b869c6",
-=======
   "hash": "3a0497c62459a4c0ad393a295e33af27",
->>>>>>> 280a1753
   "contents": [
     {
       "namespace": "Volo.Abp.Identity",
@@ -3808,8 +3804,6 @@
               "isOptional": true
             }
           ]
-<<<<<<< HEAD
-=======
         },
         {
           "returnType": "IdentityUser",
@@ -3841,7 +3835,6 @@
               "isOptional": true
             }
           ]
->>>>>>> 280a1753
         }
       ],
       "contentType": "repositoryInterface",
