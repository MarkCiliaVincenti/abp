--- conflicted
+++ resolved
@@ -20,13 +20,9 @@
         public AbpUserClaimsPrincipalFactory(
             UserManager<IdentityUser> userManager,
             RoleManager<IdentityRole> roleManager,
-<<<<<<< HEAD
             IOptions<IdentityOptions> options,
             ICurrentUser currentUser,
             ICurrentTenant currentTenant)
-=======
-            IOptions<IdentityOptions> options)
->>>>>>> 52b43e4b
             : base(
                   userManager,
                   roleManager,
@@ -44,24 +40,7 @@
 
             if (user.TenantId.HasValue)
             {
-<<<<<<< HEAD
-                identity.AddClaim(new Claim(AbpClaimTypes.TenantId, user.TenantId.ToString()));
-            }
-
-            if (CurrentUser.ImpersonatorId != user.Id || CurrentTenant.ImpersonatorId != user.TenantId)
-            {
-                if (CurrentUser.ImpersonatorId.HasValue)
-                {
-                    identity.AddClaim(new Claim(AbpClaimTypes.UserImpersonatorId, CurrentUser.ImpersonatorId.ToString()));
-                }
-
-                if (CurrentTenant.ImpersonatorId.HasValue)
-                {
-                    identity.AddClaim(new Claim(AbpClaimTypes.TenantImpersonatorId, CurrentTenant.ImpersonatorId.ToString()));
-                }
-=======
                 identity.AddIfNotContains(new Claim(AbpClaimTypes.TenantId, user.TenantId.ToString()));
->>>>>>> 52b43e4b
             }
 
             if (!user.Name.IsNullOrWhiteSpace())
@@ -85,6 +64,19 @@
             }
             identity.AddIfNotContains(new Claim(AbpClaimTypes.EmailVerified, user.EmailConfirmed.ToString()));
 
+            if (CurrentUser.ImpersonatorId != user.Id || CurrentTenant.ImpersonatorId != user.TenantId)
+            {
+                if (CurrentUser.ImpersonatorId.HasValue)
+                {
+                    identity.AddClaim(new Claim(AbpClaimTypes.UserImpersonatorId, CurrentUser.ImpersonatorId.ToString()));
+                }
+
+                if (CurrentTenant.ImpersonatorId.HasValue)
+                {
+                    identity.AddClaim(new Claim(AbpClaimTypes.TenantImpersonatorId, CurrentTenant.ImpersonatorId.ToString()));
+                }
+            }
+
             return principal;
         }
     }
