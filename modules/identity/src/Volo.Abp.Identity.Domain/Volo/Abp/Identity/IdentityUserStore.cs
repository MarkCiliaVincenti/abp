using System;
using System.Collections.Generic;
using System.Globalization;
using System.Linq;
using System.Security.Claims;
using System.Threading;
using System.Threading.Tasks;
using JetBrains.Annotations;
using Microsoft.AspNetCore.Identity;
using Microsoft.Extensions.Logging;
using Volo.Abp.Data;
using Volo.Abp.DependencyInjection;
using Volo.Abp.Domain.Repositories;
using Volo.Abp.Guids;

namespace Volo.Abp.Identity
{
    /// <summary>
    /// Represents a new instance of a persistence store for the specified user and role types.
    /// </summary>
    public class IdentityUserStore :
        IUserLoginStore<IdentityUser>,
        IUserRoleStore<IdentityUser>,
        IUserClaimStore<IdentityUser>,
        IUserPasswordStore<IdentityUser>,
        IUserSecurityStampStore<IdentityUser>,
        IUserEmailStore<IdentityUser>,
        IUserLockoutStore<IdentityUser>,
        IUserPhoneNumberStore<IdentityUser>,
        IUserTwoFactorStore<IdentityUser>,
        IUserAuthenticationTokenStore<IdentityUser>,
        IUserAuthenticatorKeyStore<IdentityUser>,
        IUserTwoFactorRecoveryCodeStore<IdentityUser>,
        ITransientDependency
    {
        private const string InternalLoginProvider = "[AspNetUserStore]";
        private const string AuthenticatorKeyTokenName = "AuthenticatorKey";
        private const string RecoveryCodeTokenName = "RecoveryCodes";

        /// <summary>
        /// Gets or sets the <see cref="IdentityErrorDescriber"/> for any error that occurred with the current operation.
        /// </summary>
        public IdentityErrorDescriber ErrorDescriber { get; set; }

        /// <summary>
        /// Gets or sets a flag indicating if changes should be persisted after CreateAsync, UpdateAsync and DeleteAsync are called.
        /// </summary>
        /// <value>
        /// True if changes should be automatically persisted, otherwise false.
        /// </value>
        public bool AutoSaveChanges { get; set; } = true;

        protected IIdentityRoleRepository RoleRepository { get; }
        protected IGuidGenerator GuidGenerator { get; }
        protected ILogger<IdentityRoleStore> Logger { get; }
        protected IIdentityUserRepository UserRepository { get; }

        public IdentityUserStore(
            IIdentityUserRepository userRepository,
            IIdentityRoleRepository roleRepository,
            IGuidGenerator guidGenerator,
            ILogger<IdentityRoleStore> logger,
            IdentityErrorDescriber describer = null)
        {
            UserRepository = userRepository;
            RoleRepository = roleRepository;
            GuidGenerator = guidGenerator;
            Logger = logger;

            ErrorDescriber = describer ?? new IdentityErrorDescriber();
        }

        /// <summary>
        /// Gets the user identifier for the specified <paramref name="user"/>.
        /// </summary>
        /// <param name="user">The user whose identifier should be retrieved.</param>
        /// <param name="cancellationToken">The <see cref="CancellationToken"/> used to propagate notifications that the operation should be canceled.</param>
        /// <returns>The <see cref="Task"/> that represents the asynchronous operation, containing the identifier for the specified <paramref name="user"/>.</returns>
        public virtual Task<string> GetUserIdAsync([NotNull] IdentityUser user, CancellationToken cancellationToken = default)
        {
            cancellationToken.ThrowIfCancellationRequested();

            Check.NotNull(user, nameof(user));

            return Task.FromResult(user.Id.ToString());
        }

        /// <summary>
        /// Gets the user name for the specified <paramref name="user"/>.
        /// </summary>
        /// <param name="user">The user whose name should be retrieved.</param>
        /// <param name="cancellationToken">The <see cref="CancellationToken"/> used to propagate notifications that the operation should be canceled.</param>
        /// <returns>The <see cref="Task"/> that represents the asynchronous operation, containing the name for the specified <paramref name="user"/>.</returns>
        public virtual Task<string> GetUserNameAsync([NotNull] IdentityUser user, CancellationToken cancellationToken = default)
        {
            cancellationToken.ThrowIfCancellationRequested();

            Check.NotNull(user, nameof(user));

            return Task.FromResult(user.UserName);
        }

        /// <summary>
        /// Sets the given <paramref name="userName" /> for the specified <paramref name="user"/>.
        /// </summary>
        /// <param name="user">The user whose name should be set.</param>
        /// <param name="userName">The user name to set.</param>
        /// <param name="cancellationToken">The <see cref="CancellationToken"/> used to propagate notifications that the operation should be canceled.</param>
        /// <returns>The <see cref="Task"/> that represents the asynchronous operation.</returns>
        public virtual Task SetUserNameAsync([NotNull] IdentityUser user, string userName, CancellationToken cancellationToken = default)
        {
            cancellationToken.ThrowIfCancellationRequested();

            Check.NotNull(user, nameof(user));

            user.UserName = userName;

            return Task.CompletedTask;
        }

        /// <summary>
        /// Gets the normalized user name for the specified <paramref name="user"/>.
        /// </summary>
        /// <param name="user">The user whose normalized name should be retrieved.</param>
        /// <param name="cancellationToken">The <see cref="CancellationToken"/> used to propagate notifications that the operation should be canceled.</param>
        /// <returns>The <see cref="Task"/> that represents the asynchronous operation, containing the normalized user name for the specified <paramref name="user"/>.</returns>
        public virtual Task<string> GetNormalizedUserNameAsync([NotNull] IdentityUser user, CancellationToken cancellationToken = default)
        {
            cancellationToken.ThrowIfCancellationRequested();

            Check.NotNull(user, nameof(user));

            return Task.FromResult(user.NormalizedUserName);
        }

        /// <summary>
        /// Sets the given normalized name for the specified <paramref name="user"/>.
        /// </summary>
        /// <param name="user">The user whose name should be set.</param>
        /// <param name="normalizedName">The normalized name to set.</param>
        /// <param name="cancellationToken">The <see cref="CancellationToken"/> used to propagate notifications that the operation should be canceled.</param>
        /// <returns>The <see cref="Task"/> that represents the asynchronous operation.</returns>
        public virtual Task SetNormalizedUserNameAsync([NotNull] IdentityUser user, string normalizedName, CancellationToken cancellationToken = default)
        {
            cancellationToken.ThrowIfCancellationRequested();

            Check.NotNull(user, nameof(user));

            user.NormalizedUserName = normalizedName;

            return Task.CompletedTask;
        }

        /// <summary>
        /// Creates the specified <paramref name="user"/> in the user store.
        /// </summary>
        /// <param name="user">The user to create.</param>
        /// <param name="cancellationToken">The <see cref="CancellationToken"/> used to propagate notifications that the operation should be canceled.</param>
        /// <returns>The <see cref="Task"/> that represents the asynchronous operation, containing the <see cref="IdentityResult"/> of the creation operation.</returns>
        public virtual async Task<IdentityResult> CreateAsync([NotNull] IdentityUser user, CancellationToken cancellationToken = default)
        {
            cancellationToken.ThrowIfCancellationRequested();

            Check.NotNull(user, nameof(user));

            await UserRepository.InsertAsync(user, AutoSaveChanges, cancellationToken);

            return IdentityResult.Success;
        }

        /// <summary>
        /// Updates the specified <paramref name="user"/> in the user store.
        /// </summary>
        /// <param name="user">The user to update.</param>
        /// <param name="cancellationToken">The <see cref="CancellationToken"/> used to propagate notifications that the operation should be canceled.</param>
        /// <returns>The <see cref="Task"/> that represents the asynchronous operation, containing the <see cref="IdentityResult"/> of the update operation.</returns>
        public virtual async Task<IdentityResult> UpdateAsync([NotNull] IdentityUser user, CancellationToken cancellationToken = default)
        {
            cancellationToken.ThrowIfCancellationRequested();

            Check.NotNull(user, nameof(user));

            try
            {
                await UserRepository.UpdateAsync(user, AutoSaveChanges, cancellationToken);
            }
            catch (AbpDbConcurrencyException ex)
            {
                Logger.LogWarning(ex.ToString()); //Trigger some AbpHandledException event
                return IdentityResult.Failed(ErrorDescriber.ConcurrencyFailure());
            }

            return IdentityResult.Success;
        }

        /// <summary>
        /// Deletes the specified <paramref name="user"/> from the user store.
        /// </summary>
        /// <param name="user">The user to delete.</param>
        /// <param name="cancellationToken">The <see cref="CancellationToken"/> used to propagate notifications that the operation should be canceled.</param>
        /// <returns>The <see cref="Task"/> that represents the asynchronous operation, containing the <see cref="IdentityResult"/> of the update operation.</returns>
        public virtual async Task<IdentityResult> DeleteAsync([NotNull] IdentityUser user, CancellationToken cancellationToken = default)
        {
            cancellationToken.ThrowIfCancellationRequested();

            Check.NotNull(user, nameof(user));

            try
            {
                await UserRepository.DeleteAsync(user, AutoSaveChanges, cancellationToken);
            }
            catch (AbpDbConcurrencyException ex)
            {
                Logger.LogWarning(ex.ToString()); //Trigger some AbpHandledException event
                return IdentityResult.Failed(ErrorDescriber.ConcurrencyFailure());
            }

            return IdentityResult.Success;
        }

        /// <summary>
        /// Finds and returns a user, if any, who has the specified <paramref name="userId"/>.
        /// </summary>
        /// <param name="userId">The user ID to search for.</param>
        /// <param name="cancellationToken">The <see cref="CancellationToken"/> used to propagate notifications that the operation should be canceled.</param>
        /// <returns>
        /// The <see cref="Task"/> that represents the asynchronous operation, containing the user matching the specified <paramref name="userId"/> if it exists.
        /// </returns>
        public virtual Task<IdentityUser> FindByIdAsync(string userId, CancellationToken cancellationToken = default)
        {
            cancellationToken.ThrowIfCancellationRequested();

            return UserRepository.FindAsync(Guid.Parse(userId), cancellationToken: cancellationToken);
        }

        /// <summary>
        /// Finds and returns a user, if any, who has the specified normalized user name.
        /// </summary>
        /// <param name="normalizedUserName">The normalized user name to search for.</param>
        /// <param name="cancellationToken">The <see cref="CancellationToken"/> used to propagate notifications that the operation should be canceled.</param>
        /// <returns>
        /// The <see cref="Task"/> that represents the asynchronous operation, containing the user matching the specified <paramref name="normalizedUserName"/> if it exists.
        /// </returns>
        public virtual Task<IdentityUser> FindByNameAsync([NotNull] string normalizedUserName, CancellationToken cancellationToken = default)
        {
            cancellationToken.ThrowIfCancellationRequested();

            Check.NotNull(normalizedUserName, nameof(normalizedUserName));

            return UserRepository.FindByNormalizedUserNameAsync(normalizedUserName, includeDetails: false, cancellationToken: cancellationToken);
        }

        /// <summary>
        /// Sets the password hash for a user.
        /// </summary>
        /// <param name="user">The user to set the password hash for.</param>
        /// <param name="passwordHash">The password hash to set.</param>
        /// <param name="cancellationToken">The <see cref="CancellationToken"/> used to propagate notifications that the operation should be canceled.</param>
        /// <returns>The <see cref="Task"/> that represents the asynchronous operation.</returns>
        public virtual Task SetPasswordHashAsync([NotNull] IdentityUser user, string passwordHash, CancellationToken cancellationToken = default)
        {
            cancellationToken.ThrowIfCancellationRequested();

            Check.NotNull(user, nameof(user));

            user.PasswordHash = passwordHash;

            return Task.CompletedTask;
        }

        /// <summary>
        /// Gets the password hash for a user.
        /// </summary>
        /// <param name="user">The user to retrieve the password hash for.</param>
        /// <param name="cancellationToken">The <see cref="CancellationToken"/> used to propagate notifications that the operation should be canceled.</param>
        /// <returns>A <see cref="Task{TResult}"/> that contains the password hash for the user.</returns>
        public virtual Task<string> GetPasswordHashAsync([NotNull] IdentityUser user, CancellationToken cancellationToken = default)
        {
            cancellationToken.ThrowIfCancellationRequested();

            Check.NotNull(user, nameof(user));

            return Task.FromResult(user.PasswordHash);
        }

        /// <summary>
        /// Returns a flag indicating if the specified user has a password.
        /// </summary>
        /// <param name="user">The user to retrieve the password hash for.</param>
        /// <param name="cancellationToken">The <see cref="CancellationToken"/> used to propagate notifications that the operation should be canceled.</param>
        /// <returns>A <see cref="Task{TResult}"/> containing a flag indicating if the specified user has a password. If the 
        /// user has a password the returned value with be true, otherwise it will be false.</returns>
        public virtual Task<bool> HasPasswordAsync([NotNull] IdentityUser user, CancellationToken cancellationToken = default)
        {
            cancellationToken.ThrowIfCancellationRequested();

            Check.NotNull(user, nameof(user));

            return Task.FromResult(user.PasswordHash != null);
        }

        /// <summary>
        /// Adds the given <paramref name="normalizedRoleName"/> to the specified <paramref name="user"/>.
        /// </summary>
        /// <param name="user">The user to add the role to.</param>
        /// <param name="normalizedRoleName">The role to add.</param>
        /// <param name="cancellationToken">The <see cref="CancellationToken"/> used to propagate notifications that the operation should be canceled.</param>
        /// <returns>The <see cref="Task"/> that represents the asynchronous operation.</returns>
        public virtual async Task AddToRoleAsync([NotNull] IdentityUser user, [NotNull] string normalizedRoleName, CancellationToken cancellationToken = default)
        {
            cancellationToken.ThrowIfCancellationRequested();

            Check.NotNull(user, nameof(user));
            Check.NotNull(normalizedRoleName, nameof(normalizedRoleName));

            var role = await RoleRepository.FindByNormalizedNameAsync(normalizedRoleName, cancellationToken: cancellationToken);

            if (role == null)
            {
                throw new InvalidOperationException(string.Format(CultureInfo.CurrentCulture, "Role {0} does not exist!", normalizedRoleName));
            }

            await UserRepository.EnsureCollectionLoadedAsync(user, u => u.Roles, cancellationToken);

            user.AddRole(role.Id);
        }

        /// <summary>
        /// Removes the given <paramref name="normalizedRoleName"/> from the specified <paramref name="user"/>.
        /// </summary>
        /// <param name="user">The user to remove the role from.</param>
        /// <param name="normalizedRoleName">The role to remove.</param>
        /// <param name="cancellationToken">The <see cref="CancellationToken"/> used to propagate notifications that the operation should be canceled.</param>
        /// <returns>The <see cref="Task"/> that represents the asynchronous operation.</returns>
        public virtual async Task RemoveFromRoleAsync([NotNull] IdentityUser user, [NotNull] string normalizedRoleName, CancellationToken cancellationToken = default)
        {
            cancellationToken.ThrowIfCancellationRequested();

            Check.NotNull(user, nameof(user));

            if (string.IsNullOrWhiteSpace(normalizedRoleName))
            {
                throw new ArgumentException(nameof(normalizedRoleName) + " can not be null or whitespace");
            }

            var role = await RoleRepository.FindByNormalizedNameAsync(normalizedRoleName, cancellationToken: cancellationToken);
            if (role == null)
            {
                return;
            }

            await UserRepository.EnsureCollectionLoadedAsync(user, u => u.Roles, cancellationToken);
            
            user.RemoveRole(role.Id);
        }

        /// <summary>
        /// Retrieves the roles the specified <paramref name="user"/> is a member of.
        /// </summary>
        /// <param name="user">The user whose roles should be retrieved.</param>
        /// <param name="cancellationToken">The <see cref="CancellationToken"/> used to propagate notifications that the operation should be canceled.</param>
        /// <returns>A <see cref="Task{TResult}"/> that contains the roles the user is a member of.</returns>
        public virtual async Task<IList<string>> GetRolesAsync([NotNull] IdentityUser user, CancellationToken cancellationToken = default)
        {
            cancellationToken.ThrowIfCancellationRequested();

            Check.NotNull(user, nameof(user));

<<<<<<< HEAD
            var userRoles = await _userRepository.GetRoleNamesAsync(user.Id, cancellationToken: cancellationToken);

            var userOrganizationUnitRoles = await _userRepository.GetRoleNamesInOrganizationUnitAsync(user.Id, cancellationToken: cancellationToken);

            return userRoles.Union(userOrganizationUnitRoles).ToList();
=======
            return await UserRepository.GetRoleNamesAsync(user.Id, cancellationToken: cancellationToken);
>>>>>>> 3355d3b2
        }

        /// <summary>
        /// Returns a flag indicating if the specified user is a member of the give <paramref name="normalizedRoleName"/>.
        /// </summary>
        /// <param name="user">The user whose role membership should be checked.</param>
        /// <param name="normalizedRoleName">The role to check membership of</param>
        /// <param name="cancellationToken">The <see cref="CancellationToken"/> used to propagate notifications that the operation should be canceled.</param>
        /// <returns>A <see cref="Task{TResult}"/> containing a flag indicating if the specified user is a member of the given group. If the 
        /// user is a member of the group the returned value with be true, otherwise it will be false.</returns>
        public virtual async Task<bool> IsInRoleAsync([NotNull] IdentityUser user, [NotNull] string normalizedRoleName, CancellationToken cancellationToken = default)
        {
            cancellationToken.ThrowIfCancellationRequested();

            Check.NotNull(user, nameof(user));

            if (string.IsNullOrWhiteSpace(normalizedRoleName))
            {
                throw new ArgumentException(nameof(normalizedRoleName) + " can not be null or whitespace");
            }

            var role = await RoleRepository.FindByNormalizedNameAsync(normalizedRoleName, cancellationToken: cancellationToken);
            if (role == null)
            {
                return false;
            }

            await UserRepository.EnsureCollectionLoadedAsync(user, u => u.Roles, cancellationToken);

            return user.IsInRole(role.Id);
        }

        /// <summary>
        /// Get the claims associated with the specified <paramref name="user"/> as an asynchronous operation.
        /// </summary>
        /// <param name="user">The user whose claims should be retrieved.</param>
        /// <param name="cancellationToken">The <see cref="CancellationToken"/> used to propagate notifications that the operation should be canceled.</param>
        /// <returns>A <see cref="Task{TResult}"/> that contains the claims granted to a user.</returns>
        public virtual async Task<IList<Claim>> GetClaimsAsync([NotNull] IdentityUser user, CancellationToken cancellationToken = default)
        {
            cancellationToken.ThrowIfCancellationRequested();

            Check.NotNull(user, nameof(user));

            await UserRepository.EnsureCollectionLoadedAsync(user, u => u.Claims, cancellationToken);

            return user.Claims.Select(c => c.ToClaim()).ToList();
        }

        /// <summary>
        /// Adds the <paramref name="claims"/> given to the specified <paramref name="user"/>.
        /// </summary>
        /// <param name="user">The user to add the claim to.</param>
        /// <param name="claims">The claim to add to the user.</param>
        /// <param name="cancellationToken">The <see cref="CancellationToken"/> used to propagate notifications that the operation should be canceled.</param>
        /// <returns>The <see cref="Task"/> that represents the asynchronous operation.</returns>
        public virtual async Task AddClaimsAsync([NotNull] IdentityUser user, [NotNull] IEnumerable<Claim> claims, CancellationToken cancellationToken = default)
        {
            cancellationToken.ThrowIfCancellationRequested();

            Check.NotNull(user, nameof(user));
            Check.NotNull(claims, nameof(claims));

            await UserRepository.EnsureCollectionLoadedAsync(user, u => u.Claims, cancellationToken);

            user.AddClaims(GuidGenerator, claims);
        }

        /// <summary>
        /// Replaces the <paramref name="claim"/> on the specified <paramref name="user"/>, with the <paramref name="newClaim"/>.
        /// </summary>
        /// <param name="user">The user to replace the claim on.</param>
        /// <param name="claim">The claim replace.</param>
        /// <param name="newClaim">The new claim replacing the <paramref name="claim"/>.</param>
        /// <param name="cancellationToken">The <see cref="CancellationToken"/> used to propagate notifications that the operation should be canceled.</param>
        /// <returns>The <see cref="Task"/> that represents the asynchronous operation.</returns>
        public virtual async Task ReplaceClaimAsync([NotNull] IdentityUser user, [NotNull] Claim claim, [NotNull] Claim newClaim, CancellationToken cancellationToken = default)
        {
            cancellationToken.ThrowIfCancellationRequested();

            Check.NotNull(user, nameof(user));
            Check.NotNull(claim, nameof(claim));
            Check.NotNull(newClaim, nameof(newClaim));

            await UserRepository.EnsureCollectionLoadedAsync(user, u => u.Claims, cancellationToken);

            user.ReplaceClaim(claim, newClaim);
        }

        /// <summary>
        /// Removes the <paramref name="claims"/> given from the specified <paramref name="user"/>.
        /// </summary>
        /// <param name="user">The user to remove the claims from.</param>
        /// <param name="claims">The claim to remove.</param>
        /// <param name="cancellationToken">The <see cref="CancellationToken"/> used to propagate notifications that the operation should be canceled.</param>
        /// <returns>The <see cref="Task"/> that represents the asynchronous operation.</returns>
        public virtual async Task RemoveClaimsAsync([NotNull] IdentityUser user, [NotNull] IEnumerable<Claim> claims, CancellationToken cancellationToken = default)
        {
            cancellationToken.ThrowIfCancellationRequested();

            Check.NotNull(user, nameof(user));
            Check.NotNull(claims, nameof(claims));

            await UserRepository.EnsureCollectionLoadedAsync(user, u => u.Claims, cancellationToken);

            user.RemoveClaims(claims);
        }

        /// <summary>
        /// Adds the <paramref name="login"/> given to the specified <paramref name="user"/>.
        /// </summary>
        /// <param name="user">The user to add the login to.</param>
        /// <param name="login">The login to add to the user.</param>
        /// <param name="cancellationToken">The <see cref="CancellationToken"/> used to propagate notifications that the operation should be canceled.</param>
        /// <returns>The <see cref="Task"/> that represents the asynchronous operation.</returns>
        public virtual async Task AddLoginAsync([NotNull] IdentityUser user, [NotNull] UserLoginInfo login, CancellationToken cancellationToken = default)
        {
            cancellationToken.ThrowIfCancellationRequested();

            Check.NotNull(user, nameof(user));
            Check.NotNull(login, nameof(login));

            await UserRepository.EnsureCollectionLoadedAsync(user, u => u.Logins, cancellationToken);

            user.AddLogin(login);
        }

        /// <summary>
        /// Removes the <paramref name="loginProvider"/> given from the specified <paramref name="user"/>.
        /// </summary>
        /// <param name="user">The user to remove the login from.</param>
        /// <param name="loginProvider">The login to remove from the user.</param>
        /// <param name="providerKey">The key provided by the <paramref name="loginProvider"/> to identify a user.</param>
        /// <param name="cancellationToken">The <see cref="CancellationToken"/> used to propagate notifications that the operation should be canceled.</param>
        /// <returns>The <see cref="Task"/> that represents the asynchronous operation.</returns>
        public virtual async Task RemoveLoginAsync([NotNull] IdentityUser user, [NotNull] string loginProvider, [NotNull] string providerKey, CancellationToken cancellationToken = default)
        {
            cancellationToken.ThrowIfCancellationRequested();

            Check.NotNull(user, nameof(user));
            Check.NotNull(loginProvider, nameof(loginProvider));
            Check.NotNull(providerKey, nameof(providerKey));

            await UserRepository.EnsureCollectionLoadedAsync(user, u => u.Logins, cancellationToken);

            user.RemoveLogin(loginProvider, providerKey);
        }

        /// <summary>
        /// Retrieves the associated logins for the specified <param ref="user"/>.
        /// </summary>
        /// <param name="user">The user whose associated logins to retrieve.</param>
        /// <param name="cancellationToken">The <see cref="CancellationToken"/> used to propagate notifications that the operation should be canceled.</param>
        /// <returns>
        /// The <see cref="Task"/> for the asynchronous operation, containing a list of <see cref="UserLoginInfo"/> for the specified <paramref name="user"/>, if any.
        /// </returns>
        public virtual async Task<IList<UserLoginInfo>> GetLoginsAsync([NotNull] IdentityUser user, CancellationToken cancellationToken = default)
        {
            cancellationToken.ThrowIfCancellationRequested();

            Check.NotNull(user, nameof(user));

            await UserRepository.EnsureCollectionLoadedAsync(user, u => u.Logins, cancellationToken);

            return user.Logins.Select(l => l.ToUserLoginInfo()).ToList();
        }

        /// <summary>
        /// Retrieves the user associated with the specified login provider and login provider key..
        /// </summary>
        /// <param name="loginProvider">The login provider who provided the <paramref name="providerKey"/>.</param>
        /// <param name="providerKey">The key provided by the <paramref name="loginProvider"/> to identify a user.</param>
        /// <param name="cancellationToken">The <see cref="CancellationToken"/> used to propagate notifications that the operation should be canceled.</param>
        /// <returns>
        /// The <see cref="Task"/> for the asynchronous operation, containing the user, if any which matched the specified login provider and key.
        /// </returns>
        public virtual Task<IdentityUser> FindByLoginAsync([NotNull] string loginProvider, [NotNull] string providerKey, CancellationToken cancellationToken = default)
        {
            cancellationToken.ThrowIfCancellationRequested();

            Check.NotNull(loginProvider, nameof(loginProvider));
            Check.NotNull(providerKey, nameof(providerKey));

            return UserRepository.FindByLoginAsync(loginProvider, providerKey, cancellationToken: cancellationToken);
        }

        /// <summary>
        /// Gets a flag indicating whether the email address for the specified <paramref name="user"/> has been verified, true if the email address is verified otherwise
        /// false.
        /// </summary>
        /// <param name="user">The user whose email confirmation status should be returned.</param>
        /// <param name="cancellationToken">The <see cref="CancellationToken"/> used to propagate notifications that the operation should be canceled.</param>
        /// <returns>
        /// The task object containing the results of the asynchronous operation, a flag indicating whether the email address for the specified <paramref name="user"/>
        /// has been confirmed or not.
        /// </returns>
        public virtual Task<bool> GetEmailConfirmedAsync([NotNull] IdentityUser user, CancellationToken cancellationToken = default)
        {
            cancellationToken.ThrowIfCancellationRequested();

            Check.NotNull(user, nameof(user));

            return Task.FromResult(user.EmailConfirmed);
        }

        /// <summary>
        /// Sets the flag indicating whether the specified <paramref name="user"/>'s email address has been confirmed or not.
        /// </summary>
        /// <param name="user">The user whose email confirmation status should be set.</param>
        /// <param name="confirmed">A flag indicating if the email address has been confirmed, true if the address is confirmed otherwise false.</param>
        /// <param name="cancellationToken">The <see cref="CancellationToken"/> used to propagate notifications that the operation should be canceled.</param>
        /// <returns>The task object representing the asynchronous operation.</returns>
        public virtual Task SetEmailConfirmedAsync([NotNull] IdentityUser user, bool confirmed, CancellationToken cancellationToken = default)
        {
            cancellationToken.ThrowIfCancellationRequested();

            Check.NotNull(user, nameof(user));

            user.EmailConfirmed = confirmed;

            return Task.CompletedTask;
        }

        /// <summary>
        /// Sets the <paramref name="email"/> address for a <paramref name="user"/>.
        /// </summary>
        /// <param name="user">The user whose email should be set.</param>
        /// <param name="email">The email to set.</param>
        /// <param name="cancellationToken">The <see cref="CancellationToken"/> used to propagate notifications that the operation should be canceled.</param>
        /// <returns>The task object representing the asynchronous operation.</returns>
        public virtual Task SetEmailAsync([NotNull] IdentityUser user, [NotNull]  string email, CancellationToken cancellationToken = default)
        {
            cancellationToken.ThrowIfCancellationRequested();

            Check.NotNull(user, nameof(user));
            Check.NotNull(email, nameof(email));

            user.Email = email;

            return Task.CompletedTask;
        }

        /// <summary>
        /// Gets the email address for the specified <paramref name="user"/>.
        /// </summary>
        /// <param name="user">The user whose email should be returned.</param>
        /// <param name="cancellationToken">The <see cref="CancellationToken"/> used to propagate notifications that the operation should be canceled.</param>
        /// <returns>The task object containing the results of the asynchronous operation, the email address for the specified <paramref name="user"/>.</returns>
        public virtual Task<string> GetEmailAsync([NotNull] IdentityUser user, CancellationToken cancellationToken = default)
        {
            cancellationToken.ThrowIfCancellationRequested();

            Check.NotNull(user, nameof(user));

            return Task.FromResult(user.Email);
        }

        /// <summary>
        /// Returns the normalized email for the specified <paramref name="user"/>.
        /// </summary>
        /// <param name="user">The user whose email address to retrieve.</param>
        /// <param name="cancellationToken">The <see cref="CancellationToken"/> used to propagate notifications that the operation should be canceled.</param>
        /// <returns>
        /// The task object containing the results of the asynchronous lookup operation, the normalized email address if any associated with the specified user.
        /// </returns>
        public virtual Task<string> GetNormalizedEmailAsync([NotNull] IdentityUser user, CancellationToken cancellationToken = default)
        {
            cancellationToken.ThrowIfCancellationRequested();

            Check.NotNull(user, nameof(user));

            return Task.FromResult(user.NormalizedEmail);
        }

        /// <summary>
        /// Sets the normalized email for the specified <paramref name="user"/>.
        /// </summary>
        /// <param name="user">The user whose email address to set.</param>
        /// <param name="normalizedEmail">The normalized email to set for the specified <paramref name="user"/>.</param>
        /// <param name="cancellationToken">The <see cref="CancellationToken"/> used to propagate notifications that the operation should be canceled.</param>
        /// <returns>The task object representing the asynchronous operation.</returns>
        public virtual Task SetNormalizedEmailAsync([NotNull] IdentityUser user, string normalizedEmail, CancellationToken cancellationToken = default)
        {
            cancellationToken.ThrowIfCancellationRequested();

            Check.NotNull(user, nameof(user));

            user.NormalizedEmail = normalizedEmail;

            return Task.CompletedTask;
        }

        /// <summary>
        /// Gets the user, if any, associated with the specified, normalized email address.
        /// </summary>
        /// <param name="normalizedEmail">The normalized email address to return the user for.</param>
        /// <param name="cancellationToken">The <see cref="CancellationToken"/> used to propagate notifications that the operation should be canceled.</param>
        /// <returns>
        /// The task object containing the results of the asynchronous lookup operation, the user if any associated with the specified normalized email address.
        /// </returns>
        public virtual Task<IdentityUser> FindByEmailAsync(string normalizedEmail, CancellationToken cancellationToken = default)
        {
            cancellationToken.ThrowIfCancellationRequested();

            return UserRepository.FindByNormalizedEmailAsync(normalizedEmail, includeDetails: false, cancellationToken: cancellationToken);
        }

        /// <summary>
        /// Gets the last <see cref="DateTimeOffset"/> a user's last lockout expired, if any.
        /// Any time in the past should be indicates a user is not locked out.
        /// </summary>
        /// <param name="user">The user whose lockout date should be retrieved.</param>
        /// <param name="cancellationToken">The <see cref="CancellationToken"/> used to propagate notifications that the operation should be canceled.</param>
        /// <returns>
        /// A <see cref="Task{TResult}"/> that represents the result of the asynchronous query, a <see cref="DateTimeOffset"/> containing the last time
        /// a user's lockout expired, if any.
        /// </returns>
        public virtual Task<DateTimeOffset?> GetLockoutEndDateAsync([NotNull] IdentityUser user, CancellationToken cancellationToken = default)
        {
            cancellationToken.ThrowIfCancellationRequested();

            Check.NotNull(user, nameof(user));

            return Task.FromResult(user.LockoutEnd);
        }

        /// <summary>
        /// Locks out a user until the specified end date has passed. Setting a end date in the past immediately unlocks a user.
        /// </summary>
        /// <param name="user">The user whose lockout date should be set.</param>
        /// <param name="lockoutEnd">The <see cref="DateTimeOffset"/> after which the <paramref name="user"/>'s lockout should end.</param>
        /// <param name="cancellationToken">The <see cref="CancellationToken"/> used to propagate notifications that the operation should be canceled.</param>
        /// <returns>The <see cref="Task"/> that represents the asynchronous operation.</returns>
        public virtual Task SetLockoutEndDateAsync([NotNull] IdentityUser user, DateTimeOffset? lockoutEnd, CancellationToken cancellationToken = default)
        {
            cancellationToken.ThrowIfCancellationRequested();

            Check.NotNull(user, nameof(user));

            user.LockoutEnd = lockoutEnd;

            return Task.CompletedTask;
        }

        /// <summary>
        /// Records that a failed access has occurred, incrementing the failed access count.
        /// </summary>
        /// <param name="user">The user whose cancellation count should be incremented.</param>
        /// <param name="cancellationToken">The <see cref="CancellationToken"/> used to propagate notifications that the operation should be canceled.</param>
        /// <returns>The <see cref="Task"/> that represents the asynchronous operation, containing the incremented failed access count.</returns>
        public virtual Task<int> IncrementAccessFailedCountAsync([NotNull] IdentityUser user, CancellationToken cancellationToken = default)
        {
            cancellationToken.ThrowIfCancellationRequested();

            Check.NotNull(user, nameof(user));

            user.AccessFailedCount++;

            return Task.FromResult(user.AccessFailedCount);
        }

        /// <summary>
        /// Resets a user's failed access count.
        /// </summary>
        /// <param name="user">The user whose failed access count should be reset.</param>
        /// <param name="cancellationToken">The <see cref="CancellationToken"/> used to propagate notifications that the operation should be canceled.</param>
        /// <returns>The <see cref="Task"/> that represents the asynchronous operation.</returns>
        /// <remarks>This is typically called after the account is successfully accessed.</remarks>
        public virtual Task ResetAccessFailedCountAsync([NotNull] IdentityUser user, CancellationToken cancellationToken = default)
        {
            cancellationToken.ThrowIfCancellationRequested();

            Check.NotNull(user, nameof(user));

            user.AccessFailedCount = 0;

            return Task.CompletedTask;
        }

        /// <summary>
        /// Retrieves the current failed access count for the specified <paramref name="user"/>..
        /// </summary>
        /// <param name="user">The user whose failed access count should be retrieved.</param>
        /// <param name="cancellationToken">The <see cref="CancellationToken"/> used to propagate notifications that the operation should be canceled.</param>
        /// <returns>The <see cref="Task"/> that represents the asynchronous operation, containing the failed access count.</returns>
        public virtual Task<int> GetAccessFailedCountAsync([NotNull] IdentityUser user, CancellationToken cancellationToken = default)
        {
            cancellationToken.ThrowIfCancellationRequested();

            Check.NotNull(user, nameof(user));

            return Task.FromResult(user.AccessFailedCount);
        }

        /// <summary>
        /// Retrieves a flag indicating whether user lockout can enabled for the specified user.
        /// </summary>
        /// <param name="user">The user whose ability to be locked out should be returned.</param>
        /// <param name="cancellationToken">The <see cref="CancellationToken"/> used to propagate notifications that the operation should be canceled.</param>
        /// <returns>
        /// The <see cref="Task"/> that represents the asynchronous operation, true if a user can be locked out, otherwise false.
        /// </returns>
        public virtual Task<bool> GetLockoutEnabledAsync([NotNull] IdentityUser user, CancellationToken cancellationToken = default)
        {
            cancellationToken.ThrowIfCancellationRequested();

            Check.NotNull(user, nameof(user));

            return Task.FromResult(user.LockoutEnabled);
        }

        /// <summary>
        /// Set the flag indicating if the specified <paramref name="user"/> can be locked out..
        /// </summary>
        /// <param name="user">The user whose ability to be locked out should be set.</param>
        /// <param name="enabled">A flag indicating if lock out can be enabled for the specified <paramref name="user"/>.</param>
        /// <param name="cancellationToken">The <see cref="CancellationToken"/> used to propagate notifications that the operation should be canceled.</param>
        /// <returns>The <see cref="Task"/> that represents the asynchronous operation.</returns>
        public virtual Task SetLockoutEnabledAsync([NotNull] IdentityUser user, bool enabled, CancellationToken cancellationToken = default)
        {
            cancellationToken.ThrowIfCancellationRequested();

            Check.NotNull(user, nameof(user));

            user.LockoutEnabled = enabled;

            return Task.CompletedTask;
        }

        /// <summary>
        /// Sets the telephone number for the specified <paramref name="user"/>.
        /// </summary>
        /// <param name="user">The user whose telephone number should be set.</param>
        /// <param name="phoneNumber">The telephone number to set.</param>
        /// <param name="cancellationToken">The <see cref="CancellationToken"/> used to propagate notifications that the operation should be canceled.</param>
        /// <returns>The <see cref="Task"/> that represents the asynchronous operation.</returns>
        public virtual Task SetPhoneNumberAsync([NotNull] IdentityUser user, string phoneNumber, CancellationToken cancellationToken = default)
        {
            cancellationToken.ThrowIfCancellationRequested();

            Check.NotNull(user, nameof(user));

            user.PhoneNumber = phoneNumber;

            return Task.CompletedTask;
        }

        /// <summary>
        /// Gets the telephone number, if any, for the specified <paramref name="user"/>.
        /// </summary>
        /// <param name="user">The user whose telephone number should be retrieved.</param>
        /// <param name="cancellationToken">The <see cref="CancellationToken"/> used to propagate notifications that the operation should be canceled.</param>
        /// <returns>The <see cref="Task"/> that represents the asynchronous operation, containing the user's telephone number, if any.</returns>
        public virtual Task<string> GetPhoneNumberAsync([NotNull] IdentityUser user, CancellationToken cancellationToken = default)
        {
            cancellationToken.ThrowIfCancellationRequested();

            Check.NotNull(user, nameof(user));

            return Task.FromResult(user.PhoneNumber);
        }

        /// <summary>
        /// Gets a flag indicating whether the specified <paramref name="user"/>'s telephone number has been confirmed.
        /// </summary>
        /// <param name="user">The user to return a flag for, indicating whether their telephone number is confirmed.</param>
        /// <param name="cancellationToken">The <see cref="CancellationToken"/> used to propagate notifications that the operation should be canceled.</param>
        /// <returns>
        /// The <see cref="Task"/> that represents the asynchronous operation, returning true if the specified <paramref name="user"/> has a confirmed
        /// telephone number otherwise false.
        /// </returns>
        public virtual Task<bool> GetPhoneNumberConfirmedAsync([NotNull] IdentityUser user, CancellationToken cancellationToken = default)
        {
            cancellationToken.ThrowIfCancellationRequested();

            Check.NotNull(user, nameof(user));

            return Task.FromResult(user.PhoneNumberConfirmed);
        }

        /// <summary>
        /// Sets a flag indicating if the specified <paramref name="user"/>'s phone number has been confirmed..
        /// </summary>
        /// <param name="user">The user whose telephone number confirmation status should be set.</param>
        /// <param name="confirmed">A flag indicating whether the user's telephone number has been confirmed.</param>
        /// <param name="cancellationToken">The <see cref="CancellationToken"/> used to propagate notifications that the operation should be canceled.</param>
        /// <returns>The <see cref="Task"/> that represents the asynchronous operation.</returns>
        public virtual Task SetPhoneNumberConfirmedAsync([NotNull] IdentityUser user, bool confirmed, CancellationToken cancellationToken = default)
        {
            cancellationToken.ThrowIfCancellationRequested();

            Check.NotNull(user, nameof(user));

            user.PhoneNumberConfirmed = confirmed;

            return Task.CompletedTask;
        }

        /// <summary>
        /// Sets the provided security <paramref name="stamp"/> for the specified <paramref name="user"/>.
        /// </summary>
        /// <param name="user">The user whose security stamp should be set.</param>
        /// <param name="stamp">The security stamp to set.</param>
        /// <param name="cancellationToken">The <see cref="CancellationToken"/> used to propagate notifications that the operation should be canceled.</param>
        /// <returns>The <see cref="Task"/> that represents the asynchronous operation.</returns>
        public virtual Task SetSecurityStampAsync([NotNull] IdentityUser user, string stamp, CancellationToken cancellationToken = default)
        {
            cancellationToken.ThrowIfCancellationRequested();

            Check.NotNull(user, nameof(user));

            user.SecurityStamp = stamp;

            return Task.CompletedTask;
        }

        /// <summary>
        /// Get the security stamp for the specified <paramref name="user" />.
        /// </summary>
        /// <param name="user">The user whose security stamp should be set.</param>
        /// <param name="cancellationToken">The <see cref="CancellationToken"/> used to propagate notifications that the operation should be canceled.</param>
        /// <returns>The <see cref="Task"/> that represents the asynchronous operation, containing the security stamp for the specified <paramref name="user"/>.</returns>
        public virtual Task<string> GetSecurityStampAsync([NotNull] IdentityUser user, CancellationToken cancellationToken = default)
        {
            cancellationToken.ThrowIfCancellationRequested();

            Check.NotNull(user, nameof(user));

            return Task.FromResult(user.SecurityStamp);
        }

        /// <summary>
        /// Sets a flag indicating whether the specified <paramref name="user"/> has two factor authentication enabled or not,
        /// as an asynchronous operation.
        /// </summary>
        /// <param name="user">The user whose two factor authentication enabled status should be set.</param>
        /// <param name="enabled">A flag indicating whether the specified <paramref name="user"/> has two factor authentication enabled.</param>
        /// <param name="cancellationToken">The <see cref="CancellationToken"/> used to propagate notifications that the operation should be canceled.</param>
        /// <returns>The <see cref="Task"/> that represents the asynchronous operation.</returns>
        public virtual Task SetTwoFactorEnabledAsync([NotNull] IdentityUser user, bool enabled, CancellationToken cancellationToken = default)
        {
            cancellationToken.ThrowIfCancellationRequested();

            Check.NotNull(user, nameof(user));

            user.TwoFactorEnabled = enabled;

            return Task.CompletedTask;
        }

        /// <summary>
        /// Returns a flag indicating whether the specified <paramref name="user"/> has two factor authentication enabled or not,
        /// as an asynchronous operation.
        /// </summary>
        /// <param name="user">The user whose two factor authentication enabled status should be set.</param>
        /// <param name="cancellationToken">The <see cref="CancellationToken"/> used to propagate notifications that the operation should be canceled.</param>
        /// <returns>
        /// The <see cref="Task"/> that represents the asynchronous operation, containing a flag indicating whether the specified 
        /// <paramref name="user"/> has two factor authentication enabled or not.
        /// </returns>
        public virtual Task<bool> GetTwoFactorEnabledAsync([NotNull] IdentityUser user, CancellationToken cancellationToken = default)
        {
            cancellationToken.ThrowIfCancellationRequested();

            Check.NotNull(user, nameof(user));

            return Task.FromResult(user.TwoFactorEnabled);
        }

        /// <summary>
        /// Retrieves all users with the specified claim.
        /// </summary>
        /// <param name="claim">The claim whose users should be retrieved.</param>
        /// <param name="cancellationToken">The <see cref="CancellationToken"/> used to propagate notifications that the operation should be canceled.</param>
        /// <returns>
        /// The <see cref="Task"/> contains a list of users, if any, that contain the specified claim. 
        /// </returns>
        public virtual async Task<IList<IdentityUser>> GetUsersForClaimAsync([NotNull] Claim claim, CancellationToken cancellationToken = default)
        {
            cancellationToken.ThrowIfCancellationRequested();

            Check.NotNull(claim, nameof(claim));

            return await UserRepository.GetListByClaimAsync(claim, cancellationToken: cancellationToken);
        }

        /// <summary>
        /// Retrieves all users in the specified role.
        /// </summary>
        /// <param name="normalizedRoleName">The role whose users should be retrieved.</param>
        /// <param name="cancellationToken">The <see cref="CancellationToken"/> used to propagate notifications that the operation should be canceled.</param>
        /// <returns>
        /// The <see cref="Task"/> contains a list of users, if any, that are in the specified role. 
        /// </returns>
        public virtual async Task<IList<IdentityUser>> GetUsersInRoleAsync([NotNull] string normalizedRoleName, CancellationToken cancellationToken = default)
        {
            cancellationToken.ThrowIfCancellationRequested();

            if (string.IsNullOrEmpty(normalizedRoleName))
            {
                throw new ArgumentNullException(nameof(normalizedRoleName));
            }

            return await UserRepository.GetListByNormalizedRoleNameAsync(normalizedRoleName, cancellationToken: cancellationToken);
        }

        /// <summary>
        /// Sets the token value for a particular user.
        /// </summary>
        /// <param name="user">The user.</param>
        /// <param name="loginProvider">The authentication provider for the token.</param>
        /// <param name="name">The name of the token.</param>
        /// <param name="value">The value of the token.</param>
        /// <param name="cancellationToken">The <see cref="CancellationToken"/> used to propagate notifications that the operation should be canceled.</param>
        /// <returns>The <see cref="Task"/> that represents the asynchronous operation.</returns>
        public virtual async Task SetTokenAsync([NotNull] IdentityUser user, string loginProvider, string name, string value, CancellationToken cancellationToken = default)
        {
            cancellationToken.ThrowIfCancellationRequested();

            Check.NotNull(user, nameof(user));

            await UserRepository.EnsureCollectionLoadedAsync(user, u => u.Tokens, cancellationToken);

            user.SetToken(loginProvider, name, value);
        }

        /// <summary>
        /// Deletes a token for a user.
        /// </summary>
        /// <param name="user">The user.</param>
        /// <param name="loginProvider">The authentication provider for the token.</param>
        /// <param name="name">The name of the token.</param>
        /// <param name="cancellationToken">The <see cref="CancellationToken"/> used to propagate notifications that the operation should be canceled.</param>
        /// <returns>The <see cref="Task"/> that represents the asynchronous operation.</returns>
        public virtual async Task RemoveTokenAsync(IdentityUser user, string loginProvider, string name, CancellationToken cancellationToken = default)
        {
            cancellationToken.ThrowIfCancellationRequested();

            Check.NotNull(user, nameof(user));

            await UserRepository.EnsureCollectionLoadedAsync(user, u => u.Tokens, cancellationToken);

            user.RemoveToken(loginProvider, name);
        }

        /// <summary>
        /// Returns the token value.
        /// </summary>
        /// <param name="user">The user.</param>
        /// <param name="loginProvider">The authentication provider for the token.</param>
        /// <param name="name">The name of the token.</param>
        /// <param name="cancellationToken">The <see cref="CancellationToken"/> used to propagate notifications that the operation should be canceled.</param>
        /// <returns>The <see cref="Task"/> that represents the asynchronous operation.</returns>
        public virtual async Task<string> GetTokenAsync(IdentityUser user, string loginProvider, string name, CancellationToken cancellationToken = default)
        {
            cancellationToken.ThrowIfCancellationRequested();

            Check.NotNull(user, nameof(user));

            await UserRepository.EnsureCollectionLoadedAsync(user, u => u.Tokens, cancellationToken);

            return user.FindToken(loginProvider, name)?.Value;
        }

        public virtual Task SetAuthenticatorKeyAsync(IdentityUser user, string key, CancellationToken cancellationToken = default)
        {
            return SetTokenAsync(user, InternalLoginProvider, AuthenticatorKeyTokenName, key, cancellationToken);
        }

        public virtual Task<string> GetAuthenticatorKeyAsync(IdentityUser user, CancellationToken cancellationToken = default)
        {
            return GetTokenAsync(user, InternalLoginProvider, AuthenticatorKeyTokenName, cancellationToken);
        }

        /// <summary>
        /// Returns how many recovery code are still valid for a user.
        /// </summary>
        /// <param name="user">The user who owns the recovery code.</param>
        /// <param name="cancellationToken">The <see cref="CancellationToken"/> used to propagate notifications that the operation should be canceled.</param>
        /// <returns>The number of valid recovery codes for the user..</returns>
        public virtual async Task<int> CountCodesAsync(IdentityUser user, CancellationToken cancellationToken = default)
        {
            cancellationToken.ThrowIfCancellationRequested();

            Check.NotNull(user, nameof(user));

            var mergedCodes = await GetTokenAsync(user, InternalLoginProvider, RecoveryCodeTokenName, cancellationToken) ?? "";
            if (mergedCodes.Length > 0)
            {
                return mergedCodes.Split(';').Length;
            }

            return 0;
        }

        /// <summary>
        /// Updates the recovery codes for the user while invalidating any previous recovery codes.
        /// </summary>
        /// <param name="user">The user to store new recovery codes for.</param>
        /// <param name="recoveryCodes">The new recovery codes for the user.</param>
        /// <param name="cancellationToken">The <see cref="CancellationToken"/> used to propagate notifications that the operation should be canceled.</param>
        /// <returns>The new recovery codes for the user.</returns>
        public virtual Task ReplaceCodesAsync(IdentityUser user, IEnumerable<string> recoveryCodes, CancellationToken cancellationToken = default)
        {
            var mergedCodes = string.Join(";", recoveryCodes);
            return SetTokenAsync(user, InternalLoginProvider, RecoveryCodeTokenName, mergedCodes, cancellationToken);
        }

        /// <summary>
        /// Returns whether a recovery code is valid for a user. Note: recovery codes are only valid
        /// once, and will be invalid after use.
        /// </summary>
        /// <param name="user">The user who owns the recovery code.</param>
        /// <param name="code">The recovery code to use.</param>
        /// <param name="cancellationToken">The <see cref="CancellationToken"/> used to propagate notifications that the operation should be canceled.</param>
        /// <returns>True if the recovery code was found for the user.</returns>
        public virtual async Task<bool> RedeemCodeAsync(IdentityUser user, string code, CancellationToken cancellationToken = default)
        {
            cancellationToken.ThrowIfCancellationRequested();

            Check.NotNull(user, nameof(user));
            Check.NotNull(code, nameof(code));

            var mergedCodes = await GetTokenAsync(user, InternalLoginProvider, RecoveryCodeTokenName, cancellationToken) ?? "";
            var splitCodes = mergedCodes.Split(';');
            if (splitCodes.Contains(code))
            {
                var updatedCodes = new List<string>(splitCodes.Where(s => s != code));
                await ReplaceCodesAsync(user, updatedCodes, cancellationToken);
                return true;
            }
            return false;
        }

        public virtual void Dispose()
        {

        }
    }
}<|MERGE_RESOLUTION|>--- conflicted
+++ resolved
@@ -366,15 +366,11 @@
 
             Check.NotNull(user, nameof(user));
 
-<<<<<<< HEAD
             var userRoles = await _userRepository.GetRoleNamesAsync(user.Id, cancellationToken: cancellationToken);
 
             var userOrganizationUnitRoles = await _userRepository.GetRoleNamesInOrganizationUnitAsync(user.Id, cancellationToken: cancellationToken);
 
             return userRoles.Union(userOrganizationUnitRoles).ToList();
-=======
-            return await UserRepository.GetRoleNamesAsync(user.Id, cancellationToken: cancellationToken);
->>>>>>> 3355d3b2
         }
 
         /// <summary>
