--- conflicted
+++ resolved
@@ -1,10 +1,6 @@
 {
   "name": "Volo.Abp.Identity.HttpApi.Client",
-<<<<<<< HEAD
-  "hash": "bc9f7cc72ca54feb5b6d79b1af51af40",
-=======
   "hash": "7be439b4f95fd4468f74194e5a768cc2",
->>>>>>> 8865ee33
   "contents": [
     {
       "namespace": "Volo.Abp.Identity",
