{
  "name": "Volo.Abp.Identity.HttpApi.Client",
<<<<<<< HEAD
  "hash": "1b7904d00ee22ec2aa4d5adc24fdc31e",
=======
  "hash": "7be439b4f95fd4468f74194e5a768cc2",
>>>>>>> 3c25e01f
  "contents": [
    {
      "namespace": "Volo.Abp.Identity",
      "dependsOnModules": [
        {
          "declaringAssemblyName": "Volo.Abp.Identity.Application.Contracts",
          "namespace": "Volo.Abp.Identity",
          "name": "AbpIdentityApplicationContractsModule"
        },
        {
          "declaringAssemblyName": "Volo.Abp.Http.Client",
          "namespace": "Volo.Abp.Http.Client",
          "name": "AbpHttpClientModule"
        }
      ],
      "contentType": "abpModule",
      "name": "AbpIdentityHttpApiClientModule",
      "summary": null
    }
  ]
}<|MERGE_RESOLUTION|>--- conflicted
+++ resolved
@@ -1,10 +1,6 @@
 {
   "name": "Volo.Abp.Identity.HttpApi.Client",
-<<<<<<< HEAD
-  "hash": "1b7904d00ee22ec2aa4d5adc24fdc31e",
-=======
   "hash": "7be439b4f95fd4468f74194e5a768cc2",
->>>>>>> 3c25e01f
   "contents": [
     {
       "namespace": "Volo.Abp.Identity",
