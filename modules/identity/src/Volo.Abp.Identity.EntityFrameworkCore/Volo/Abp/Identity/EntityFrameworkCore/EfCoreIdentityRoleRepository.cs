--- conflicted
+++ resolved
@@ -18,11 +18,7 @@
         }
 
         public virtual async Task<IdentityRole> FindByNormalizedNameAsync(
-<<<<<<< HEAD
             string normalizedRoleName,
-=======
-            string normalizedRoleName,
->>>>>>> 589615d3
             bool includeDetails = true,
             CancellationToken cancellationToken = default)
         {
@@ -32,18 +28,11 @@
         }
 
         public virtual async Task<List<IdentityRole>> GetListAsync(
-<<<<<<< HEAD
             string sorting = null,
             int maxResultCount = int.MaxValue,
             int skipCount = 0,
             string filter = null,
             bool includeDetails = true,
-=======
-            string sorting = null,
-            int maxResultCount = int.MaxValue,
-            int skipCount = 0,
-            bool includeDetails = false,
->>>>>>> 589615d3
             CancellationToken cancellationToken = default)
         {
             return await DbSet
