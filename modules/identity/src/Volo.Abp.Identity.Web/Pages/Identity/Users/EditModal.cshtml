﻿@page
@using Microsoft.AspNetCore.Mvc.Localization
@using Microsoft.Extensions.Localization
@using Volo.Abp.AspNetCore.Mvc.UI.Bootstrap.TagHelpers.Modal
@using Volo.Abp.Identity.Localization
@using Volo.Abp.Identity.Web.Pages.Identity.Users
@using Volo.Abp.Localization
@using Volo.Abp.ObjectExtending
@using Volo.Abp.Data
@model EditModalModel
@inject IHtmlLocalizer<IdentityResource> L
@inject IStringLocalizerFactory StringLocalizerFactory
@{
    Layout = null;
}
<form method="post" asp-page="/Identity/Users/EditModal">
    <abp-modal>
        <abp-modal-header title="@L["Edit"].Value"></abp-modal-header>
        <abp-modal-body>
            <abp-tabs name="create-user-modal-tabs">
                <abp-tab title="@L["UserInformations"].Value">
<<<<<<< HEAD
                    <div class="mt-3" >
                        <input asp-for="UserInfo.Id" />
                        <input asp-for="UserInfo.ConcurrencyStamp" />
                        <abp-input asp-for="UserInfo.UserName" />
                        <abp-input asp-for="UserInfo.Name" />
                        <abp-input asp-for="UserInfo.Surname" />
                        <abp-input asp-for="UserInfo.Password" />
                        <abp-input asp-for="UserInfo.Email" />
                        <abp-input asp-for="UserInfo.PhoneNumber" />
                        <abp-input asp-for="UserInfo.LockoutEnabled" />
=======
                    <input asp-for="UserInfo.Id" />
                    <input asp-for="UserInfo.ConcurrencyStamp" />
                    <abp-input asp-for="UserInfo.UserName" />
                    <abp-input asp-for="UserInfo.Name" />
                    <abp-input asp-for="UserInfo.Surname" />
                    <abp-input asp-for="UserInfo.Password" />
                    <abp-input asp-for="UserInfo.Email" />
                    <abp-input asp-for="UserInfo.PhoneNumber" />
                    <abp-input asp-for="UserInfo.IsActive" />
                    <abp-input asp-for="UserInfo.LockoutEnabled" />
>>>>>>> b6d67b99

                        @foreach (var propertyInfo in ObjectExtensionManager.Instance.GetProperties<EditModalModel.UserInfoViewModel>())
                        {
                            if (!propertyInfo.Name.EndsWith("_Text"))
                            {
                                if (propertyInfo.Type.IsEnum || !propertyInfo.Lookup.Url.IsNullOrEmpty())
                                {
                                    if (propertyInfo.Type.IsEnum)
                                    {
                                        Model.UserInfo.ExtraProperties.ToEnum(propertyInfo.Name, propertyInfo.Type);
                                    }
                                    <abp-select asp-for="UserInfo.ExtraProperties[propertyInfo.Name]"
                                                label="@propertyInfo.GetLocalizedDisplayName(StringLocalizerFactory)"
                                                autocomplete-api-url="@propertyInfo.Lookup.Url"
                                                autocomplete-selected-item-name="@Model.UserInfo.GetProperty(propertyInfo.Name+"_Text")"
                                                autocomplete-selected-item-value="@Model.UserInfo.GetProperty(propertyInfo.Name)"
                                                autocomplete-filter-param-name="@propertyInfo.Lookup.FilterParamName"
                                                autocomplete-items-property-name="@propertyInfo.Lookup.ResultListPropertyName"
                                                autocomplete-display-property-name="@propertyInfo.Lookup.DisplayPropertyName"
                                                autocomplete-value-property-name="@propertyInfo.Lookup.ValuePropertyName"></abp-select>
                                }
                                else
                                {
                                    <abp-input type="@propertyInfo.GetInputType()"
                                            asp-for="UserInfo.ExtraProperties[propertyInfo.Name]"
                                            label="@propertyInfo.GetLocalizedDisplayName(StringLocalizerFactory)"
                                            asp-format="@propertyInfo.GetInputFormatOrNull()"
                                            value="@propertyInfo.GetInputValueOrNull(Model.UserInfo.GetProperty(propertyInfo.Name))" />
                                }
                            }
                        }
                    </div>
                </abp-tab>
                <abp-tab title="@L["Roles"].Value">
                    <div class="mt-3" >
                        @for (var i = 0; i < Model.Roles.Length; i++)
                        {
                            var role = Model.Roles[i];
                            <abp-input abp-id-name="@Model.Roles[i].IsAssigned" asp-for="@role.IsAssigned" label="@role.Name" />
                            <input abp-id-name="@Model.Roles[i].Name" asp-for="@role.Name" />
                        }
                    </div>
                </abp-tab>
            </abp-tabs>
        </abp-modal-body>
        <abp-modal-footer buttons="@(AbpModalButtons.Cancel|AbpModalButtons.Save)"></abp-modal-footer>
    </abp-modal>
</form><|MERGE_RESOLUTION|>--- conflicted
+++ resolved
@@ -19,7 +19,6 @@
         <abp-modal-body>
             <abp-tabs name="create-user-modal-tabs">
                 <abp-tab title="@L["UserInformations"].Value">
-<<<<<<< HEAD
                     <div class="mt-3" >
                         <input asp-for="UserInfo.Id" />
                         <input asp-for="UserInfo.ConcurrencyStamp" />
@@ -29,19 +28,8 @@
                         <abp-input asp-for="UserInfo.Password" />
                         <abp-input asp-for="UserInfo.Email" />
                         <abp-input asp-for="UserInfo.PhoneNumber" />
+                        <abp-input asp-for="UserInfo.IsActive" />
                         <abp-input asp-for="UserInfo.LockoutEnabled" />
-=======
-                    <input asp-for="UserInfo.Id" />
-                    <input asp-for="UserInfo.ConcurrencyStamp" />
-                    <abp-input asp-for="UserInfo.UserName" />
-                    <abp-input asp-for="UserInfo.Name" />
-                    <abp-input asp-for="UserInfo.Surname" />
-                    <abp-input asp-for="UserInfo.Password" />
-                    <abp-input asp-for="UserInfo.Email" />
-                    <abp-input asp-for="UserInfo.PhoneNumber" />
-                    <abp-input asp-for="UserInfo.IsActive" />
-                    <abp-input asp-for="UserInfo.LockoutEnabled" />
->>>>>>> b6d67b99
 
                         @foreach (var propertyInfo in ObjectExtensionManager.Instance.GetProperties<EditModalModel.UserInfoViewModel>())
                         {
