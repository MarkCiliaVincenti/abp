--- conflicted
+++ resolved
@@ -42,12 +42,8 @@
                         {
                             <abp-input asp-for="UserInfo.IsActive" />
                         }
-<<<<<<< HEAD
+                        <abp-input asp-for="UserInfo.LockoutEnabled" label-tooltip="@L.GetString("Description:LockoutEnabled")"  />
                         @foreach (var propertyInfo in await ObjectExtensionManager.Instance.GetPropertiesAndCheckPolicyAsync<EditModalModel.UserInfoViewModel>(HttpContext.RequestServices))
-=======
-                        <abp-input asp-for="UserInfo.LockoutEnabled" label-tooltip="@L.GetString("Description:LockoutEnabled")"  />
-                        @foreach (var propertyInfo in ObjectExtensionManager.Instance.GetProperties<EditModalModel.UserInfoViewModel>())
->>>>>>> fa8973b8
                         {
                             if (!propertyInfo.Name.EndsWith("_Text"))
                             {
