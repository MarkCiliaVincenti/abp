--- conflicted
+++ resolved
@@ -33,16 +33,10 @@
 
     public virtual async Task<IActionResult> OnGetAsync(Guid id)
     {
-<<<<<<< HEAD
-        UserInfo = ObjectMapper.Map<IdentityUserDto, UserInfoViewModel>(await IdentityUserAppService.GetAsync(id));
+        var user = await IdentityUserAppService.GetAsync(id);
+        UserInfo = ObjectMapper.Map<IdentityUserDto, UserInfoViewModel>(user);
+        Roles = ObjectMapper.Map<IReadOnlyList<IdentityRoleDto>, AssignedRoleViewModel[]>((await IdentityUserAppService.GetAssignableRolesAsync()).Items);
         IsEditCurrentUser = CurrentUser.Id == id;
-=======
-        var user = await IdentityUserAppService.GetAsync(id);
-        
-        UserInfo = ObjectMapper.Map<IdentityUserDto, UserInfoViewModel>(user);
-
->>>>>>> d4fa9f77
-        Roles = ObjectMapper.Map<IReadOnlyList<IdentityRoleDto>, AssignedRoleViewModel[]>((await IdentityUserAppService.GetAssignableRolesAsync()).Items);
 
         var userRoleNames = (await IdentityUserAppService.GetRolesAsync(UserInfo.Id)).Items.Select(r => r.Name).ToList();
         foreach (var role in Roles)
