{
  "name": "Volo.Abp.Identity.Web",
<<<<<<< HEAD
  "hash": "77665db9ac8236f58a0f7da4ecc6ea4d",
=======
  "hash": "3cab0dc4febdec69e17f6a2259a88b1f",
>>>>>>> 8865ee33
  "contents": [
    {
      "namespace": "Volo.Abp.Identity.Web",
      "dependsOnModules": [
        {
          "declaringAssemblyName": "Volo.Abp.Identity.Application.Contracts",
          "namespace": "Volo.Abp.Identity",
          "name": "AbpIdentityApplicationContractsModule"
        },
        {
          "declaringAssemblyName": "Volo.Abp.AutoMapper",
          "namespace": "Volo.Abp.AutoMapper",
          "name": "AbpAutoMapperModule"
        },
        {
          "declaringAssemblyName": "Volo.Abp.PermissionManagement.Web",
          "namespace": "Volo.Abp.PermissionManagement.Web",
          "name": "AbpPermissionManagementWebModule"
        },
        {
          "declaringAssemblyName": "Volo.Abp.AspNetCore.Mvc.UI.Theme.Shared",
          "namespace": "Volo.Abp.AspNetCore.Mvc.UI.Theme.Shared",
          "name": "AbpAspNetCoreMvcUiThemeSharedModule"
        }
      ],
      "contentType": "abpModule",
      "name": "AbpIdentityWebModule",
      "summary": null
    }
  ]
}<|MERGE_RESOLUTION|>--- conflicted
+++ resolved
@@ -1,10 +1,6 @@
 {
   "name": "Volo.Abp.Identity.Web",
-<<<<<<< HEAD
-  "hash": "77665db9ac8236f58a0f7da4ecc6ea4d",
-=======
   "hash": "3cab0dc4febdec69e17f6a2259a88b1f",
->>>>>>> 8865ee33
   "contents": [
     {
       "namespace": "Volo.Abp.Identity.Web",
