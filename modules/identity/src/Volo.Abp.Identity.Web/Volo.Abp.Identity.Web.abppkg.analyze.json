--- conflicted
+++ resolved
@@ -1,10 +1,6 @@
 {
   "name": "Volo.Abp.Identity.Web",
-<<<<<<< HEAD
-  "hash": "cca5fb6d5c1fec023459661657ac5a13",
-=======
   "hash": "3cab0dc4febdec69e17f6a2259a88b1f",
->>>>>>> 3c25e01f
   "contents": [
     {
       "namespace": "Volo.Abp.Identity.Web",
