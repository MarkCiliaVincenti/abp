<Project Sdk="Microsoft.NET.Sdk.Web">

  <Import Project="..\..\..\..\configureawait.props" />
  <Import Project="..\..\..\..\common.props" />

  <PropertyGroup>
    <TargetFramework>net6.0</TargetFramework>
    <AssemblyName>Volo.Abp.Identity.Web</AssemblyName>
    <PackageId>Volo.Abp.Identity.Web</PackageId>
    <AssetTargetFallback>$(AssetTargetFallback);portable-net45+win8+wp8+wpa81;</AssetTargetFallback>
    <GenerateAssemblyConfigurationAttribute>false</GenerateAssemblyConfigurationAttribute>
    <GenerateAssemblyCompanyAttribute>false</GenerateAssemblyCompanyAttribute>
    <GenerateAssemblyProductAttribute>false</GenerateAssemblyProductAttribute>
    <GenerateEmbeddedFilesManifest>true</GenerateEmbeddedFilesManifest>
    <OutputType>Library</OutputType>
    <IsPackable>true</IsPackable>
  </PropertyGroup>

  <ItemGroup>
    <EmbeddedResource Include="Pages\**\*.js" />
    <EmbeddedResource Include="Pages\**\*.css" />
    <EmbeddedResource Include="Components\**\*.js" />
    <EmbeddedResource Include="Components\**\*.css" />
<<<<<<< HEAD
    <None Remove="Volo.Abp.Identity.Web.abppkg.json" />
    <EmbeddedResource Include="Volo.Abp.Identity.Web.abppkg.json">
      <ExcludeFromSingleFile>true</ExcludeFromSingleFile>
      <CopyToPublishDirectory>Never</CopyToPublishDirectory>
    </EmbeddedResource>
    <Content Remove="Volo.Abp.Identity.Web.abppkg.analyze.json" />
    <EmbeddedResource Include="Volo.Abp.Identity.Web.abppkg.analyze.json">
      <ExcludeFromSingleFile>true</ExcludeFromSingleFile>
      <CopyToOutputDirectory>PreserveNewest</CopyToOutputDirectory>
      <CopyToPublishDirectory>PreserveNewest</CopyToPublishDirectory>
    </EmbeddedResource>
=======
    <EmbeddedResource Include="wwwroot\**\*.js" />
    <EmbeddedResource Include="wwwroot\**\*.css" />
>>>>>>> f6f1d5bb
  </ItemGroup>

  <ItemGroup>
    <Content Remove="Pages\**\*.js" />
    <Content Remove="Pages\**\*.css" />
    <Content Remove="Components\**\*.js" />
    <Content Remove="Components\**\*.css" />
    <Content Remove="wwwroot\**\*.js" />
    <Content Remove="wwwroot\**\*.css" />
    <Content Remove="compilerconfig.json" />
    <Content Remove="compilerconfig.json.defaults" />
    <None Include="compilerconfig.json" />
  </ItemGroup>

  <ItemGroup>
    <ProjectReference Include="..\Volo.Abp.Identity.Application.Contracts\Volo.Abp.Identity.Application.Contracts.csproj" />
    <ProjectReference Include="..\..\..\permission-management\src\Volo.Abp.PermissionManagement.Web\Volo.Abp.PermissionManagement.Web.csproj" />
    <ProjectReference Include="..\..\..\..\framework\src\Volo.Abp.AutoMapper\Volo.Abp.AutoMapper.csproj" />
    <ProjectReference Include="..\..\..\..\framework\src\Volo.Abp.AspNetCore.Mvc.UI.Theme.Shared\Volo.Abp.AspNetCore.Mvc.UI.Theme.Shared.csproj" />
  </ItemGroup>

  <ItemGroup>
    <PackageReference Include="Microsoft.Extensions.FileProviders.Embedded" Version="$(MicrosoftPackageVersion)" />
  </ItemGroup>

</Project><|MERGE_RESOLUTION|>--- conflicted
+++ resolved
@@ -21,22 +21,8 @@
     <EmbeddedResource Include="Pages\**\*.css" />
     <EmbeddedResource Include="Components\**\*.js" />
     <EmbeddedResource Include="Components\**\*.css" />
-<<<<<<< HEAD
-    <None Remove="Volo.Abp.Identity.Web.abppkg.json" />
-    <EmbeddedResource Include="Volo.Abp.Identity.Web.abppkg.json">
-      <ExcludeFromSingleFile>true</ExcludeFromSingleFile>
-      <CopyToPublishDirectory>Never</CopyToPublishDirectory>
-    </EmbeddedResource>
-    <Content Remove="Volo.Abp.Identity.Web.abppkg.analyze.json" />
-    <EmbeddedResource Include="Volo.Abp.Identity.Web.abppkg.analyze.json">
-      <ExcludeFromSingleFile>true</ExcludeFromSingleFile>
-      <CopyToOutputDirectory>PreserveNewest</CopyToOutputDirectory>
-      <CopyToPublishDirectory>PreserveNewest</CopyToPublishDirectory>
-    </EmbeddedResource>
-=======
     <EmbeddedResource Include="wwwroot\**\*.js" />
     <EmbeddedResource Include="wwwroot\**\*.css" />
->>>>>>> f6f1d5bb
   </ItemGroup>
 
   <ItemGroup>
