{
  "name": "Volo.Abp.Identity.Application.Contracts",
<<<<<<< HEAD
  "hash": "60cce90f058ac8cdd6bf6fec17842a32",
=======
  "hash": "c19cd341410a2d03dc22986a159a9cac",
>>>>>>> 8865ee33
  "contents": [
    {
      "namespace": "Volo.Abp.Identity",
      "dependsOnModules": [
        {
          "declaringAssemblyName": "Volo.Abp.Identity.Domain.Shared",
          "namespace": "Volo.Abp.Identity",
          "name": "AbpIdentityDomainSharedModule"
        },
        {
          "declaringAssemblyName": "Volo.Abp.Users.Abstractions",
          "namespace": "Volo.Abp.Users",
          "name": "AbpUsersAbstractionModule"
        },
        {
          "declaringAssemblyName": "Volo.Abp.Authorization",
          "namespace": "Volo.Abp.Authorization",
          "name": "AbpAuthorizationModule"
        },
        {
          "declaringAssemblyName": "Volo.Abp.PermissionManagement.Application.Contracts",
          "namespace": "Volo.Abp.PermissionManagement",
          "name": "AbpPermissionManagementApplicationContractsModule"
        }
      ],
      "contentType": "abpModule",
      "name": "AbpIdentityApplicationContractsModule",
      "summary": null
    },
    {
      "displayName": "Role management",
      "isEnabled": true,
      "contentType": "permission",
      "name": "AbpIdentity.Roles",
      "summary": null
    },
    {
      "displayName": "Create",
      "isEnabled": true,
      "contentType": "permission",
      "name": "AbpIdentity.Roles.Create",
      "summary": null
    },
    {
      "displayName": "Edit",
      "isEnabled": true,
      "contentType": "permission",
      "name": "AbpIdentity.Roles.Update",
      "summary": null
    },
    {
      "displayName": "Delete",
      "isEnabled": true,
      "contentType": "permission",
      "name": "AbpIdentity.Roles.Delete",
      "summary": null
    },
    {
      "displayName": "Change permissions",
      "isEnabled": true,
      "contentType": "permission",
      "name": "AbpIdentity.Roles.ManagePermissions",
      "summary": null
    },
    {
      "displayName": "User management",
      "isEnabled": true,
      "contentType": "permission",
      "name": "AbpIdentity.Users",
      "summary": null
    },
    {
      "displayName": "Create",
      "isEnabled": true,
      "contentType": "permission",
      "name": "AbpIdentity.Users.Create",
      "summary": null
    },
    {
      "displayName": "Edit",
      "isEnabled": true,
      "contentType": "permission",
      "name": "AbpIdentity.Users.Update",
      "summary": null
    },
    {
      "displayName": "Delete",
      "isEnabled": true,
      "contentType": "permission",
      "name": "AbpIdentity.Users.Delete",
      "summary": null
    },
    {
      "displayName": "Change permissions",
      "isEnabled": true,
      "contentType": "permission",
      "name": "AbpIdentity.Users.ManagePermissions",
      "summary": null
    },
    {
      "displayName": "User lookup",
      "isEnabled": true,
      "contentType": "permission",
      "name": "AbpIdentity.UserLookup",
      "summary": null
    }
  ]
}<|MERGE_RESOLUTION|>--- conflicted
+++ resolved
@@ -1,10 +1,6 @@
 {
   "name": "Volo.Abp.Identity.Application.Contracts",
-<<<<<<< HEAD
-  "hash": "60cce90f058ac8cdd6bf6fec17842a32",
-=======
   "hash": "c19cd341410a2d03dc22986a159a9cac",
->>>>>>> 8865ee33
   "contents": [
     {
       "namespace": "Volo.Abp.Identity",
