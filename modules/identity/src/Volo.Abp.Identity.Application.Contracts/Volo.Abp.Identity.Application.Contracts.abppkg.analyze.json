{
  "name": "Volo.Abp.Identity.Application.Contracts",
<<<<<<< HEAD
  "hash": "f433a7d017ae405f6be6daee760bef6f",
=======
  "hash": "1f066a51d7d0c078867838f11c7d65a0",
>>>>>>> 280a1753
  "contents": [
    {
      "namespace": "Volo.Abp.Identity",
      "dependsOnModules": [
        {
          "declaringAssemblyName": "Volo.Abp.Identity.Domain.Shared",
          "namespace": "Volo.Abp.Identity",
          "name": "AbpIdentityDomainSharedModule"
        },
        {
          "declaringAssemblyName": "Volo.Abp.Users.Abstractions",
          "namespace": "Volo.Abp.Users",
          "name": "AbpUsersAbstractionModule"
        },
        {
          "declaringAssemblyName": "Volo.Abp.Authorization",
          "namespace": "Volo.Abp.Authorization",
          "name": "AbpAuthorizationModule"
        },
        {
          "declaringAssemblyName": "Volo.Abp.PermissionManagement.Application.Contracts",
          "namespace": "Volo.Abp.PermissionManagement",
          "name": "AbpPermissionManagementApplicationContractsModule"
        }
      ],
      "implementingInterfaces": [
        {
          "name": "IAbpModule",
          "namespace": "Volo.Abp.Modularity",
          "declaringAssemblyName": "Volo.Abp.Core",
          "fullName": "Volo.Abp.Modularity.IAbpModule"
        },
        {
          "name": "IOnPreApplicationInitialization",
          "namespace": "Volo.Abp.Modularity",
          "declaringAssemblyName": "Volo.Abp.Core",
          "fullName": "Volo.Abp.Modularity.IOnPreApplicationInitialization"
        },
        {
          "name": "IOnApplicationInitialization",
          "namespace": "Volo.Abp",
          "declaringAssemblyName": "Volo.Abp.Core",
          "fullName": "Volo.Abp.IOnApplicationInitialization"
        },
        {
          "name": "IOnPostApplicationInitialization",
          "namespace": "Volo.Abp.Modularity",
          "declaringAssemblyName": "Volo.Abp.Core",
          "fullName": "Volo.Abp.Modularity.IOnPostApplicationInitialization"
        },
        {
          "name": "IOnApplicationShutdown",
          "namespace": "Volo.Abp",
          "declaringAssemblyName": "Volo.Abp.Core",
          "fullName": "Volo.Abp.IOnApplicationShutdown"
        },
        {
          "name": "IPreConfigureServices",
          "namespace": "Volo.Abp.Modularity",
          "declaringAssemblyName": "Volo.Abp.Core",
          "fullName": "Volo.Abp.Modularity.IPreConfigureServices"
        },
        {
          "name": "IPostConfigureServices",
          "namespace": "Volo.Abp.Modularity",
          "declaringAssemblyName": "Volo.Abp.Core",
          "fullName": "Volo.Abp.Modularity.IPostConfigureServices"
        }
      ],
      "contentType": "abpModule",
      "name": "AbpIdentityApplicationContractsModule",
      "summary": null
    },
    {
      "displayName": "Role management",
      "isEnabled": true,
      "contentType": "permission",
      "name": "AbpIdentity.Roles",
      "summary": null
    },
    {
      "displayName": "Create",
      "isEnabled": true,
      "contentType": "permission",
      "name": "AbpIdentity.Roles.Create",
      "summary": null
    },
    {
      "displayName": "Edit",
      "isEnabled": true,
      "contentType": "permission",
      "name": "AbpIdentity.Roles.Update",
      "summary": null
    },
    {
      "displayName": "Delete",
      "isEnabled": true,
      "contentType": "permission",
      "name": "AbpIdentity.Roles.Delete",
      "summary": null
    },
    {
      "displayName": "Change permissions",
      "isEnabled": true,
      "contentType": "permission",
      "name": "AbpIdentity.Roles.ManagePermissions",
      "summary": null
    },
    {
      "displayName": "User management",
      "isEnabled": true,
      "contentType": "permission",
      "name": "AbpIdentity.Users",
      "summary": null
    },
    {
      "displayName": "Create",
      "isEnabled": true,
      "contentType": "permission",
      "name": "AbpIdentity.Users.Create",
      "summary": null
    },
    {
      "displayName": "Edit",
      "isEnabled": true,
      "contentType": "permission",
      "name": "AbpIdentity.Users.Update",
      "summary": null
    },
    {
      "displayName": "Delete",
      "isEnabled": true,
      "contentType": "permission",
      "name": "AbpIdentity.Users.Delete",
      "summary": null
    },
    {
      "displayName": "Change permissions",
      "isEnabled": true,
      "contentType": "permission",
      "name": "AbpIdentity.Users.ManagePermissions",
      "summary": null
    },
    {
      "displayName": "User lookup",
      "isEnabled": true,
      "contentType": "permission",
      "name": "AbpIdentity.UserLookup",
      "summary": null
    }
  ]
}<|MERGE_RESOLUTION|>--- conflicted
+++ resolved
@@ -1,10 +1,6 @@
 {
   "name": "Volo.Abp.Identity.Application.Contracts",
-<<<<<<< HEAD
-  "hash": "f433a7d017ae405f6be6daee760bef6f",
-=======
   "hash": "1f066a51d7d0c078867838f11c7d65a0",
->>>>>>> 280a1753
   "contents": [
     {
       "namespace": "Volo.Abp.Identity",
