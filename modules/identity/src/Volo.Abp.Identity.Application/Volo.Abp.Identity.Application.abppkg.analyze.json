{
  "name": "Volo.Abp.Identity.Application",
<<<<<<< HEAD
  "hash": "3c6a1711abff83de28a50d5ecfff08b7",
=======
  "hash": "b2a5a6d9d3fb6c1804a52f6e576fb9c7",
>>>>>>> 8865ee33
  "contents": [
    {
      "namespace": "Volo.Abp.Identity",
      "dependsOnModules": [
        {
          "declaringAssemblyName": "Volo.Abp.Identity.Domain",
          "namespace": "Volo.Abp.Identity",
          "name": "AbpIdentityDomainModule"
        },
        {
          "declaringAssemblyName": "Volo.Abp.Identity.Application.Contracts",
          "namespace": "Volo.Abp.Identity",
          "name": "AbpIdentityApplicationContractsModule"
        },
        {
          "declaringAssemblyName": "Volo.Abp.AutoMapper",
          "namespace": "Volo.Abp.AutoMapper",
          "name": "AbpAutoMapperModule"
        },
        {
          "declaringAssemblyName": "Volo.Abp.PermissionManagement.Application",
          "namespace": "Volo.Abp.PermissionManagement",
          "name": "AbpPermissionManagementApplicationModule"
        }
      ],
      "contentType": "abpModule",
      "name": "AbpIdentityApplicationModule",
      "summary": null
    },
    {
      "namespace": "Volo.Abp.Identity",
      "baseClass": {
        "name": "IdentityAppServiceBase",
        "namespace": "Volo.Abp.Identity",
        "declaringAssemblyName": "Volo.Abp.Identity.Application"
      },
      "implementingInterfaces": [
        {
          "name": "IApplicationService",
          "namespace": "Volo.Abp.Application.Services",
          "declaringAssemblyName": "Volo.Abp.Ddd.Application.Contracts"
        },
        {
          "name": "IRemoteService",
          "namespace": "Volo.Abp",
          "declaringAssemblyName": "Volo.Abp.Core"
        },
        {
          "name": "IAvoidDuplicateCrossCuttingConcerns",
          "namespace": "Volo.Abp.Aspects",
          "declaringAssemblyName": "Volo.Abp.Core"
        },
        {
          "name": "IValidationEnabled",
          "namespace": "Volo.Abp.Validation",
          "declaringAssemblyName": "Volo.Abp.Validation"
        },
        {
          "name": "IUnitOfWorkEnabled",
          "namespace": "Volo.Abp.Uow",
          "declaringAssemblyName": "Volo.Abp.Uow"
        },
        {
          "name": "IAuditingEnabled",
          "namespace": "Volo.Abp.Auditing",
          "declaringAssemblyName": "Volo.Abp.Auditing.Contracts"
        },
        {
          "name": "IGlobalFeatureCheckingEnabled",
          "namespace": "Volo.Abp.GlobalFeatures",
          "declaringAssemblyName": "Volo.Abp.GlobalFeatures"
        },
        {
          "name": "ITransientDependency",
          "namespace": "Volo.Abp.DependencyInjection",
          "declaringAssemblyName": "Volo.Abp.Core"
        },
        {
          "name": "IIdentityRoleAppService",
          "namespace": "Volo.Abp.Identity",
          "declaringAssemblyName": "Volo.Abp.Identity.Application.Contracts"
        },
        {
          "name": "ICrudAppService<IdentityRoleDto, Guid, GetIdentityRolesInput, IdentityRoleCreateDto, IdentityRoleUpdateDto>",
          "namespace": "Volo.Abp.Application.Services",
          "declaringAssemblyName": "Volo.Abp.Ddd.Application.Contracts"
        },
        {
          "name": "ICrudAppService<IdentityRoleDto, IdentityRoleDto, Guid, GetIdentityRolesInput, IdentityRoleCreateDto, IdentityRoleUpdateDto>",
          "namespace": "Volo.Abp.Application.Services",
          "declaringAssemblyName": "Volo.Abp.Ddd.Application.Contracts"
        },
        {
          "name": "IReadOnlyAppService<IdentityRoleDto, IdentityRoleDto, Guid, GetIdentityRolesInput>",
          "namespace": "Volo.Abp.Application.Services",
          "declaringAssemblyName": "Volo.Abp.Ddd.Application.Contracts"
        },
        {
          "name": "ICreateUpdateAppService<IdentityRoleDto, Guid, IdentityRoleCreateDto, IdentityRoleUpdateDto>",
          "namespace": "Volo.Abp.Application.Services",
          "declaringAssemblyName": "Volo.Abp.Ddd.Application.Contracts"
        },
        {
          "name": "ICreateAppService<IdentityRoleDto, IdentityRoleCreateDto>",
          "namespace": "Volo.Abp.Application.Services",
          "declaringAssemblyName": "Volo.Abp.Ddd.Application.Contracts"
        },
        {
          "name": "IUpdateAppService<IdentityRoleDto, Guid, IdentityRoleUpdateDto>",
          "namespace": "Volo.Abp.Application.Services",
          "declaringAssemblyName": "Volo.Abp.Ddd.Application.Contracts"
        },
        {
          "name": "IDeleteAppService<Guid>",
          "namespace": "Volo.Abp.Application.Services",
          "declaringAssemblyName": "Volo.Abp.Ddd.Application.Contracts"
        }
      ],
      "methods": [
        {
          "returnType": "IdentityRoleDto",
          "isAsync": true,
          "name": "GetAsync",
          "summary": null,
          "parameters": [
            {
              "type": "Guid",
              "name": "id",
              "isOptional": false
            }
          ]
        },
        {
          "returnType": "ListResultDto<IdentityRoleDto>",
          "isAsync": true,
          "name": "GetAllListAsync",
          "summary": null,
          "parameters": []
        },
        {
          "returnType": "PagedResultDto<IdentityRoleDto>",
          "isAsync": true,
          "name": "GetListAsync",
          "summary": null,
          "parameters": [
            {
              "type": "GetIdentityRolesInput",
              "name": "input",
              "isOptional": false
            }
          ]
        },
        {
          "returnType": "IdentityRoleDto",
          "isAsync": true,
          "name": "CreateAsync",
          "summary": null,
          "parameters": [
            {
              "type": "IdentityRoleCreateDto",
              "name": "input",
              "isOptional": false
            }
          ]
        },
        {
          "returnType": "IdentityRoleDto",
          "isAsync": true,
          "name": "UpdateAsync",
          "summary": null,
          "parameters": [
            {
              "type": "Guid",
              "name": "id",
              "isOptional": false
            },
            {
              "type": "IdentityRoleUpdateDto",
              "name": "input",
              "isOptional": false
            }
          ]
        },
        {
          "returnType": "Void",
          "isAsync": true,
          "name": "DeleteAsync",
          "summary": null,
          "parameters": [
            {
              "type": "Guid",
              "name": "id",
              "isOptional": false
            }
          ]
        }
      ],
      "contentType": "applicationService",
      "name": "IdentityRoleAppService",
      "summary": null
    },
    {
      "namespace": "Volo.Abp.Identity",
      "baseClass": {
        "name": "IdentityAppServiceBase",
        "namespace": "Volo.Abp.Identity",
        "declaringAssemblyName": "Volo.Abp.Identity.Application"
      },
      "implementingInterfaces": [
        {
          "name": "IApplicationService",
          "namespace": "Volo.Abp.Application.Services",
          "declaringAssemblyName": "Volo.Abp.Ddd.Application.Contracts"
        },
        {
          "name": "IRemoteService",
          "namespace": "Volo.Abp",
          "declaringAssemblyName": "Volo.Abp.Core"
        },
        {
          "name": "IAvoidDuplicateCrossCuttingConcerns",
          "namespace": "Volo.Abp.Aspects",
          "declaringAssemblyName": "Volo.Abp.Core"
        },
        {
          "name": "IValidationEnabled",
          "namespace": "Volo.Abp.Validation",
          "declaringAssemblyName": "Volo.Abp.Validation"
        },
        {
          "name": "IUnitOfWorkEnabled",
          "namespace": "Volo.Abp.Uow",
          "declaringAssemblyName": "Volo.Abp.Uow"
        },
        {
          "name": "IAuditingEnabled",
          "namespace": "Volo.Abp.Auditing",
          "declaringAssemblyName": "Volo.Abp.Auditing.Contracts"
        },
        {
          "name": "IGlobalFeatureCheckingEnabled",
          "namespace": "Volo.Abp.GlobalFeatures",
          "declaringAssemblyName": "Volo.Abp.GlobalFeatures"
        },
        {
          "name": "ITransientDependency",
          "namespace": "Volo.Abp.DependencyInjection",
          "declaringAssemblyName": "Volo.Abp.Core"
        },
        {
          "name": "IIdentityUserAppService",
          "namespace": "Volo.Abp.Identity",
          "declaringAssemblyName": "Volo.Abp.Identity.Application.Contracts"
        },
        {
          "name": "ICrudAppService<IdentityUserDto, Guid, GetIdentityUsersInput, IdentityUserCreateDto, IdentityUserUpdateDto>",
          "namespace": "Volo.Abp.Application.Services",
          "declaringAssemblyName": "Volo.Abp.Ddd.Application.Contracts"
        },
        {
          "name": "ICrudAppService<IdentityUserDto, IdentityUserDto, Guid, GetIdentityUsersInput, IdentityUserCreateDto, IdentityUserUpdateDto>",
          "namespace": "Volo.Abp.Application.Services",
          "declaringAssemblyName": "Volo.Abp.Ddd.Application.Contracts"
        },
        {
          "name": "IReadOnlyAppService<IdentityUserDto, IdentityUserDto, Guid, GetIdentityUsersInput>",
          "namespace": "Volo.Abp.Application.Services",
          "declaringAssemblyName": "Volo.Abp.Ddd.Application.Contracts"
        },
        {
          "name": "ICreateUpdateAppService<IdentityUserDto, Guid, IdentityUserCreateDto, IdentityUserUpdateDto>",
          "namespace": "Volo.Abp.Application.Services",
          "declaringAssemblyName": "Volo.Abp.Ddd.Application.Contracts"
        },
        {
          "name": "ICreateAppService<IdentityUserDto, IdentityUserCreateDto>",
          "namespace": "Volo.Abp.Application.Services",
          "declaringAssemblyName": "Volo.Abp.Ddd.Application.Contracts"
        },
        {
          "name": "IUpdateAppService<IdentityUserDto, Guid, IdentityUserUpdateDto>",
          "namespace": "Volo.Abp.Application.Services",
          "declaringAssemblyName": "Volo.Abp.Ddd.Application.Contracts"
        },
        {
          "name": "IDeleteAppService<Guid>",
          "namespace": "Volo.Abp.Application.Services",
          "declaringAssemblyName": "Volo.Abp.Ddd.Application.Contracts"
        }
      ],
      "methods": [
        {
          "returnType": "IdentityUserDto",
          "isAsync": true,
          "name": "GetAsync",
          "summary": null,
          "parameters": [
            {
              "type": "Guid",
              "name": "id",
              "isOptional": false
            }
          ]
        },
        {
          "returnType": "PagedResultDto<IdentityUserDto>",
          "isAsync": true,
          "name": "GetListAsync",
          "summary": null,
          "parameters": [
            {
              "type": "GetIdentityUsersInput",
              "name": "input",
              "isOptional": false
            }
          ]
        },
        {
          "returnType": "ListResultDto<IdentityRoleDto>",
          "isAsync": true,
          "name": "GetRolesAsync",
          "summary": null,
          "parameters": [
            {
              "type": "Guid",
              "name": "id",
              "isOptional": false
            }
          ]
        },
        {
          "returnType": "ListResultDto<IdentityRoleDto>",
          "isAsync": true,
          "name": "GetAssignableRolesAsync",
          "summary": null,
          "parameters": []
        },
        {
          "returnType": "IdentityUserDto",
          "isAsync": true,
          "name": "CreateAsync",
          "summary": null,
          "parameters": [
            {
              "type": "IdentityUserCreateDto",
              "name": "input",
              "isOptional": false
            }
          ]
        },
        {
          "returnType": "IdentityUserDto",
          "isAsync": true,
          "name": "UpdateAsync",
          "summary": null,
          "parameters": [
            {
              "type": "Guid",
              "name": "id",
              "isOptional": false
            },
            {
              "type": "IdentityUserUpdateDto",
              "name": "input",
              "isOptional": false
            }
          ]
        },
        {
          "returnType": "Void",
          "isAsync": true,
          "name": "DeleteAsync",
          "summary": null,
          "parameters": [
            {
              "type": "Guid",
              "name": "id",
              "isOptional": false
            }
          ]
        },
        {
          "returnType": "Void",
          "isAsync": true,
          "name": "UpdateRolesAsync",
          "summary": null,
          "parameters": [
            {
              "type": "Guid",
              "name": "id",
              "isOptional": false
            },
            {
              "type": "IdentityUserUpdateRolesDto",
              "name": "input",
              "isOptional": false
            }
          ]
        },
        {
          "returnType": "IdentityUserDto",
          "isAsync": true,
          "name": "FindByUsernameAsync",
          "summary": null,
          "parameters": [
            {
              "type": "String",
              "name": "userName",
              "isOptional": false
            }
          ]
        },
        {
          "returnType": "IdentityUserDto",
          "isAsync": true,
          "name": "FindByEmailAsync",
          "summary": null,
          "parameters": [
            {
              "type": "String",
              "name": "email",
              "isOptional": false
            }
          ]
        }
      ],
      "contentType": "applicationService",
      "name": "IdentityUserAppService",
      "summary": null
    },
    {
      "namespace": "Volo.Abp.Identity",
      "baseClass": {
        "name": "IdentityAppServiceBase",
        "namespace": "Volo.Abp.Identity",
        "declaringAssemblyName": "Volo.Abp.Identity.Application"
      },
      "implementingInterfaces": [
        {
          "name": "IApplicationService",
          "namespace": "Volo.Abp.Application.Services",
          "declaringAssemblyName": "Volo.Abp.Ddd.Application.Contracts"
        },
        {
          "name": "IRemoteService",
          "namespace": "Volo.Abp",
          "declaringAssemblyName": "Volo.Abp.Core"
        },
        {
          "name": "IAvoidDuplicateCrossCuttingConcerns",
          "namespace": "Volo.Abp.Aspects",
          "declaringAssemblyName": "Volo.Abp.Core"
        },
        {
          "name": "IValidationEnabled",
          "namespace": "Volo.Abp.Validation",
          "declaringAssemblyName": "Volo.Abp.Validation"
        },
        {
          "name": "IUnitOfWorkEnabled",
          "namespace": "Volo.Abp.Uow",
          "declaringAssemblyName": "Volo.Abp.Uow"
        },
        {
          "name": "IAuditingEnabled",
          "namespace": "Volo.Abp.Auditing",
          "declaringAssemblyName": "Volo.Abp.Auditing.Contracts"
        },
        {
          "name": "IGlobalFeatureCheckingEnabled",
          "namespace": "Volo.Abp.GlobalFeatures",
          "declaringAssemblyName": "Volo.Abp.GlobalFeatures"
        },
        {
          "name": "ITransientDependency",
          "namespace": "Volo.Abp.DependencyInjection",
          "declaringAssemblyName": "Volo.Abp.Core"
        },
        {
          "name": "IIdentityUserLookupAppService",
          "namespace": "Volo.Abp.Identity",
          "declaringAssemblyName": "Volo.Abp.Identity.Application.Contracts"
        }
      ],
      "methods": [
        {
          "returnType": "UserData",
          "isAsync": true,
          "name": "FindByIdAsync",
          "summary": null,
          "parameters": [
            {
              "type": "Guid",
              "name": "id",
              "isOptional": false
            }
          ]
        },
        {
          "returnType": "UserData",
          "isAsync": true,
          "name": "FindByUserNameAsync",
          "summary": null,
          "parameters": [
            {
              "type": "String",
              "name": "userName",
              "isOptional": false
            }
          ]
        },
        {
          "returnType": "ListResultDto<UserData>",
          "isAsync": true,
          "name": "SearchAsync",
          "summary": null,
          "parameters": [
            {
              "type": "UserLookupSearchInputDto",
              "name": "input",
              "isOptional": false
            }
          ]
        },
        {
          "returnType": "Int64",
          "isAsync": true,
          "name": "GetCountAsync",
          "summary": null,
          "parameters": [
            {
              "type": "UserLookupCountInputDto",
              "name": "input",
              "isOptional": false
            }
          ]
        }
      ],
      "contentType": "applicationService",
      "name": "IdentityUserLookupAppService",
      "summary": null
    }
  ]
}<|MERGE_RESOLUTION|>--- conflicted
+++ resolved
@@ -1,10 +1,6 @@
 {
   "name": "Volo.Abp.Identity.Application",
-<<<<<<< HEAD
-  "hash": "3c6a1711abff83de28a50d5ecfff08b7",
-=======
   "hash": "b2a5a6d9d3fb6c1804a52f6e576fb9c7",
->>>>>>> 8865ee33
   "contents": [
     {
       "namespace": "Volo.Abp.Identity",
