--- conflicted
+++ resolved
@@ -1,10 +1,6 @@
 {
   "name": "Volo.Abp.Identity.Domain.Shared",
-<<<<<<< HEAD
-  "hash": "8404cd38a23110aa755c95ea14b5378a",
-=======
   "hash": "b68b74371d6890c794321b23b57709fd",
->>>>>>> 3c25e01f
   "contents": [
     {
       "namespace": "Volo.Abp.Identity",
