{
  "name": "Volo.Abp.Identity.Domain.Shared",
<<<<<<< HEAD
  "hash": "c535cb14c6db6570565eca8cb0461ba1",
=======
  "hash": "c01f912422549ed6fdc44d7dd389f7e7",
>>>>>>> 280a1753
  "contents": [
    {
      "namespace": "Volo.Abp.Identity",
      "dependsOnModules": [
        {
          "declaringAssemblyName": "Volo.Abp.Users.Domain.Shared",
          "namespace": "Volo.Abp.Users",
          "name": "AbpUsersDomainSharedModule"
        },
        {
          "declaringAssemblyName": "Volo.Abp.Validation",
          "namespace": "Volo.Abp.Validation",
          "name": "AbpValidationModule"
        },
        {
          "declaringAssemblyName": "Volo.Abp.Features",
          "namespace": "Volo.Abp.Features",
          "name": "AbpFeaturesModule"
        }
      ],
      "implementingInterfaces": [
        {
          "name": "IAbpModule",
          "namespace": "Volo.Abp.Modularity",
          "declaringAssemblyName": "Volo.Abp.Core",
          "fullName": "Volo.Abp.Modularity.IAbpModule"
        },
        {
          "name": "IOnPreApplicationInitialization",
          "namespace": "Volo.Abp.Modularity",
          "declaringAssemblyName": "Volo.Abp.Core",
          "fullName": "Volo.Abp.Modularity.IOnPreApplicationInitialization"
        },
        {
          "name": "IOnApplicationInitialization",
          "namespace": "Volo.Abp",
          "declaringAssemblyName": "Volo.Abp.Core",
          "fullName": "Volo.Abp.IOnApplicationInitialization"
        },
        {
          "name": "IOnPostApplicationInitialization",
          "namespace": "Volo.Abp.Modularity",
          "declaringAssemblyName": "Volo.Abp.Core",
          "fullName": "Volo.Abp.Modularity.IOnPostApplicationInitialization"
        },
        {
          "name": "IOnApplicationShutdown",
          "namespace": "Volo.Abp",
          "declaringAssemblyName": "Volo.Abp.Core",
          "fullName": "Volo.Abp.IOnApplicationShutdown"
        },
        {
          "name": "IPreConfigureServices",
          "namespace": "Volo.Abp.Modularity",
          "declaringAssemblyName": "Volo.Abp.Core",
          "fullName": "Volo.Abp.Modularity.IPreConfigureServices"
        },
        {
          "name": "IPostConfigureServices",
          "namespace": "Volo.Abp.Modularity",
          "declaringAssemblyName": "Volo.Abp.Core",
          "fullName": "Volo.Abp.Modularity.IPostConfigureServices"
        }
      ],
      "contentType": "abpModule",
      "name": "AbpIdentityDomainSharedModule",
      "summary": null
    }
  ]
}<|MERGE_RESOLUTION|>--- conflicted
+++ resolved
@@ -1,10 +1,6 @@
 {
   "name": "Volo.Abp.Identity.Domain.Shared",
-<<<<<<< HEAD
-  "hash": "c535cb14c6db6570565eca8cb0461ba1",
-=======
   "hash": "c01f912422549ed6fdc44d7dd389f7e7",
->>>>>>> 280a1753
   "contents": [
     {
       "namespace": "Volo.Abp.Identity",
