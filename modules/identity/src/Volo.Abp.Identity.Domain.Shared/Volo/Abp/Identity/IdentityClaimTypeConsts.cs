﻿namespace Volo.Abp.Identity
{
    public class IdentityClaimTypeConsts
    {
        /// <summary>
        /// Default value: 256
        /// </summary>
        public static int MaxNameLength { get; set; } = 256;
        
        /// <summary>
        /// Default value: 512
        /// </summary>
        public static int MaxRegexLength { get; set; } = 512;
        
        /// <summary>
        /// Default value: 128
        /// </summary>
        public static int MaxRegexDescriptionLength { get; set; } = 128;
        
        /// <summary>
        /// Default value: 256
        /// </summary>
        public static int MaxDescriptionLength { get; set; } = 256;
<<<<<<< HEAD
=======
        
        /// <summary>
        /// Default value: 256
        /// </summary>
        public static int MaxConcurrencyStampLength { get; set; } = 256;
>>>>>>> 8a4fc89b
    }
}<|MERGE_RESOLUTION|>--- conflicted
+++ resolved
@@ -21,13 +21,5 @@
         /// Default value: 256
         /// </summary>
         public static int MaxDescriptionLength { get; set; } = 256;
-<<<<<<< HEAD
-=======
-        
-        /// <summary>
-        /// Default value: 256
-        /// </summary>
-        public static int MaxConcurrencyStampLength { get; set; } = 256;
->>>>>>> 8a4fc89b
     }
 }