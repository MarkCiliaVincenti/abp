{
  "name": "Volo.Abp.Identity.HttpApi",
<<<<<<< HEAD
  "hash": "157abdf1ee978025d9904d8d792bb738",
=======
  "hash": "a4fcad45d0820ac4ecebaa177a0d7456",
>>>>>>> 8865ee33
  "contents": [
    {
      "namespace": "Volo.Abp.Identity",
      "dependsOnModules": [
        {
          "declaringAssemblyName": "Volo.Abp.Identity.Application.Contracts",
          "namespace": "Volo.Abp.Identity",
          "name": "AbpIdentityApplicationContractsModule"
        },
        {
          "declaringAssemblyName": "Volo.Abp.AspNetCore.Mvc",
          "namespace": "Volo.Abp.AspNetCore.Mvc",
          "name": "AbpAspNetCoreMvcModule"
        }
      ],
      "contentType": "abpModule",
      "name": "AbpIdentityHttpApiModule",
      "summary": null
    }
  ]
}<|MERGE_RESOLUTION|>--- conflicted
+++ resolved
@@ -1,10 +1,6 @@
 {
   "name": "Volo.Abp.Identity.HttpApi",
-<<<<<<< HEAD
-  "hash": "157abdf1ee978025d9904d8d792bb738",
-=======
   "hash": "a4fcad45d0820ac4ecebaa177a0d7456",
->>>>>>> 8865ee33
   "contents": [
     {
       "namespace": "Volo.Abp.Identity",
