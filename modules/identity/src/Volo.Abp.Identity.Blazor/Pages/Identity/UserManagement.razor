--- conflicted
+++ resolved
@@ -129,20 +129,13 @@
                                     <Field>
                                         <Check TValue="bool" @bind-Checked="@NewEntity.IsActive">@L["DisplayName:IsActive"]</Check>
                                     </Field>
-<<<<<<< HEAD
                                     @if (!IsEditCurrentUser)
                                     {
                                         <Field>
                                             <Check TValue="bool" @bind-Checked="@NewEntity.LockoutEnabled">@L["DisplayName:LockoutEnabled"]</Check>
                                         </Field>
                                     }
-                                    <ExtensionProperties TEntityType="IdentityUserCreateDto" TResourceType="IdentityResource" Entity="@NewEntity" LH="@LH" />
-=======
-                                    <Field>
-                                        <Check TValue="bool" @bind-Checked="@NewEntity.LockoutEnabled">@L["DisplayName:LockoutEnabled"]</Check>
-                                    </Field>
                                     <ExtensionProperties TEntityType="IdentityUserCreateDto" TResourceType="IdentityResource" Entity="@NewEntity" LH="@LH" ModalType="ExtensionPropertyModalType.CreateModal" />
->>>>>>> d4fa9f77
                                 </TabPanel>
                                 <TabPanel Name="Roles">
                                     @if (NewUserRoles != null)
