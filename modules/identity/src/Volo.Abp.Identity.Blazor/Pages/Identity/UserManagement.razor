--- conflicted
+++ resolved
@@ -176,11 +176,7 @@
                 </ModalBody>
                 <ModalFooter>
                     <Button Color="Color.Secondary" Clicked="CloseCreateModalAsync">@L["Cancel"]</Button>
-<<<<<<< HEAD
-                    <SubmitButton Form="UserCreateForm" Clicked="@CreateEntityAsync" />
-=======
                     <SubmitButton Clicked="@CreateEntityAsync" />
->>>>>>> 6f7c60b6
                 </ModalFooter>
             </Form>
         </ModalContent>
@@ -291,11 +287,7 @@
                 </ModalBody>
                 <ModalFooter>
                     <Button Color="Color.Secondary" Clicked="CloseEditModalAsync">@L["Cancel"]</Button>
-<<<<<<< HEAD
-                    <SubmitButton Form="UserEditForm" Clicked="@UpdateEntityAsync" />
-=======
                     <SubmitButton Clicked="@UpdateEntityAsync" />
->>>>>>> 6f7c60b6
                 </ModalFooter>
             </Form>
         </ModalContent>
