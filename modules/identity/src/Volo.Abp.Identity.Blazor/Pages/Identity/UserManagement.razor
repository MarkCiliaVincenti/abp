﻿@page "/identity/users"
@attribute [Authorize(IdentityPermissions.Users.Default)]
@using Microsoft.AspNetCore.Authorization
@using Volo.Abp.PermissionManagement.Blazor.Components
@using Volo.Abp.BlazoriseUI.Components.ObjectExtending
@using Volo.Abp.Identity.Localization
@using Volo.Abp.AspNetCore.Components.Web.Theming.Layout
@inject AbpBlazorMessageLocalizerHelper<IdentityResource> LH

@inherits AbpCrudPageBase<IIdentityUserAppService, IdentityUserDto, Guid, GetIdentityUsersInput, IdentityUserCreateDto, IdentityUserUpdateDto>

<Card>
    <CardHeader>
        @* ************************* PAGE HEADER ************************* *@
        <PageHeader Title="@L["Users"]"
                    BreadcrumbItems="@BreadcrumbItems"
                    Toolbar="@Toolbar" />
    </CardHeader>
    <CardBody class="row">

        <Column ColumnSize="ColumnSize.Is8">
        </Column>
        <Column ColumnSize="ColumnSize.Is4" class="form-group row" style="text-align:right;">
            <label for="inputPassword" class="col-sm-4 col-form-label pt-1">  @L["Search"] </label>
            <div class="col-sm-8">
                <TextEdit class="form-control-sm" id="inputPassword" Text="@GetListInput.Filter" TextChanged="@OnSearchTextChanged" />
            </div>
        </Column>

        @* ************************* DATA GRID ************************* *@
        <AbpExtensibleDataGrid TItem="IdentityUserDto"
                               Data="Entities"
                               ReadData="OnDataGridReadAsync"
                               TotalItems="TotalCount"
                               ShowPager="true"
                               PageSize="PageSize"
                               CurrentPage="@CurrentPage"
                               Columns="@UserManagementTableColumns">
        </AbpExtensibleDataGrid>
    </CardBody>
</Card>

@* ************************* CREATE MODAL ************************* *@
@if (HasCreatePermission)
{
    <Modal @ref="CreateModal" Closing="@ClosingCreateModal">
        <ModalContent Centered="true">
            <Form>
                <ModalHeader>
                    <ModalTitle>@L["NewUser"]</ModalTitle>
                    <CloseButton Clicked="CloseCreateModalAsync" />
                </ModalHeader>
                <ModalBody>
                    <Validations @ref="@CreateValidationsRef" Model="@NewEntity" ValidateOnLoad="false">
                        <Tabs @bind-SelectedTab="@CreateModalSelectedTab">
                            <Items>
                                <Tab Name="UserInformations">@L["UserInformations"]</Tab>
                                <Tab Name="Roles">@L["Roles"]</Tab>
                            </Items>
                            <Content>
                                <TabPanel Name="UserInformations">
                                    <Validation MessageLocalizer="@LH.Localize">
                                        <Field>
                                            <FieldLabel>@L["DisplayName:UserName"] *</FieldLabel>
                                            <TextEdit @bind-Text="NewEntity.UserName" Autofocus="true">
                                                <Feedback>
                                                    <ValidationError />
                                                </Feedback>
                                            </TextEdit>
                                        </Field>
                                    </Validation>
                                    <Validation MessageLocalizer="@LH.Localize">
                                        <Field>
                                            <FieldLabel>@L["DisplayName:Name"]</FieldLabel>
                                            <TextEdit @bind-Text="NewEntity.Name">
                                                <Feedback>
                                                    <ValidationError />
                                                </Feedback>
                                            </TextEdit>
                                        </Field>
                                    </Validation>
                                    <Validation MessageLocalizer="@LH.Localize">
                                        <Field>
                                            <FieldLabel>@L["DisplayName:Surname"]</FieldLabel>
                                            <TextEdit @bind-Text="NewEntity.Surname">
                                                <Feedback>
                                                    <ValidationError />
                                                </Feedback>
                                            </TextEdit>
                                        </Field>
                                    </Validation>
                                    <Validation MessageLocalizer="@LH.Localize">
                                        <Field>
                                            <FieldLabel>@L["DisplayName:Password"] *</FieldLabel>
                                            <Addons>
                                                <Addon AddonType="AddonType.Body">
                                                    <TextEdit Role="@_passwordTextRole" @bind-Text="NewEntity.Password">
                                                    </TextEdit>
                                                </Addon>
                                                <Addon AddonType="AddonType.End">
<<<<<<< HEAD
                                                    <Button Color="Color.Secondary" Clicked="@(() => ChangePasswordTextRole(null))"><Icon Name="IconName.EyeSlash" /></Button>
=======
                                                    <Button Color="Color.Secondary" Clicked="@(() => ChangePasswordTextRole(null))">
                                                        <Icon Name="ShowPassword ? IconName.Eye : IconName.EyeSlash" />
                                                    </Button>
>>>>>>> 92b90948
                                                </Addon>
                                            </Addons>
                                            <ValidationError Style="display: block" />
                                        </Field>
                                    </Validation>
                                    <Validation MessageLocalizer="@LH.Localize">
                                        <Field>
                                            <FieldLabel>@L["DisplayName:Email"] *</FieldLabel>
                                            <TextEdit @bind-Text="NewEntity.Email">
                                                <Feedback>
                                                    <ValidationError />
                                                </Feedback>
                                            </TextEdit>
                                        </Field>
                                    </Validation>
                                    <Validation MessageLocalizer="@LH.Localize">
                                        <Field>
                                            <FieldLabel>@L["DisplayName:PhoneNumber"]</FieldLabel>
                                            <TextEdit @bind-Text="NewEntity.PhoneNumber">
                                                <Feedback>
                                                    <ValidationError />
                                                </Feedback>
                                            </TextEdit>
                                        </Field>
                                    </Validation>
                                    <Field>
                                        <Check TValue="bool" @bind-Checked="@NewEntity.IsActive">@L["DisplayName:IsActive"]</Check>
                                    </Field>
                                    <Field>
                                        <Check TValue="bool" @bind-Checked="@NewEntity.LockoutEnabled">@L["DisplayName:LockoutEnabled"]</Check>
                                    </Field>
                                    <ExtensionProperties TEntityType="IdentityUserCreateDto" TResourceType="IdentityResource" Entity="@NewEntity" LH="@LH" />
                                </TabPanel>
                                <TabPanel Name="Roles">
                                    @if (NewUserRoles != null)
                                    {
                                        @foreach (var role in NewUserRoles)
                                        {
                                            <Field>
                                                <input type="hidden" @bind-value="@role.Name" />
                                                <Check TValue="bool" @bind-Checked="@role.IsAssigned">@role.Name</Check>
                                            </Field>
                                        }
                                    }
                                </TabPanel>
                            </Content>
                        </Tabs>
                    </Validations>
                </ModalBody>
                <ModalFooter>
                    <Button Color="Color.Secondary" Clicked="CloseCreateModalAsync">@L["Cancel"]</Button>
                    <SubmitButton Clicked="@CreateEntityAsync" />
                </ModalFooter>
            </Form>
        </ModalContent>
    </Modal>
}

@* ************************* EDIT MODAL ************************* *@
@if (HasUpdatePermission)
{
    <Modal @ref="EditModal" Closing="@ClosingEditModal">
        <ModalContent Centered="true">
            <Form>
                <ModalHeader>
                    <ModalTitle>@L["Edit"]</ModalTitle>
                    <CloseButton Clicked="CloseEditModalAsync" />
                </ModalHeader>
                <ModalBody>
                    <Validations @ref="@EditValidationsRef" Model="@EditingEntity" ValidateOnLoad="false">
                        <input type="hidden" name="ConcurrencyStamp" @bind-value="EditingEntity.ConcurrencyStamp" />

                        <Tabs @bind-SelectedTab="@EditModalSelectedTab">
                            <Items>
                                <Tab Name="UserInformations">@L["UserInformations"]</Tab>
                                <Tab Name="Roles">@L["Roles"]</Tab>
                            </Items>
                            <Content>
                                <TabPanel Name="UserInformations">
                                    <Validation MessageLocalizer="@LH.Localize">
                                        <Field>
                                            <FieldLabel>@L["DisplayName:UserName"] *</FieldLabel>
                                            <TextEdit @bind-Text="EditingEntity.UserName" Autofocus="true">
                                                <Feedback>
                                                    <ValidationError />
                                                </Feedback>
                                            </TextEdit>
                                        </Field>
                                    </Validation>
                                    <Validation MessageLocalizer="@LH.Localize">
                                        <Field>
                                            <FieldLabel>@L["DisplayName:Name"]</FieldLabel>
                                            <TextEdit @bind-Text="EditingEntity.Name">
                                                <Feedback>
                                                    <ValidationError />
                                                </Feedback>
                                            </TextEdit>
                                        </Field>
                                    </Validation>
                                    <Validation MessageLocalizer="@LH.Localize">
                                        <Field>
                                            <FieldLabel>@L["DisplayName:Surname"]</FieldLabel>
                                            <TextEdit @bind-Text="EditingEntity.Surname">
                                                <Feedback>
                                                    <ValidationError />
                                                </Feedback>
                                            </TextEdit>
                                        </Field>
                                    </Validation>
                                    <Validation MessageLocalizer="@LH.Localize">
                                        <Field>
                                            <FieldLabel>@L["DisplayName:Password"]</FieldLabel>
                                            <Addons>
                                                <Addon AddonType="AddonType.Body">
                                                    <TextEdit Role="@_passwordTextRole" @bind-Text="EditingEntity.Password">
                                                    </TextEdit>
                                                </Addon>
                                                <Addon AddonType="AddonType.End">
<<<<<<< HEAD
                                                    <Button Color="Color.Secondary" Clicked="@(() => ChangePasswordTextRole(null))"><Icon Name="IconName.EyeSlash" /></Button>
=======
                                                    <Button Color="Color.Secondary" Clicked="@(() => ChangePasswordTextRole(null))">
                                                        <Icon Name="ShowPassword ? IconName.Eye : IconName.EyeSlash" />
                                                    </Button>
>>>>>>> 92b90948
                                                </Addon>
                                            </Addons>
                                            <ValidationError Style="display: block" />
                                        </Field>
                                    </Validation>
                                    <Validation MessageLocalizer="@LH.Localize">
                                        <Field>
                                            <FieldLabel>@L["DisplayName:Email"] *</FieldLabel>
                                            <TextEdit @bind-Text="EditingEntity.Email">
                                                <Feedback>
                                                    <ValidationError />
                                                </Feedback>
                                            </TextEdit>
                                        </Field>
                                    </Validation>
                                    <Validation MessageLocalizer="@LH.Localize">
                                        <Field>
                                            <FieldLabel>@L["DisplayName:PhoneNumber"]</FieldLabel>
                                            <TextEdit @bind-Text="EditingEntity.PhoneNumber">
                                                <Feedback>
                                                    <ValidationError />
                                                </Feedback>
                                            </TextEdit>
                                        </Field>
                                    </Validation>
                                    <Field>
                                        <Check TValue="bool" @bind-Checked="EditingEntity.IsActive">@L["DisplayName:IsActive"]</Check>
                                    </Field>
                                    <Field>
                                        <Check TValue="bool" @bind-Checked="EditingEntity.LockoutEnabled">@L["DisplayName:LockoutEnabled"]</Check>
                                    </Field>
                                    <ExtensionProperties TEntityType="IdentityUserUpdateDto" TResourceType="IdentityResource" Entity="@EditingEntity" LH="@LH" />
                                </TabPanel>
                                <TabPanel Name="Roles">
                                    @if (EditUserRoles != null)
                                    {
                                        @foreach (var role in EditUserRoles)
                                        {
                                            <Field>
                                                <input type="hidden" @bind-value="@role.Name" />
                                                <Check TValue="bool" @bind-Checked="@role.IsAssigned">@role.Name</Check>
                                            </Field>
                                        }
                                    }
                                </TabPanel>
                            </Content>
                        </Tabs>
                    </Validations>
                </ModalBody>
                <ModalFooter>
                    <Button Color="Color.Secondary" Clicked="CloseEditModalAsync">@L["Cancel"]</Button>
                    <SubmitButton Clicked="@UpdateEntityAsync" />
                </ModalFooter>
            </Form>
        </ModalContent>
    </Modal>
}

@if (HasManagePermissionsPermission)
{
    <PermissionManagementModal @ref="PermissionManagementModal" />
}<|MERGE_RESOLUTION|>--- conflicted
+++ resolved
@@ -98,13 +98,9 @@
                                                     </TextEdit>
                                                 </Addon>
                                                 <Addon AddonType="AddonType.End">
-<<<<<<< HEAD
-                                                    <Button Color="Color.Secondary" Clicked="@(() => ChangePasswordTextRole(null))"><Icon Name="IconName.EyeSlash" /></Button>
-=======
                                                     <Button Color="Color.Secondary" Clicked="@(() => ChangePasswordTextRole(null))">
                                                         <Icon Name="ShowPassword ? IconName.Eye : IconName.EyeSlash" />
                                                     </Button>
->>>>>>> 92b90948
                                                 </Addon>
                                             </Addons>
                                             <ValidationError Style="display: block" />
@@ -223,13 +219,9 @@
                                                     </TextEdit>
                                                 </Addon>
                                                 <Addon AddonType="AddonType.End">
-<<<<<<< HEAD
-                                                    <Button Color="Color.Secondary" Clicked="@(() => ChangePasswordTextRole(null))"><Icon Name="IconName.EyeSlash" /></Button>
-=======
                                                     <Button Color="Color.Secondary" Clicked="@(() => ChangePasswordTextRole(null))">
                                                         <Icon Name="ShowPassword ? IconName.Eye : IconName.EyeSlash" />
                                                     </Button>
->>>>>>> 92b90948
                                                 </Addon>
                                             </Addons>
                                             <ValidationError Style="display: block" />
