--- conflicted
+++ resolved
@@ -4,13 +4,10 @@
 @using Microsoft.AspNetCore.Authorization
 @using Volo.Abp.PermissionManagement.Blazor.Components
 @using Volo.Abp.Identity.Localization
-<<<<<<< HEAD
+@using Volo.Abp.AspNetCore.Components.Web
 @using Volo.Abp.AspNetCore.Components.WebAssembly.Theming
 @using Volo.Abp.BlazoriseUI.Components.ObjectExtending
 @using Volo.Abp.AspNetCore.Components.WebAssembly.Theming.Layout
-=======
-@using Volo.Abp.AspNetCore.Components.Web
->>>>>>> ffad819d
 @inject AbpBlazorMessageLocalizerHelper<IdentityResource> LH
 
 @inherits AbpCrudPageBase<IIdentityRoleAppService, IdentityRoleDto, Guid, GetIdentityRolesInput, IdentityRoleCreateDto, IdentityRoleUpdateDto>
@@ -39,12 +36,7 @@
 @* ************************* CREATE MODAL ************************* *@
 @if (HasCreatePermission)
 {
-<<<<<<< HEAD
-    <Modal @ref="CreateModal">
-        <ModalBackdrop/>
-=======
     <Modal @ref="CreateModal" Closing="@ClosingCreateModal">
->>>>>>> ffad819d
         <ModalContent Centered="true">
             <Form>
                 <ModalHeader>
@@ -81,12 +73,7 @@
 @* ************************* EDIT MODAL ************************* *@
 @if (HasUpdatePermission)
 {
-<<<<<<< HEAD
-    <Modal @ref="EditModal">
-        <ModalBackdrop/>
-=======
     <Modal @ref="EditModal" Closing="@ClosingEditModal">
->>>>>>> ffad819d
         <ModalContent Centered="true">
             <Form>
                 <ModalHeader>
