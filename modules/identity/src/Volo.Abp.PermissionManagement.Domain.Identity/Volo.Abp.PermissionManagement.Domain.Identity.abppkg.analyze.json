{
  "name": "Volo.Abp.PermissionManagement.Domain.Identity",
<<<<<<< HEAD
  "hash": "0b68834f46aa8b6796f90df61ab8d6f8",
=======
  "hash": "0aa3e161d4cafaa899e1741bb78e8d22",
>>>>>>> 8865ee33
  "contents": [
    {
      "namespace": "Volo.Abp.PermissionManagement.Identity",
      "dependsOnModules": [
        {
          "declaringAssemblyName": "Volo.Abp.Identity.Domain.Shared",
          "namespace": "Volo.Abp.Identity",
          "name": "AbpIdentityDomainSharedModule"
        },
        {
          "declaringAssemblyName": "Volo.Abp.PermissionManagement.Domain",
          "namespace": "Volo.Abp.PermissionManagement",
          "name": "AbpPermissionManagementDomainModule"
        }
      ],
      "contentType": "abpModule",
      "name": "AbpPermissionManagementDomainIdentityModule",
      "summary": null
    }
  ]
}<|MERGE_RESOLUTION|>--- conflicted
+++ resolved
@@ -1,10 +1,6 @@
 {
   "name": "Volo.Abp.PermissionManagement.Domain.Identity",
-<<<<<<< HEAD
-  "hash": "0b68834f46aa8b6796f90df61ab8d6f8",
-=======
   "hash": "0aa3e161d4cafaa899e1741bb78e8d22",
->>>>>>> 8865ee33
   "contents": [
     {
       "namespace": "Volo.Abp.PermissionManagement.Identity",
