--- conflicted
+++ resolved
@@ -1,10 +1,6 @@
 {
   "name": "Volo.Abp.Identity.AspNetCore",
-<<<<<<< HEAD
-  "hash": "38470d71c8046a6e91bfba94cfd603b8",
-=======
   "hash": "fdd258dd3b650d287857d19cc8b20404",
->>>>>>> 8865ee33
   "contents": [
     {
       "namespace": "Volo.Abp.Identity.AspNetCore",
