{
  "name": "Volo.Abp.Identity.AspNetCore",
<<<<<<< HEAD
  "hash": "fdd52756d1f40b7def3e60fdd15dbdfc",
=======
  "hash": "7a5dd054004186645fe7f18476992b83",
>>>>>>> 280a1753
  "contents": [
    {
      "namespace": "Volo.Abp.Identity.AspNetCore",
      "dependsOnModules": [
        {
          "declaringAssemblyName": "Volo.Abp.Identity.Domain",
          "namespace": "Volo.Abp.Identity",
          "name": "AbpIdentityDomainModule"
        }
      ],
      "implementingInterfaces": [
        {
          "name": "IAbpModule",
          "namespace": "Volo.Abp.Modularity",
          "declaringAssemblyName": "Volo.Abp.Core",
          "fullName": "Volo.Abp.Modularity.IAbpModule"
        },
        {
          "name": "IOnPreApplicationInitialization",
          "namespace": "Volo.Abp.Modularity",
          "declaringAssemblyName": "Volo.Abp.Core",
          "fullName": "Volo.Abp.Modularity.IOnPreApplicationInitialization"
        },
        {
          "name": "IOnApplicationInitialization",
          "namespace": "Volo.Abp",
          "declaringAssemblyName": "Volo.Abp.Core",
          "fullName": "Volo.Abp.IOnApplicationInitialization"
        },
        {
          "name": "IOnPostApplicationInitialization",
          "namespace": "Volo.Abp.Modularity",
          "declaringAssemblyName": "Volo.Abp.Core",
          "fullName": "Volo.Abp.Modularity.IOnPostApplicationInitialization"
        },
        {
          "name": "IOnApplicationShutdown",
          "namespace": "Volo.Abp",
          "declaringAssemblyName": "Volo.Abp.Core",
          "fullName": "Volo.Abp.IOnApplicationShutdown"
        },
        {
          "name": "IPreConfigureServices",
          "namespace": "Volo.Abp.Modularity",
          "declaringAssemblyName": "Volo.Abp.Core",
          "fullName": "Volo.Abp.Modularity.IPreConfigureServices"
        },
        {
          "name": "IPostConfigureServices",
          "namespace": "Volo.Abp.Modularity",
          "declaringAssemblyName": "Volo.Abp.Core",
          "fullName": "Volo.Abp.Modularity.IPostConfigureServices"
        }
      ],
      "contentType": "abpModule",
      "name": "AbpIdentityAspNetCoreModule",
      "summary": null
    }
  ]
}<|MERGE_RESOLUTION|>--- conflicted
+++ resolved
@@ -1,10 +1,6 @@
 {
   "name": "Volo.Abp.Identity.AspNetCore",
-<<<<<<< HEAD
-  "hash": "fdd52756d1f40b7def3e60fdd15dbdfc",
-=======
   "hash": "7a5dd054004186645fe7f18476992b83",
->>>>>>> 280a1753
   "contents": [
     {
       "namespace": "Volo.Abp.Identity.AspNetCore",
