--- conflicted
+++ resolved
@@ -1,10 +1,6 @@
 {
   "name": "Volo.Abp.Identity.MongoDB",
-<<<<<<< HEAD
-  "hash": "5ef456c44d32e22955d3147601a6a496",
-=======
   "hash": "a42f1167e4a0f3aa2f9ca919442cadd2",
->>>>>>> 280a1753
   "contents": [
     {
       "namespace": "Volo.Abp.Identity.MongoDB",
@@ -73,23 +69,7 @@
       "connectionStringName": "AbpIdentity",
       "databaseCollections": [
         {
-<<<<<<< HEAD
-          "entityFullName": "Volo.Abp.Identity.IdentityLinkUser",
-          "contentType": "databaseCollection",
-          "name": "AbpLinkUsers",
-          "summary": null
-        },
-        {
-          "entityFullName": "Volo.Abp.Identity.OrganizationUnit",
-          "contentType": "databaseCollection",
-          "name": "AbpOrganizationUnits",
-          "summary": null
-        },
-        {
-          "entityFullName": "Volo.Abp.Identity.IdentityClaimType",
-=======
           "entityFullName": "Volo.Abp.Identity.IdentitySecurityLog",
->>>>>>> 280a1753
           "contentType": "databaseCollection",
           "name": "AbpSecurityLogs",
           "summary": null
@@ -111,33 +91,18 @@
           "contentType": "databaseCollection",
           "name": "AbpClaimTypes",
           "summary": null
-        }
-      ],
-      "implementingInterfaces": [
-        {
-          "name": "IAbpMongoDbContext",
-          "namespace": "Volo.Abp.MongoDB",
-          "declaringAssemblyName": "Volo.Abp.MongoDB",
-          "fullName": "Volo.Abp.MongoDB.IAbpMongoDbContext"
         },
         {
-<<<<<<< HEAD
-          "name": "ITransientDependency",
-          "namespace": "Volo.Abp.DependencyInjection",
-          "declaringAssemblyName": "Volo.Abp.Core",
-          "fullName": "Volo.Abp.DependencyInjection.ITransientDependency"
-=======
           "entityFullName": "Volo.Abp.Identity.IdentityUser",
           "contentType": "databaseCollection",
           "name": "AbpUsers",
           "summary": null
->>>>>>> 280a1753
         },
         {
-          "name": "IAbpIdentityMongoDbContext",
-          "namespace": "Volo.Abp.Identity.MongoDB",
-          "declaringAssemblyName": "Volo.Abp.Identity.MongoDB",
-          "fullName": "Volo.Abp.Identity.MongoDB.IAbpIdentityMongoDbContext"
+          "entityFullName": "Volo.Abp.Identity.IdentityLinkUser",
+          "contentType": "databaseCollection",
+          "name": "AbpLinkUsers",
+          "summary": null
         }
       ],
       "implementingInterfaces": [
