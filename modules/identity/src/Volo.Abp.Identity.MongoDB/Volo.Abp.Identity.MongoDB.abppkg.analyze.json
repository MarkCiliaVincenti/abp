{
  "name": "Volo.Abp.Identity.MongoDB",
<<<<<<< HEAD
  "hash": "5fc79fa4fb86876f3fb2544cbe1e48dd",
=======
  "hash": "6644f706dba141bad89ee2370c9eef66",
>>>>>>> 8865ee33
  "contents": [
    {
      "namespace": "Volo.Abp.Identity.MongoDB",
      "dependsOnModules": [
        {
          "declaringAssemblyName": "Volo.Abp.Identity.Domain",
          "namespace": "Volo.Abp.Identity",
          "name": "AbpIdentityDomainModule"
        },
        {
          "declaringAssemblyName": "Volo.Abp.Users.MongoDB",
          "namespace": "Volo.Abp.Users.MongoDB",
          "name": "AbpUsersMongoDbModule"
        }
      ],
      "contentType": "abpModule",
      "name": "AbpIdentityMongoDbModule",
      "summary": null
    },
    {
      "namespace": "Volo.Abp.Identity.MongoDB",
      "connectionStringName": "AbpIdentity",
      "databaseCollections": [
        {
<<<<<<< HEAD
          "entityFullName": "Volo.Abp.Identity.OrganizationUnit",
          "contentType": "databaseCollection",
          "name": "AbpOrganizationUnits",
=======
          "entityFullName": "Volo.Abp.Identity.IdentityClaimType",
          "contentType": "databaseCollection",
          "name": "AbpClaimTypes",
>>>>>>> 8865ee33
          "summary": null
        },
        {
          "entityFullName": "Volo.Abp.Identity.IdentityUser",
          "contentType": "databaseCollection",
          "name": "AbpUsers",
          "summary": null
        },
        {
<<<<<<< HEAD
          "entityFullName": "Volo.Abp.Identity.IdentitySecurityLog",
          "contentType": "databaseCollection",
          "name": "AbpSecurityLogs",
          "summary": null
        },
        {
          "entityFullName": "Volo.Abp.Identity.IdentityLinkUser",
          "contentType": "databaseCollection",
          "name": "AbpLinkUsers",
          "summary": null
        },
        {
          "entityFullName": "Volo.Abp.Identity.IdentityRole",
          "contentType": "databaseCollection",
          "name": "AbpRoles",
=======
          "entityFullName": "Volo.Abp.Identity.IdentityRole",
          "contentType": "databaseCollection",
          "name": "AbpRoles",
          "summary": null
        },
        {
          "entityFullName": "Volo.Abp.Identity.OrganizationUnit",
          "contentType": "databaseCollection",
          "name": "AbpOrganizationUnits",
          "summary": null
        },
        {
          "entityFullName": "Volo.Abp.Identity.IdentitySecurityLog",
          "contentType": "databaseCollection",
          "name": "AbpSecurityLogs",
>>>>>>> 8865ee33
          "summary": null
        },
        {
          "entityFullName": "Volo.Abp.Identity.IdentityUser",
          "contentType": "databaseCollection",
          "name": "AbpUsers",
          "summary": null
        }
      ],
      "contentType": "mongoDbContext",
      "name": "AbpIdentityMongoDbContext",
      "summary": null
    }
  ]
}<|MERGE_RESOLUTION|>--- conflicted
+++ resolved
@@ -1,10 +1,6 @@
 {
   "name": "Volo.Abp.Identity.MongoDB",
-<<<<<<< HEAD
-  "hash": "5fc79fa4fb86876f3fb2544cbe1e48dd",
-=======
   "hash": "6644f706dba141bad89ee2370c9eef66",
->>>>>>> 8865ee33
   "contents": [
     {
       "namespace": "Volo.Abp.Identity.MongoDB",
@@ -29,28 +25,9 @@
       "connectionStringName": "AbpIdentity",
       "databaseCollections": [
         {
-<<<<<<< HEAD
-          "entityFullName": "Volo.Abp.Identity.OrganizationUnit",
-          "contentType": "databaseCollection",
-          "name": "AbpOrganizationUnits",
-=======
           "entityFullName": "Volo.Abp.Identity.IdentityClaimType",
           "contentType": "databaseCollection",
           "name": "AbpClaimTypes",
->>>>>>> 8865ee33
-          "summary": null
-        },
-        {
-          "entityFullName": "Volo.Abp.Identity.IdentityUser",
-          "contentType": "databaseCollection",
-          "name": "AbpUsers",
-          "summary": null
-        },
-        {
-<<<<<<< HEAD
-          "entityFullName": "Volo.Abp.Identity.IdentitySecurityLog",
-          "contentType": "databaseCollection",
-          "name": "AbpSecurityLogs",
           "summary": null
         },
         {
@@ -60,10 +37,6 @@
           "summary": null
         },
         {
-          "entityFullName": "Volo.Abp.Identity.IdentityRole",
-          "contentType": "databaseCollection",
-          "name": "AbpRoles",
-=======
           "entityFullName": "Volo.Abp.Identity.IdentityRole",
           "contentType": "databaseCollection",
           "name": "AbpRoles",
@@ -79,7 +52,6 @@
           "entityFullName": "Volo.Abp.Identity.IdentitySecurityLog",
           "contentType": "databaseCollection",
           "name": "AbpSecurityLogs",
->>>>>>> 8865ee33
           "summary": null
         },
         {
