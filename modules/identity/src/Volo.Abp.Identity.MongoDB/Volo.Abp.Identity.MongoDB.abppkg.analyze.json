--- conflicted
+++ resolved
@@ -1,10 +1,6 @@
 {
   "name": "Volo.Abp.Identity.MongoDB",
-<<<<<<< HEAD
-  "hash": "2f929094d44c574761b43466c6ee8a95",
-=======
   "hash": "6644f706dba141bad89ee2370c9eef66",
->>>>>>> 3c25e01f
   "contents": [
     {
       "namespace": "Volo.Abp.Identity.MongoDB",
@@ -31,11 +27,7 @@
         {
           "entityFullName": "Volo.Abp.Identity.IdentityClaimType",
           "contentType": "databaseCollection",
-<<<<<<< HEAD
-          "name": "AbpSecurityLogs",
-=======
           "name": "AbpClaimTypes",
->>>>>>> 3c25e01f
           "summary": null
         },
         {
@@ -47,15 +39,6 @@
         {
           "entityFullName": "Volo.Abp.Identity.IdentityRole",
           "contentType": "databaseCollection",
-<<<<<<< HEAD
-          "name": "AbpOrganizationUnits",
-          "summary": null
-        },
-        {
-          "entityFullName": "Volo.Abp.Identity.IdentityRole",
-          "contentType": "databaseCollection",
-          "name": "AbpRoles",
-=======
           "name": "AbpRoles",
           "summary": null
         },
@@ -63,21 +46,11 @@
           "entityFullName": "Volo.Abp.Identity.OrganizationUnit",
           "contentType": "databaseCollection",
           "name": "AbpOrganizationUnits",
->>>>>>> 3c25e01f
           "summary": null
         },
         {
           "entityFullName": "Volo.Abp.Identity.IdentitySecurityLog",
           "contentType": "databaseCollection",
-<<<<<<< HEAD
-          "name": "AbpUsers",
-          "summary": null
-        },
-        {
-          "entityFullName": "Volo.Abp.Identity.IdentityClaimType",
-          "contentType": "databaseCollection",
-          "name": "AbpClaimTypes",
-=======
           "name": "AbpSecurityLogs",
           "summary": null
         },
@@ -85,7 +58,6 @@
           "entityFullName": "Volo.Abp.Identity.IdentityUser",
           "contentType": "databaseCollection",
           "name": "AbpUsers",
->>>>>>> 3c25e01f
           "summary": null
         }
       ],
