﻿using System;
using System.Collections.Generic;
using System.Threading;
using System.Threading.Tasks;
using System.Linq;
using System.Linq.Dynamic.Core;
using MongoDB.Driver;
using MongoDB.Driver.Linq;
using Volo.Abp.Domain.Repositories.MongoDB;
using Volo.Abp.MongoDB;

namespace Volo.Abp.Identity.MongoDB
{
    public class MongoIdentityRoleRepository : MongoDbRepository<IAbpIdentityMongoDbContext, IdentityRole, Guid>, IIdentityRoleRepository
    {
        public MongoIdentityRoleRepository(IMongoDbContextProvider<IAbpIdentityMongoDbContext> dbContextProvider)
            : base(dbContextProvider)
        {
        }

        public async Task<IdentityRole> FindByNormalizedNameAsync(
            string normalizedRoleName,
            bool includeDetails = true,
            CancellationToken cancellationToken = default)
        {
            return await GetMongoQueryable().FirstOrDefaultAsync(r => r.NormalizedName == normalizedRoleName, GetCancellationToken(cancellationToken));
        }

<<<<<<< HEAD
        public async Task<List<IdentityRole>> GetListAsync(
            string sorting = null,
            int maxResultCount = int.MaxValue,
            int skipCount = 0,
            string filter = null,
=======
        public virtual async Task<List<IdentityRole>> GetListAsync(
            string sorting = null,
            int maxResultCount = int.MaxValue,
            int skipCount = 0,
>>>>>>> 589615d3
            bool includeDetails = false,
            CancellationToken cancellationToken = default)
        {
            return await GetMongoQueryable()
                .WhereIf(!filter.IsNullOrWhiteSpace(),
                        x => x.Name.Contains(filter) ||
                        x.NormalizedName.Contains(filter))
                .OrderBy(sorting ?? nameof(IdentityRole.Name))
                .As<IMongoQueryable<IdentityRole>>()
                .PageBy<IdentityRole, IMongoQueryable<IdentityRole>>(skipCount, maxResultCount)
                .ToListAsync(GetCancellationToken(cancellationToken));
        }

        public virtual async Task<List<IdentityRole>> GetListAsync(
            IEnumerable<Guid> ids,
            CancellationToken cancellationToken = default)
        {
            return await GetMongoQueryable()
                .Where(t => ids.Contains(t.Id))
                .ToListAsync(GetCancellationToken(cancellationToken));
        }

        public virtual async Task<List<IdentityRole>> GetDefaultOnesAsync(
            bool includeDetails = false, CancellationToken cancellationToken = default)
        {
            return await GetMongoQueryable().Where(r => r.IsDefault).ToListAsync(cancellationToken: GetCancellationToken(cancellationToken));
        }
    }
}<|MERGE_RESOLUTION|>--- conflicted
+++ resolved
@@ -26,18 +26,11 @@
             return await GetMongoQueryable().FirstOrDefaultAsync(r => r.NormalizedName == normalizedRoleName, GetCancellationToken(cancellationToken));
         }
 
-<<<<<<< HEAD
         public async Task<List<IdentityRole>> GetListAsync(
             string sorting = null,
             int maxResultCount = int.MaxValue,
             int skipCount = 0,
             string filter = null,
-=======
-        public virtual async Task<List<IdentityRole>> GetListAsync(
-            string sorting = null,
-            int maxResultCount = int.MaxValue,
-            int skipCount = 0,
->>>>>>> 589615d3
             bool includeDetails = false,
             CancellationToken cancellationToken = default)
         {
