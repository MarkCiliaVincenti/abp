{
  "name": "Volo.Abp.BackgroundJobs.DemoApp.Shared",
<<<<<<< HEAD
  "hash": "2318d75d6a277c08fe4b1b32680fcec4",
=======
  "hash": "1d43b28badeb799d33e8b128e4be26d3",
>>>>>>> 280a1753
  "contents": [
    {
      "namespace": "Volo.Abp.BackgroundJobs.DemoApp.Shared",
      "dependsOnModules": [
        {
          "declaringAssemblyName": "Volo.Abp.BackgroundJobs.Abstractions",
          "namespace": "Volo.Abp.BackgroundJobs",
          "name": "AbpBackgroundJobsAbstractionsModule"
        }
      ],
      "implementingInterfaces": [
        {
          "name": "IAbpModule",
          "namespace": "Volo.Abp.Modularity",
          "declaringAssemblyName": "Volo.Abp.Core",
          "fullName": "Volo.Abp.Modularity.IAbpModule"
        },
        {
          "name": "IOnPreApplicationInitialization",
          "namespace": "Volo.Abp.Modularity",
          "declaringAssemblyName": "Volo.Abp.Core",
          "fullName": "Volo.Abp.Modularity.IOnPreApplicationInitialization"
        },
        {
          "name": "IOnApplicationInitialization",
          "namespace": "Volo.Abp",
          "declaringAssemblyName": "Volo.Abp.Core",
          "fullName": "Volo.Abp.IOnApplicationInitialization"
        },
        {
          "name": "IOnPostApplicationInitialization",
          "namespace": "Volo.Abp.Modularity",
          "declaringAssemblyName": "Volo.Abp.Core",
          "fullName": "Volo.Abp.Modularity.IOnPostApplicationInitialization"
        },
        {
          "name": "IOnApplicationShutdown",
          "namespace": "Volo.Abp",
          "declaringAssemblyName": "Volo.Abp.Core",
          "fullName": "Volo.Abp.IOnApplicationShutdown"
        },
        {
          "name": "IPreConfigureServices",
          "namespace": "Volo.Abp.Modularity",
          "declaringAssemblyName": "Volo.Abp.Core",
          "fullName": "Volo.Abp.Modularity.IPreConfigureServices"
        },
        {
          "name": "IPostConfigureServices",
          "namespace": "Volo.Abp.Modularity",
          "declaringAssemblyName": "Volo.Abp.Core",
          "fullName": "Volo.Abp.Modularity.IPostConfigureServices"
        }
      ],
      "contentType": "abpModule",
      "name": "DemoAppSharedModule",
      "summary": null
    }
  ]
}<|MERGE_RESOLUTION|>--- conflicted
+++ resolved
@@ -1,10 +1,6 @@
 {
   "name": "Volo.Abp.BackgroundJobs.DemoApp.Shared",
-<<<<<<< HEAD
-  "hash": "2318d75d6a277c08fe4b1b32680fcec4",
-=======
   "hash": "1d43b28badeb799d33e8b128e4be26d3",
->>>>>>> 280a1753
   "contents": [
     {
       "namespace": "Volo.Abp.BackgroundJobs.DemoApp.Shared",
