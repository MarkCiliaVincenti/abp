{
  "name": "Volo.Abp.BackgroundJobs.DemoApp.Quartz",
<<<<<<< HEAD
  "hash": "0b28fcc33f3b99c01681d31883086035",
=======
  "hash": "9f7a22f6afd944505bd8381a25fee9c2",
>>>>>>> 8865ee33
  "contents": [
    {
      "namespace": "Volo.Abp.BackgroundJobs.DemoApp.Quartz",
      "dependsOnModules": [
        {
          "declaringAssemblyName": "Volo.Abp.BackgroundJobs.DemoApp.Shared",
          "namespace": "Volo.Abp.BackgroundJobs.DemoApp.Shared",
          "name": "DemoAppSharedModule"
        },
        {
          "declaringAssemblyName": "Volo.Abp.Autofac",
          "namespace": "Volo.Abp.Autofac",
          "name": "AbpAutofacModule"
        },
        {
          "declaringAssemblyName": "Volo.Abp.BackgroundJobs.Quartz",
          "namespace": "Volo.Abp.BackgroundJobs.Quartz",
          "name": "AbpBackgroundJobsQuartzModule"
        }
      ],
      "contentType": "abpModule",
      "name": "DemoAppQuartzModule",
      "summary": null
    }
  ]
}<|MERGE_RESOLUTION|>--- conflicted
+++ resolved
@@ -1,10 +1,6 @@
 {
   "name": "Volo.Abp.BackgroundJobs.DemoApp.Quartz",
-<<<<<<< HEAD
-  "hash": "0b28fcc33f3b99c01681d31883086035",
-=======
   "hash": "9f7a22f6afd944505bd8381a25fee9c2",
->>>>>>> 8865ee33
   "contents": [
     {
       "namespace": "Volo.Abp.BackgroundJobs.DemoApp.Quartz",
