--- conflicted
+++ resolved
@@ -1,10 +1,6 @@
 {
   "name": "Volo.Abp.BackgroundJobs.DemoApp",
-<<<<<<< HEAD
-  "hash": "2398371acb470787b6146f78cda057ca",
-=======
   "hash": "aa4ad89126fac95c9422f8825c746a86",
->>>>>>> 8865ee33
   "contents": [
     {
       "namespace": "Volo.Abp.BackgroundJobs.DemoApp",
