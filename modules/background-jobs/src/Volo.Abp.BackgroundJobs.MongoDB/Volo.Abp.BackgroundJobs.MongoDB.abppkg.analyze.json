{
  "name": "Volo.Abp.BackgroundJobs.MongoDB",
<<<<<<< HEAD
  "hash": "c7bf74559ce298df73aff452e7ea82d0",
=======
  "hash": "43dcde5f0f68f0b06ce3158a154b58e1",
>>>>>>> 280a1753
  "contents": [
    {
      "namespace": "Volo.Abp.BackgroundJobs.MongoDB",
      "dependsOnModules": [
        {
          "declaringAssemblyName": "Volo.Abp.BackgroundJobs.Domain",
          "namespace": "Volo.Abp.BackgroundJobs",
          "name": "AbpBackgroundJobsDomainModule"
        },
        {
          "declaringAssemblyName": "Volo.Abp.MongoDB",
          "namespace": "Volo.Abp.MongoDB",
          "name": "AbpMongoDbModule"
        }
      ],
      "implementingInterfaces": [
        {
          "name": "IAbpModule",
          "namespace": "Volo.Abp.Modularity",
          "declaringAssemblyName": "Volo.Abp.Core",
          "fullName": "Volo.Abp.Modularity.IAbpModule"
        },
        {
          "name": "IOnPreApplicationInitialization",
          "namespace": "Volo.Abp.Modularity",
          "declaringAssemblyName": "Volo.Abp.Core",
          "fullName": "Volo.Abp.Modularity.IOnPreApplicationInitialization"
        },
        {
          "name": "IOnApplicationInitialization",
          "namespace": "Volo.Abp",
          "declaringAssemblyName": "Volo.Abp.Core",
          "fullName": "Volo.Abp.IOnApplicationInitialization"
        },
        {
          "name": "IOnPostApplicationInitialization",
          "namespace": "Volo.Abp.Modularity",
          "declaringAssemblyName": "Volo.Abp.Core",
          "fullName": "Volo.Abp.Modularity.IOnPostApplicationInitialization"
        },
        {
          "name": "IOnApplicationShutdown",
          "namespace": "Volo.Abp",
          "declaringAssemblyName": "Volo.Abp.Core",
          "fullName": "Volo.Abp.IOnApplicationShutdown"
        },
        {
          "name": "IPreConfigureServices",
          "namespace": "Volo.Abp.Modularity",
          "declaringAssemblyName": "Volo.Abp.Core",
          "fullName": "Volo.Abp.Modularity.IPreConfigureServices"
        },
        {
          "name": "IPostConfigureServices",
          "namespace": "Volo.Abp.Modularity",
          "declaringAssemblyName": "Volo.Abp.Core",
          "fullName": "Volo.Abp.Modularity.IPostConfigureServices"
        }
      ],
      "contentType": "abpModule",
      "name": "AbpBackgroundJobsMongoDbModule",
      "summary": null
    },
    {
      "namespace": "Volo.Abp.BackgroundJobs.MongoDB",
      "connectionStringName": "AbpBackgroundJobs",
      "databaseCollections": [
        {
          "entityFullName": "Volo.Abp.BackgroundJobs.BackgroundJobRecord",
          "contentType": "databaseCollection",
          "name": "AbpBackgroundJobs",
          "summary": null
        }
      ],
      "implementingInterfaces": [
        {
          "name": "IAbpMongoDbContext",
          "namespace": "Volo.Abp.MongoDB",
          "declaringAssemblyName": "Volo.Abp.MongoDB",
          "fullName": "Volo.Abp.MongoDB.IAbpMongoDbContext"
        },
        {
          "name": "ITransientDependency",
          "namespace": "Volo.Abp.DependencyInjection",
          "declaringAssemblyName": "Volo.Abp.Core",
          "fullName": "Volo.Abp.DependencyInjection.ITransientDependency"
        },
        {
          "name": "IBackgroundJobsMongoDbContext",
          "namespace": "Volo.Abp.BackgroundJobs.MongoDB",
          "declaringAssemblyName": "Volo.Abp.BackgroundJobs.MongoDB",
          "fullName": "Volo.Abp.BackgroundJobs.MongoDB.IBackgroundJobsMongoDbContext"
        }
      ],
      "contentType": "mongoDbContext",
      "name": "BackgroundJobsMongoDbContext",
      "summary": null
    }
  ]
}<|MERGE_RESOLUTION|>--- conflicted
+++ resolved
@@ -1,10 +1,6 @@
 {
   "name": "Volo.Abp.BackgroundJobs.MongoDB",
-<<<<<<< HEAD
-  "hash": "c7bf74559ce298df73aff452e7ea82d0",
-=======
   "hash": "43dcde5f0f68f0b06ce3158a154b58e1",
->>>>>>> 280a1753
   "contents": [
     {
       "namespace": "Volo.Abp.BackgroundJobs.MongoDB",
