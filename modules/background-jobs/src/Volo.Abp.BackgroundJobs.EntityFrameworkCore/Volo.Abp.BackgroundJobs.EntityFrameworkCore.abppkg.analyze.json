{
  "name": "Volo.Abp.BackgroundJobs.EntityFrameworkCore",
<<<<<<< HEAD
  "hash": "3ef21b92b45c77ea084e2083b0d68f98",
=======
  "hash": "a83abae177ea18def3bb32106e839878",
>>>>>>> 3c25e01f
  "contents": [
    {
      "namespace": "Volo.Abp.BackgroundJobs.EntityFrameworkCore",
      "dependsOnModules": [
        {
          "declaringAssemblyName": "Volo.Abp.BackgroundJobs.Domain",
          "namespace": "Volo.Abp.BackgroundJobs",
          "name": "AbpBackgroundJobsDomainModule"
        },
        {
          "declaringAssemblyName": "Volo.Abp.EntityFrameworkCore",
          "namespace": "Volo.Abp.EntityFrameworkCore",
          "name": "AbpEntityFrameworkCoreModule"
        }
      ],
      "contentType": "abpModule",
      "name": "AbpBackgroundJobsEntityFrameworkCoreModule",
      "summary": null
    },
    {
      "namespace": "Volo.Abp.BackgroundJobs.EntityFrameworkCore",
      "connectionStringName": "AbpBackgroundJobs",
      "databaseTables": [
        {
          "entityFullName": "Volo.Abp.BackgroundJobs.BackgroundJobRecord",
          "contentType": "databaseTable",
          "name": "AbpBackgroundJobs",
          "summary": null
        }
      ],
      "contentType": "efCoreDbContext",
      "name": "BackgroundJobsDbContext",
      "summary": null
    }
  ]
}<|MERGE_RESOLUTION|>--- conflicted
+++ resolved
@@ -1,10 +1,6 @@
 {
   "name": "Volo.Abp.BackgroundJobs.EntityFrameworkCore",
-<<<<<<< HEAD
-  "hash": "3ef21b92b45c77ea084e2083b0d68f98",
-=======
   "hash": "a83abae177ea18def3bb32106e839878",
->>>>>>> 3c25e01f
   "contents": [
     {
       "namespace": "Volo.Abp.BackgroundJobs.EntityFrameworkCore",
