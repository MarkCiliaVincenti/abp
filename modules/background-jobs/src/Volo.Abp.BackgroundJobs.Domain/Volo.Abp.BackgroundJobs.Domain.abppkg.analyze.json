{
  "name": "Volo.Abp.BackgroundJobs.Domain",
<<<<<<< HEAD
  "hash": "9f4f3a90beb2cb42146d7cb02122814e",
=======
  "hash": "9135b4c99ca5f16a980041e8621fb415",
>>>>>>> 280a1753
  "contents": [
    {
      "namespace": "Volo.Abp.BackgroundJobs",
      "dependsOnModules": [
        {
          "declaringAssemblyName": "Volo.Abp.BackgroundJobs.Domain.Shared",
          "namespace": "Volo.Abp.BackgroundJobs",
          "name": "AbpBackgroundJobsDomainSharedModule"
        },
        {
          "declaringAssemblyName": "Volo.Abp.BackgroundJobs",
          "namespace": "Volo.Abp.BackgroundJobs",
          "name": "AbpBackgroundJobsModule"
        },
        {
          "declaringAssemblyName": "Volo.Abp.AutoMapper",
          "namespace": "Volo.Abp.AutoMapper",
          "name": "AbpAutoMapperModule"
        }
      ],
      "implementingInterfaces": [
        {
          "name": "IAbpModule",
          "namespace": "Volo.Abp.Modularity",
          "declaringAssemblyName": "Volo.Abp.Core",
          "fullName": "Volo.Abp.Modularity.IAbpModule"
        },
        {
          "name": "IOnPreApplicationInitialization",
          "namespace": "Volo.Abp.Modularity",
          "declaringAssemblyName": "Volo.Abp.Core",
          "fullName": "Volo.Abp.Modularity.IOnPreApplicationInitialization"
        },
        {
          "name": "IOnApplicationInitialization",
          "namespace": "Volo.Abp",
          "declaringAssemblyName": "Volo.Abp.Core",
          "fullName": "Volo.Abp.IOnApplicationInitialization"
        },
        {
          "name": "IOnPostApplicationInitialization",
          "namespace": "Volo.Abp.Modularity",
          "declaringAssemblyName": "Volo.Abp.Core",
          "fullName": "Volo.Abp.Modularity.IOnPostApplicationInitialization"
        },
        {
          "name": "IOnApplicationShutdown",
          "namespace": "Volo.Abp",
          "declaringAssemblyName": "Volo.Abp.Core",
          "fullName": "Volo.Abp.IOnApplicationShutdown"
        },
        {
          "name": "IPreConfigureServices",
          "namespace": "Volo.Abp.Modularity",
          "declaringAssemblyName": "Volo.Abp.Core",
          "fullName": "Volo.Abp.Modularity.IPreConfigureServices"
        },
        {
          "name": "IPostConfigureServices",
          "namespace": "Volo.Abp.Modularity",
          "declaringAssemblyName": "Volo.Abp.Core",
          "fullName": "Volo.Abp.Modularity.IPostConfigureServices"
        }
      ],
      "contentType": "abpModule",
      "name": "AbpBackgroundJobsDomainModule",
      "summary": null
    },
    {
      "baseClass": {
        "name": "AggregateRoot<Guid>",
        "namespace": "Volo.Abp.Domain.Entities",
        "declaringAssemblyName": "Volo.Abp.Ddd.Domain",
        "fullName": "Volo.Abp.Domain.Entities.AggregateRoot<Guid>"
      },
      "implementingInterfaces": [
        {
          "name": "IEntity",
          "namespace": "Volo.Abp.Domain.Entities",
          "declaringAssemblyName": "Volo.Abp.Ddd.Domain",
          "fullName": "Volo.Abp.Domain.Entities.IEntity"
        },
        {
          "name": "IEntity<Guid>",
          "namespace": "Volo.Abp.Domain.Entities",
          "declaringAssemblyName": "Volo.Abp.Ddd.Domain",
          "fullName": "Volo.Abp.Domain.Entities.IEntity<Guid>"
        },
        {
          "name": "IAggregateRoot<Guid>",
          "namespace": "Volo.Abp.Domain.Entities",
          "declaringAssemblyName": "Volo.Abp.Ddd.Domain",
          "fullName": "Volo.Abp.Domain.Entities.IAggregateRoot<Guid>"
        },
        {
          "name": "IAggregateRoot",
          "namespace": "Volo.Abp.Domain.Entities",
          "declaringAssemblyName": "Volo.Abp.Ddd.Domain",
          "fullName": "Volo.Abp.Domain.Entities.IAggregateRoot"
        },
        {
          "name": "IGeneratesDomainEvents",
          "namespace": "Volo.Abp.Domain.Entities",
          "declaringAssemblyName": "Volo.Abp.Ddd.Domain",
          "fullName": "Volo.Abp.Domain.Entities.IGeneratesDomainEvents"
        },
        {
          "name": "IHasExtraProperties",
          "namespace": "Volo.Abp.Data",
          "declaringAssemblyName": "Volo.Abp.ObjectExtending",
          "fullName": "Volo.Abp.Data.IHasExtraProperties"
        },
        {
          "name": "IHasConcurrencyStamp",
          "namespace": "Volo.Abp.Domain.Entities",
          "declaringAssemblyName": "Volo.Abp.Data",
          "fullName": "Volo.Abp.Domain.Entities.IHasConcurrencyStamp"
        },
        {
          "name": "IHasCreationTime",
          "namespace": "Volo.Abp.Auditing",
          "declaringAssemblyName": "Volo.Abp.Auditing.Contracts",
          "fullName": "Volo.Abp.Auditing.IHasCreationTime"
        }
      ],
      "methods": [],
      "collectionProperties": {},
      "navigationProperties": {},
      "namespace": "Volo.Abp.BackgroundJobs",
      "primaryKeyType": "Guid",
      "properties": [
        {
          "type": "System.String",
          "name": "JobName",
          "summary": "Type of the job.\r\n            It's AssemblyQualifiedName of job type."
        },
        {
          "type": "System.String",
          "name": "JobArgs",
          "summary": "Job arguments as serialized string."
        },
        {
          "type": "System.Int16",
          "name": "TryCount",
          "summary": "Try count of this job.\r\n            A job is re-tried if it fails."
        },
        {
          "type": "System.DateTime",
          "name": "CreationTime",
          "summary": "Creation time of this job."
        },
        {
          "type": "System.DateTime",
          "name": "NextTryTime",
          "summary": "Next try time of this job."
        },
        {
          "type": "System.Nullable`1[System.DateTime]",
          "name": "LastTryTime",
          "summary": "Last try time of this job."
        },
        {
          "type": "System.Boolean",
          "name": "IsAbandoned",
          "summary": "This is true if this job is continuously failed and will not be executed again."
        },
        {
          "type": "Volo.Abp.BackgroundJobs.BackgroundJobPriority",
          "name": "Priority",
          "summary": "Priority of this job."
        }
      ],
      "contentType": "aggregateRoot",
      "name": "BackgroundJobRecord",
      "summary": null
    },
    {
      "namespace": "Volo.Abp.BackgroundJobs",
      "entityAnalyzeModel": {
        "namespace": "Volo.Abp.BackgroundJobs",
        "primaryKeyType": "Guid",
        "properties": [],
        "contentType": "entity",
        "name": "BackgroundJobRecord",
        "summary": null
      },
      "implementingInterfaces": [
        {
          "name": "IBasicRepository<BackgroundJobRecord, Guid>",
          "namespace": "Volo.Abp.Domain.Repositories",
          "declaringAssemblyName": "Volo.Abp.Ddd.Domain",
          "fullName": "Volo.Abp.Domain.Repositories.IBasicRepository<BackgroundJobRecord, Guid>"
        },
        {
          "name": "IBasicRepository<BackgroundJobRecord>",
          "namespace": "Volo.Abp.Domain.Repositories",
          "declaringAssemblyName": "Volo.Abp.Ddd.Domain",
          "fullName": "Volo.Abp.Domain.Repositories.IBasicRepository<BackgroundJobRecord>"
        },
        {
          "name": "IReadOnlyBasicRepository<BackgroundJobRecord>",
          "namespace": "Volo.Abp.Domain.Repositories",
          "declaringAssemblyName": "Volo.Abp.Ddd.Domain",
          "fullName": "Volo.Abp.Domain.Repositories.IReadOnlyBasicRepository<BackgroundJobRecord>"
        },
        {
          "name": "IRepository",
          "namespace": "Volo.Abp.Domain.Repositories",
          "declaringAssemblyName": "Volo.Abp.Ddd.Domain",
          "fullName": "Volo.Abp.Domain.Repositories.IRepository"
        },
        {
          "name": "IReadOnlyBasicRepository<BackgroundJobRecord, Guid>",
          "namespace": "Volo.Abp.Domain.Repositories",
          "declaringAssemblyName": "Volo.Abp.Ddd.Domain",
          "fullName": "Volo.Abp.Domain.Repositories.IReadOnlyBasicRepository<BackgroundJobRecord, Guid>"
        }
      ],
      "methods": [
        {
          "returnType": "List<BackgroundJobRecord>",
          "name": "GetWaitingListAsync",
          "summary": null,
          "isAsync": true,
          "isPublic": true,
          "isPrivate": false,
          "isStatic": false,
          "parameters": [
            {
              "type": "Int32",
              "name": "maxResultCount",
              "isOptional": false
            },
            {
              "type": "CancellationToken",
              "name": "cancellationToken",
              "isOptional": true
            }
          ]
        }
      ],
      "contentType": "repositoryInterface",
      "name": "IBackgroundJobRepository",
      "summary": null
    }
  ]
}<|MERGE_RESOLUTION|>--- conflicted
+++ resolved
@@ -1,10 +1,6 @@
 {
   "name": "Volo.Abp.BackgroundJobs.Domain",
-<<<<<<< HEAD
-  "hash": "9f4f3a90beb2cb42146d7cb02122814e",
-=======
   "hash": "9135b4c99ca5f16a980041e8621fb415",
->>>>>>> 280a1753
   "contents": [
     {
       "namespace": "Volo.Abp.BackgroundJobs",
