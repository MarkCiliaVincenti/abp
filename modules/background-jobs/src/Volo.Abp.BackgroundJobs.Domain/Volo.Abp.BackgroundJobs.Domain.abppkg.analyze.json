--- conflicted
+++ resolved
@@ -1,10 +1,6 @@
 {
   "name": "Volo.Abp.BackgroundJobs.Domain",
-<<<<<<< HEAD
-  "hash": "e4bfcaf1dc4ca9fe674af1e27feaf06f",
-=======
   "hash": "84cc3ad8529ec549facee6bdad6ab976",
->>>>>>> 8865ee33
   "contents": [
     {
       "namespace": "Volo.Abp.BackgroundJobs",
