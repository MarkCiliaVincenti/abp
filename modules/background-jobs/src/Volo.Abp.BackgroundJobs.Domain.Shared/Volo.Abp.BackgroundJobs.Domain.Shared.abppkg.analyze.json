{
  "name": "Volo.Abp.BackgroundJobs.Domain.Shared",
<<<<<<< HEAD
  "hash": "89f14873f9ead33ed7d985239b839ded",
=======
  "hash": "f6e051b709b4e9430fa42dedc13b1006",
>>>>>>> 8865ee33
  "contents": [
    {
      "namespace": "Volo.Abp.BackgroundJobs",
      "dependsOnModules": [],
      "contentType": "abpModule",
      "name": "AbpBackgroundJobsDomainSharedModule",
      "summary": null
    }
  ]
}<|MERGE_RESOLUTION|>--- conflicted
+++ resolved
@@ -1,10 +1,6 @@
 {
   "name": "Volo.Abp.BackgroundJobs.Domain.Shared",
-<<<<<<< HEAD
-  "hash": "89f14873f9ead33ed7d985239b839ded",
-=======
   "hash": "f6e051b709b4e9430fa42dedc13b1006",
->>>>>>> 8865ee33
   "contents": [
     {
       "namespace": "Volo.Abp.BackgroundJobs",
