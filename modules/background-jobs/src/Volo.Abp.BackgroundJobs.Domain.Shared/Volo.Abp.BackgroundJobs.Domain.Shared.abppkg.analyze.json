--- conflicted
+++ resolved
@@ -1,10 +1,6 @@
 {
   "name": "Volo.Abp.BackgroundJobs.Domain.Shared",
-<<<<<<< HEAD
-  "hash": "3e3c68edc7b6ed044a42a044863e2c94",
-=======
   "hash": "f6e051b709b4e9430fa42dedc13b1006",
->>>>>>> 3c25e01f
   "contents": [
     {
       "namespace": "Volo.Abp.BackgroundJobs",
