--- conflicted
+++ resolved
@@ -4,13 +4,8 @@
   "peerDependencies": {
     "@angular/common": "^9.1.11",
     "@angular/core": "^9.1.11",
-<<<<<<< HEAD
-    "@abp/ng.core": ">=8.0.6",
-    "@abp/ng.theme.shared": ">=8.0.6"
-=======
     "@abp/ng.core": ">=8.1.3",
     "@abp/ng.theme.shared": ">=8.1.3"
->>>>>>> 36e1ee4d
   },
   "dependencies": {
     "tslib": "^2.0.0"
