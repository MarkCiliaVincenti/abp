{
  "name": "@my-company-name/cms-kit",
  "version": "0.0.1",
  "peerDependencies": {
    "@angular/common": "^9.1.11",
    "@angular/core": "^9.1.11",
<<<<<<< HEAD
    "@abp/ng.core": ">=5.3.2",
    "@abp/ng.theme.shared": ">=5.3.2"
=======
    "@abp/ng.core": ">=5.3.3",
    "@abp/ng.theme.shared": ">=5.3.3"
>>>>>>> b19f22c4
  },
  "dependencies": {
    "tslib": "^2.0.0"
}
}<|MERGE_RESOLUTION|>--- conflicted
+++ resolved
@@ -4,13 +4,8 @@
   "peerDependencies": {
     "@angular/common": "^9.1.11",
     "@angular/core": "^9.1.11",
-<<<<<<< HEAD
-    "@abp/ng.core": ">=5.3.2",
-    "@abp/ng.theme.shared": ">=5.3.2"
-=======
     "@abp/ng.core": ">=5.3.3",
     "@abp/ng.theme.shared": ">=5.3.3"
->>>>>>> b19f22c4
   },
   "dependencies": {
     "tslib": "^2.0.0"
