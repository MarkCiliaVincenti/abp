{
  "name": "@my-company-name/cms-kit",
  "version": "0.0.1",
  "peerDependencies": {
    "@angular/common": "^9.1.11",
    "@angular/core": "^9.1.11",
<<<<<<< HEAD
    "@abp/ng.core": ">=3.3.2",
    "@abp/ng.theme.shared": ">=3.3.2"
=======
    "@abp/ng.core": ">=4.0.1",
    "@abp/ng.theme.shared": ">=4.0.1"
>>>>>>> e19c225d
  },
  "dependencies": {
    "tslib": "^2.0.0"
}
}<|MERGE_RESOLUTION|>--- conflicted
+++ resolved
@@ -4,13 +4,8 @@
   "peerDependencies": {
     "@angular/common": "^9.1.11",
     "@angular/core": "^9.1.11",
-<<<<<<< HEAD
-    "@abp/ng.core": ">=3.3.2",
-    "@abp/ng.theme.shared": ">=3.3.2"
-=======
     "@abp/ng.core": ">=4.0.1",
     "@abp/ng.theme.shared": ">=4.0.1"
->>>>>>> e19c225d
   },
   "dependencies": {
     "tslib": "^2.0.0"
