{
  "name": "@my-company-name/cms-kit",
  "version": "0.0.1",
  "peerDependencies": {
    "@angular/common": "^9.1.11",
    "@angular/core": "^9.1.11",
<<<<<<< HEAD
    "@abp/ng.core": ">=8.0.5",
    "@abp/ng.theme.shared": ">=8.0.5"
=======
    "@abp/ng.core": ">=8.1.0-rc.2",
    "@abp/ng.theme.shared": ">=8.1.0-rc.2"
>>>>>>> 81ed5274
  },
  "dependencies": {
    "tslib": "^2.0.0"
}
}<|MERGE_RESOLUTION|>--- conflicted
+++ resolved
@@ -4,13 +4,8 @@
   "peerDependencies": {
     "@angular/common": "^9.1.11",
     "@angular/core": "^9.1.11",
-<<<<<<< HEAD
-    "@abp/ng.core": ">=8.0.5",
-    "@abp/ng.theme.shared": ">=8.0.5"
-=======
     "@abp/ng.core": ">=8.1.0-rc.2",
     "@abp/ng.theme.shared": ">=8.1.0-rc.2"
->>>>>>> 81ed5274
   },
   "dependencies": {
     "tslib": "^2.0.0"
