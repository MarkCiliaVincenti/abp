{
  "name": "@my-company-name/cms-kit",
  "version": "0.0.1",
  "peerDependencies": {
    "@angular/common": "^9.1.11",
    "@angular/core": "^9.1.11",
<<<<<<< HEAD
    "@abp/ng.core": ">=8.2.3",
    "@abp/ng.theme.shared": ">=8.2.3"
=======
    "@abp/ng.core": ">=8.3.0-rc.3",
    "@abp/ng.theme.shared": ">=8.3.0-rc.3"
>>>>>>> c861884f
  },
  "dependencies": {
    "tslib": "^2.0.0"
}
}<|MERGE_RESOLUTION|>--- conflicted
+++ resolved
@@ -4,13 +4,8 @@
   "peerDependencies": {
     "@angular/common": "^9.1.11",
     "@angular/core": "^9.1.11",
-<<<<<<< HEAD
-    "@abp/ng.core": ">=8.2.3",
-    "@abp/ng.theme.shared": ">=8.2.3"
-=======
     "@abp/ng.core": ">=8.3.0-rc.3",
     "@abp/ng.theme.shared": ">=8.3.0-rc.3"
->>>>>>> c861884f
   },
   "dependencies": {
     "tslib": "^2.0.0"
