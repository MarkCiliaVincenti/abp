{
    "name": "cms-kit",
    "version": "0.0.0",
    "scripts": {
        "ng": "ng",
        "start": "ng serve dev-app --open",
        "build": "ng build cms-kit --prod",
        "build:app": "npm run symlink:copy -- --no-watch && ng build dev-app --prod",
        "symlink:copy": "symlink copy --angular --packages @my-company-name/cms-kit --prod",
        "test": "ng test",
        "lint": "ng lint",
        "e2e": "ng e2e",
        "compile:ivy": "yarn ngcc --properties es2015 browser module main --first-only --create-ivy-entry-points --tsconfig './tsconfig.prod.json' --source node_modules --async false",
        "postinstall": "npm run compile:ivy"
    },
    "private": true,
    "dependencies": {
<<<<<<< HEAD
        "@abp/ng.account": "~5.3.5",
        "@abp/ng.identity": "~5.3.5",
        "@abp/ng.setting-management": "~5.3.5",
        "@abp/ng.tenant-management": "~5.3.5",
        "@abp/ng.theme.basic": "~5.3.5",
=======
        "@abp/ng.account": "~6.0.0",
        "@abp/ng.identity": "~6.0.0",
        "@abp/ng.setting-management": "~6.0.0",
        "@abp/ng.tenant-management": "~6.0.0",
        "@abp/ng.theme.basic": "~6.0.0",
>>>>>>> 82984494
        "@angular/animations": "~10.0.0",
        "@angular/common": "~10.0.0",
        "@angular/compiler": "~10.0.0",
        "@angular/core": "~10.0.0",
        "@angular/forms": "~10.0.0",
        "@angular/platform-browser": "~10.0.0",
        "@angular/platform-browser-dynamic": "~10.0.0",
        "@angular/router": "~10.0.0",
        "rxjs": "~6.5.4",
        "tslib": "^2.0.0",
        "zone.js": "~0.10.2"
    },
    "devDependencies": {
        "@angular-devkit/build-angular": "~0.1000.0",
        "@angular-devkit/build-ng-packagr": "~0.1000.0",
        "@angular/cli": "~10.0.0",
        "@angular/compiler-cli": "~10.0.0",
        "@types/jasmine": "~3.5.0",
        "@types/jasminewd2": "~2.0.3",
        "@types/node": "^12.11.1",
        "codelyzer": "^5.1.2",
        "jasmine-core": "~3.5.0",
        "jasmine-spec-reporter": "~5.0.0",
        "karma": "~5.0.0",
        "karma-chrome-launcher": "~3.1.0",
        "karma-coverage-istanbul-reporter": "~3.0.2",
        "karma-jasmine": "~3.3.0",
        "karma-jasmine-html-reporter": "^1.5.0",
        "ng-packagr": "^10.0.0",
        "protractor": "~7.0.0",
        "symlink-manager": "^1.5.0",
        "ts-node": "~8.3.0",
        "tslint": "~6.1.0",
        "typescript": "~3.9.5"
    }
}<|MERGE_RESOLUTION|>--- conflicted
+++ resolved
@@ -15,19 +15,11 @@
     },
     "private": true,
     "dependencies": {
-<<<<<<< HEAD
-        "@abp/ng.account": "~5.3.5",
-        "@abp/ng.identity": "~5.3.5",
-        "@abp/ng.setting-management": "~5.3.5",
-        "@abp/ng.tenant-management": "~5.3.5",
-        "@abp/ng.theme.basic": "~5.3.5",
-=======
         "@abp/ng.account": "~6.0.0",
         "@abp/ng.identity": "~6.0.0",
         "@abp/ng.setting-management": "~6.0.0",
         "@abp/ng.tenant-management": "~6.0.0",
         "@abp/ng.theme.basic": "~6.0.0",
->>>>>>> 82984494
         "@angular/animations": "~10.0.0",
         "@angular/common": "~10.0.0",
         "@angular/compiler": "~10.0.0",
