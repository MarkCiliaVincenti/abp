--- conflicted
+++ resolved
@@ -30,11 +30,6 @@
 
     Task<BlogPost> GetBySlugAsync(Guid blogId, string slug, CancellationToken cancellationToken = default);
 
-<<<<<<< HEAD
-    Task<List<CmsUser>> GetAuthorsHasBlogPosts(CancellationToken cancellationToken = default);
-
-    Task<bool> HasBlogPostWaitingForReviewAsync(CancellationToken cancellationToken = default);
-=======
     Task<List<CmsUser>> GetAuthorsHasBlogPostsAsync(
         int skipCount,
         int maxResultCount,
@@ -45,5 +40,6 @@
     Task<int> GetAuthorsHasBlogPostsCountAsync(string filter, CancellationToken cancellationToken = default);
 
     Task<CmsUser> GetAuthorHasBlogPostAsync(Guid id, CancellationToken cancellationToken = default);
->>>>>>> dbc68190
+
+    Task<bool> HasBlogPostWaitingForReviewAsync(CancellationToken cancellationToken = default);
 }