{
  "name": "Volo.CmsKit.Domain",
  "hash": "",
  "contents": [
    {
      "namespace": "Volo.CmsKit",
      "dependsOnModules": [
        {
          "declaringAssemblyName": "Volo.CmsKit.Domain.Shared",
          "namespace": "Volo.CmsKit",
          "name": "CmsKitDomainSharedModule"
        },
        {
          "declaringAssemblyName": "Volo.Abp.Users.Domain",
          "namespace": "Volo.Abp.Users",
          "name": "AbpUsersDomainModule"
        },
        {
          "declaringAssemblyName": "Volo.Abp.Ddd.Domain",
          "namespace": "Volo.Abp.Domain",
          "name": "AbpDddDomainModule"
        },
        {
          "declaringAssemblyName": "Volo.Abp.BlobStoring",
          "namespace": "Volo.Abp.BlobStoring",
          "name": "AbpBlobStoringModule"
        },
        {
          "declaringAssemblyName": "Volo.Abp.SettingManagement.Domain",
          "namespace": "Volo.Abp.SettingManagement",
          "name": "AbpSettingManagementDomainModule"
        }
      ],
      "implementingInterfaces": [
        {
          "name": "IAbpModule",
          "namespace": "Volo.Abp.Modularity",
          "declaringAssemblyName": "Volo.Abp.Core",
          "fullName": "Volo.Abp.Modularity.IAbpModule"
        },
        {
          "name": "IOnPreApplicationInitialization",
          "namespace": "Volo.Abp.Modularity",
          "declaringAssemblyName": "Volo.Abp.Core",
          "fullName": "Volo.Abp.Modularity.IOnPreApplicationInitialization"
        },
        {
          "name": "IOnApplicationInitialization",
          "namespace": "Volo.Abp",
          "declaringAssemblyName": "Volo.Abp.Core",
          "fullName": "Volo.Abp.IOnApplicationInitialization"
        },
        {
          "name": "IOnPostApplicationInitialization",
          "namespace": "Volo.Abp.Modularity",
          "declaringAssemblyName": "Volo.Abp.Core",
          "fullName": "Volo.Abp.Modularity.IOnPostApplicationInitialization"
        },
        {
          "name": "IOnApplicationShutdown",
          "namespace": "Volo.Abp",
          "declaringAssemblyName": "Volo.Abp.Core",
          "fullName": "Volo.Abp.IOnApplicationShutdown"
        },
        {
          "name": "IPreConfigureServices",
          "namespace": "Volo.Abp.Modularity",
          "declaringAssemblyName": "Volo.Abp.Core",
          "fullName": "Volo.Abp.Modularity.IPreConfigureServices"
        },
        {
          "name": "IPostConfigureServices",
          "namespace": "Volo.Abp.Modularity",
          "declaringAssemblyName": "Volo.Abp.Core",
          "fullName": "Volo.Abp.Modularity.IPostConfigureServices"
        }
      ],
      "contentType": "abpModule",
      "name": "CmsKitDomainModule",
      "summary": null
    },
    {
      "namespace": "Volo.CmsKit.Tags",
      "primaryKeyType": null,
      "properties": [
        {
          "type": "System.Guid",
          "name": "TagId",
          "summary": null
        },
        {
          "type": "System.String",
          "name": "EntityId",
          "summary": null
        },
        {
          "type": "System.Nullable`1[System.Guid]",
          "name": "TenantId",
          "summary": null
        }
      ],
      "contentType": "entity",
      "name": "EntityTag",
      "summary": null
    },
    {
      "baseClass": {
        "name": "AggregateRoot<Guid>",
        "namespace": "Volo.Abp.Domain.Entities",
        "declaringAssemblyName": "Volo.Abp.Ddd.Domain",
        "fullName": "Volo.Abp.Domain.Entities.AggregateRoot<Guid>"
      },
      "implementingInterfaces": [
        {
          "name": "IEntity",
          "namespace": "Volo.Abp.Domain.Entities",
          "declaringAssemblyName": "Volo.Abp.Ddd.Domain",
          "fullName": "Volo.Abp.Domain.Entities.IEntity"
        },
        {
          "name": "IEntity<Guid>",
          "namespace": "Volo.Abp.Domain.Entities",
          "declaringAssemblyName": "Volo.Abp.Ddd.Domain",
          "fullName": "Volo.Abp.Domain.Entities.IEntity<Guid>"
        },
        {
          "name": "IAggregateRoot<Guid>",
          "namespace": "Volo.Abp.Domain.Entities",
          "declaringAssemblyName": "Volo.Abp.Ddd.Domain",
          "fullName": "Volo.Abp.Domain.Entities.IAggregateRoot<Guid>"
        },
        {
          "name": "IAggregateRoot",
          "namespace": "Volo.Abp.Domain.Entities",
          "declaringAssemblyName": "Volo.Abp.Ddd.Domain",
          "fullName": "Volo.Abp.Domain.Entities.IAggregateRoot"
        },
        {
          "name": "IGeneratesDomainEvents",
          "namespace": "Volo.Abp.Domain.Entities",
          "declaringAssemblyName": "Volo.Abp.Ddd.Domain",
          "fullName": "Volo.Abp.Domain.Entities.IGeneratesDomainEvents"
        },
        {
          "name": "IHasExtraProperties",
          "namespace": "Volo.Abp.Data",
          "declaringAssemblyName": "Volo.Abp.ObjectExtending",
          "fullName": "Volo.Abp.Data.IHasExtraProperties"
        },
        {
          "name": "IHasConcurrencyStamp",
          "namespace": "Volo.Abp.Domain.Entities",
          "declaringAssemblyName": "Volo.Abp.Data",
          "fullName": "Volo.Abp.Domain.Entities.IHasConcurrencyStamp"
        },
        {
          "name": "IUser",
          "namespace": "Volo.Abp.Users",
          "declaringAssemblyName": "Volo.Abp.Users.Domain",
          "fullName": "Volo.Abp.Users.IUser"
        },
        {
          "name": "IMultiTenant",
          "namespace": "Volo.Abp.MultiTenancy",
          "declaringAssemblyName": "Volo.Abp.MultiTenancy.Abstractions",
          "fullName": "Volo.Abp.MultiTenancy.IMultiTenant"
        },
        {
          "name": "IUpdateUserData",
          "namespace": "Volo.Abp.Users",
          "declaringAssemblyName": "Volo.Abp.Users.Domain",
          "fullName": "Volo.Abp.Users.IUpdateUserData"
        }
      ],
      "methods": [
        {
          "returnType": "Boolean",
          "namespace": "Volo.CmsKit.Users",
          "name": "Update",
          "summary": null,
          "isAsync": false,
          "isPublic": true,
          "isPrivate": false,
          "isStatic": false,
          "parameters": [
            {
              "type": "IUserData",
              "name": "user",
              "isOptional": false
            }
          ]
        }
      ],
      "collectionProperties": {},
      "navigationProperties": {},
      "namespace": "Volo.CmsKit.Users",
      "primaryKeyType": "Guid",
      "properties": [
        {
          "type": "System.Nullable`1[System.Guid]",
          "name": "TenantId",
          "summary": null
        },
        {
          "type": "System.String",
          "name": "UserName",
          "summary": null
        },
        {
          "type": "System.String",
          "name": "Email",
          "summary": null
        },
        {
          "type": "System.String",
          "name": "Name",
          "summary": null
        },
        {
          "type": "System.String",
          "name": "Surname",
          "summary": null
        },
        {
          "type": "System.Boolean",
          "name": "IsActive",
          "summary": null
        },
        {
          "type": "System.Boolean",
          "name": "EmailConfirmed",
          "summary": null
        },
        {
          "type": "System.String",
          "name": "PhoneNumber",
          "summary": null
        },
        {
          "type": "System.Boolean",
          "name": "PhoneNumberConfirmed",
          "summary": null
        }
      ],
      "contentType": "aggregateRoot",
      "name": "CmsUser",
      "summary": null
    },
    {
      "baseClass": {
        "name": "FullAuditedAggregateRoot<Guid>",
        "namespace": "Volo.Abp.Domain.Entities.Auditing",
        "declaringAssemblyName": "Volo.Abp.Ddd.Domain",
        "fullName": "Volo.Abp.Domain.Entities.Auditing.FullAuditedAggregateRoot<Guid>"
      },
      "implementingInterfaces": [
        {
          "name": "IEntity",
          "namespace": "Volo.Abp.Domain.Entities",
          "declaringAssemblyName": "Volo.Abp.Ddd.Domain",
          "fullName": "Volo.Abp.Domain.Entities.IEntity"
        },
        {
          "name": "IEntity<Guid>",
          "namespace": "Volo.Abp.Domain.Entities",
          "declaringAssemblyName": "Volo.Abp.Ddd.Domain",
          "fullName": "Volo.Abp.Domain.Entities.IEntity<Guid>"
        },
        {
          "name": "IAggregateRoot<Guid>",
          "namespace": "Volo.Abp.Domain.Entities",
          "declaringAssemblyName": "Volo.Abp.Ddd.Domain",
          "fullName": "Volo.Abp.Domain.Entities.IAggregateRoot<Guid>"
        },
        {
          "name": "IAggregateRoot",
          "namespace": "Volo.Abp.Domain.Entities",
          "declaringAssemblyName": "Volo.Abp.Ddd.Domain",
          "fullName": "Volo.Abp.Domain.Entities.IAggregateRoot"
        },
        {
          "name": "IGeneratesDomainEvents",
          "namespace": "Volo.Abp.Domain.Entities",
          "declaringAssemblyName": "Volo.Abp.Ddd.Domain",
          "fullName": "Volo.Abp.Domain.Entities.IGeneratesDomainEvents"
        },
        {
          "name": "IHasExtraProperties",
          "namespace": "Volo.Abp.Data",
          "declaringAssemblyName": "Volo.Abp.ObjectExtending",
          "fullName": "Volo.Abp.Data.IHasExtraProperties"
        },
        {
          "name": "IHasConcurrencyStamp",
          "namespace": "Volo.Abp.Domain.Entities",
          "declaringAssemblyName": "Volo.Abp.Data",
          "fullName": "Volo.Abp.Domain.Entities.IHasConcurrencyStamp"
        },
        {
          "name": "ICreationAuditedObject",
          "namespace": "Volo.Abp.Auditing",
          "declaringAssemblyName": "Volo.Abp.Auditing.Contracts",
          "fullName": "Volo.Abp.Auditing.ICreationAuditedObject"
        },
        {
          "name": "IHasCreationTime",
          "namespace": "Volo.Abp.Auditing",
          "declaringAssemblyName": "Volo.Abp.Auditing.Contracts",
          "fullName": "Volo.Abp.Auditing.IHasCreationTime"
        },
        {
          "name": "IMayHaveCreator",
          "namespace": "Volo.Abp.Auditing",
          "declaringAssemblyName": "Volo.Abp.Auditing.Contracts",
          "fullName": "Volo.Abp.Auditing.IMayHaveCreator"
        },
        {
          "name": "IAuditedObject",
          "namespace": "Volo.Abp.Auditing",
          "declaringAssemblyName": "Volo.Abp.Auditing.Contracts",
          "fullName": "Volo.Abp.Auditing.IAuditedObject"
        },
        {
          "name": "IModificationAuditedObject",
          "namespace": "Volo.Abp.Auditing",
          "declaringAssemblyName": "Volo.Abp.Auditing.Contracts",
          "fullName": "Volo.Abp.Auditing.IModificationAuditedObject"
        },
        {
          "name": "IHasModificationTime",
          "namespace": "Volo.Abp.Auditing",
          "declaringAssemblyName": "Volo.Abp.Auditing.Contracts",
          "fullName": "Volo.Abp.Auditing.IHasModificationTime"
        },
        {
          "name": "IFullAuditedObject",
          "namespace": "Volo.Abp.Auditing",
          "declaringAssemblyName": "Volo.Abp.Auditing.Contracts",
          "fullName": "Volo.Abp.Auditing.IFullAuditedObject"
        },
        {
          "name": "IDeletionAuditedObject",
          "namespace": "Volo.Abp.Auditing",
          "declaringAssemblyName": "Volo.Abp.Auditing.Contracts",
          "fullName": "Volo.Abp.Auditing.IDeletionAuditedObject"
        },
        {
          "name": "IHasDeletionTime",
          "namespace": "Volo.Abp.Auditing",
          "declaringAssemblyName": "Volo.Abp.Auditing.Contracts",
          "fullName": "Volo.Abp.Auditing.IHasDeletionTime"
        },
        {
          "name": "ISoftDelete",
          "namespace": "Volo.Abp",
          "declaringAssemblyName": "Volo.Abp.Core",
          "fullName": "Volo.Abp.ISoftDelete"
        },
        {
          "name": "IMultiTenant",
          "namespace": "Volo.Abp.MultiTenancy",
          "declaringAssemblyName": "Volo.Abp.MultiTenancy.Abstractions",
          "fullName": "Volo.Abp.MultiTenancy.IMultiTenant"
        }
      ],
      "methods": [
        {
          "returnType": "Void",
          "namespace": "Volo.CmsKit.Tags",
          "name": "SetName",
          "summary": null,
          "isAsync": false,
          "isPublic": true,
          "isPrivate": false,
          "isStatic": false,
          "parameters": [
            {
              "type": "String",
              "name": "name",
              "isOptional": false
            }
          ]
        },
        {
          "returnType": "Void",
          "namespace": "Volo.CmsKit.Tags",
          "name": "SetEntityType",
          "summary": null,
          "isAsync": false,
          "isPublic": true,
          "isPrivate": false,
          "isStatic": false,
          "parameters": [
            {
              "type": "String",
              "name": "entityType",
              "isOptional": false
            }
          ]
        }
      ],
      "collectionProperties": {},
      "navigationProperties": {},
      "namespace": "Volo.CmsKit.Tags",
      "primaryKeyType": "Guid",
      "properties": [
        {
          "type": "System.Nullable`1[System.Guid]",
          "name": "TenantId",
          "summary": null
        },
        {
          "type": "System.String",
          "name": "EntityType",
          "summary": null
        },
        {
          "type": "System.String",
          "name": "Name",
          "summary": null
        }
      ],
      "contentType": "aggregateRoot",
      "name": "Tag",
      "summary": null
    },
    {
      "baseClass": {
        "name": "BasicAggregateRoot<Guid>",
        "namespace": "Volo.Abp.Domain.Entities",
        "declaringAssemblyName": "Volo.Abp.Ddd.Domain",
        "fullName": "Volo.Abp.Domain.Entities.BasicAggregateRoot<Guid>"
      },
      "implementingInterfaces": [
        {
          "name": "IEntity",
          "namespace": "Volo.Abp.Domain.Entities",
          "declaringAssemblyName": "Volo.Abp.Ddd.Domain",
          "fullName": "Volo.Abp.Domain.Entities.IEntity"
        },
        {
          "name": "IEntity<Guid>",
          "namespace": "Volo.Abp.Domain.Entities",
          "declaringAssemblyName": "Volo.Abp.Ddd.Domain",
          "fullName": "Volo.Abp.Domain.Entities.IEntity<Guid>"
        },
        {
          "name": "IAggregateRoot<Guid>",
          "namespace": "Volo.Abp.Domain.Entities",
          "declaringAssemblyName": "Volo.Abp.Ddd.Domain",
          "fullName": "Volo.Abp.Domain.Entities.IAggregateRoot<Guid>"
        },
        {
          "name": "IAggregateRoot",
          "namespace": "Volo.Abp.Domain.Entities",
          "declaringAssemblyName": "Volo.Abp.Ddd.Domain",
          "fullName": "Volo.Abp.Domain.Entities.IAggregateRoot"
        },
        {
          "name": "IGeneratesDomainEvents",
          "namespace": "Volo.Abp.Domain.Entities",
          "declaringAssemblyName": "Volo.Abp.Ddd.Domain",
          "fullName": "Volo.Abp.Domain.Entities.IGeneratesDomainEvents"
        },
        {
          "name": "IHasCreationTime",
          "namespace": "Volo.Abp.Auditing",
          "declaringAssemblyName": "Volo.Abp.Auditing.Contracts",
          "fullName": "Volo.Abp.Auditing.IHasCreationTime"
        },
        {
          "name": "IMustHaveCreator",
          "namespace": "Volo.Abp.Auditing",
          "declaringAssemblyName": "Volo.Abp.Auditing.Contracts",
          "fullName": "Volo.Abp.Auditing.IMustHaveCreator"
        },
        {
          "name": "IMultiTenant",
          "namespace": "Volo.Abp.MultiTenancy",
          "declaringAssemblyName": "Volo.Abp.MultiTenancy.Abstractions",
          "fullName": "Volo.Abp.MultiTenancy.IMultiTenant"
        }
      ],
      "methods": [],
      "collectionProperties": {},
      "navigationProperties": {},
      "namespace": "Volo.CmsKit.Reactions",
      "primaryKeyType": "Guid",
      "properties": [
        {
          "type": "System.Nullable`1[System.Guid]",
          "name": "TenantId",
          "summary": null
        },
        {
          "type": "System.String",
          "name": "EntityType",
          "summary": null
        },
        {
          "type": "System.String",
          "name": "EntityId",
          "summary": null
        },
        {
          "type": "System.String",
          "name": "ReactionName",
          "summary": null
        },
        {
          "type": "System.Guid",
          "name": "CreatorId",
          "summary": null
        },
        {
          "type": "System.DateTime",
          "name": "CreationTime",
          "summary": null
        }
      ],
      "contentType": "aggregateRoot",
      "name": "UserReaction",
      "summary": null
    },
    {
      "baseClass": {
        "name": "BasicAggregateRoot<Guid>",
        "namespace": "Volo.Abp.Domain.Entities",
        "declaringAssemblyName": "Volo.Abp.Ddd.Domain",
        "fullName": "Volo.Abp.Domain.Entities.BasicAggregateRoot<Guid>"
      },
      "implementingInterfaces": [
        {
          "name": "IEntity",
          "namespace": "Volo.Abp.Domain.Entities",
          "declaringAssemblyName": "Volo.Abp.Ddd.Domain",
          "fullName": "Volo.Abp.Domain.Entities.IEntity"
        },
        {
          "name": "IEntity<Guid>",
          "namespace": "Volo.Abp.Domain.Entities",
          "declaringAssemblyName": "Volo.Abp.Ddd.Domain",
          "fullName": "Volo.Abp.Domain.Entities.IEntity<Guid>"
        },
        {
          "name": "IAggregateRoot<Guid>",
          "namespace": "Volo.Abp.Domain.Entities",
          "declaringAssemblyName": "Volo.Abp.Ddd.Domain",
          "fullName": "Volo.Abp.Domain.Entities.IAggregateRoot<Guid>"
        },
        {
          "name": "IAggregateRoot",
          "namespace": "Volo.Abp.Domain.Entities",
          "declaringAssemblyName": "Volo.Abp.Ddd.Domain",
          "fullName": "Volo.Abp.Domain.Entities.IAggregateRoot"
        },
        {
          "name": "IGeneratesDomainEvents",
          "namespace": "Volo.Abp.Domain.Entities",
          "declaringAssemblyName": "Volo.Abp.Ddd.Domain",
          "fullName": "Volo.Abp.Domain.Entities.IGeneratesDomainEvents"
        },
        {
          "name": "IHasCreationTime",
          "namespace": "Volo.Abp.Auditing",
          "declaringAssemblyName": "Volo.Abp.Auditing.Contracts",
          "fullName": "Volo.Abp.Auditing.IHasCreationTime"
        },
        {
          "name": "IMustHaveCreator",
          "namespace": "Volo.Abp.Auditing",
          "declaringAssemblyName": "Volo.Abp.Auditing.Contracts",
          "fullName": "Volo.Abp.Auditing.IMustHaveCreator"
        }
      ],
      "methods": [
        {
          "returnType": "Void",
          "namespace": "Volo.CmsKit.Ratings",
          "name": "SetStarCount",
          "summary": null,
          "isAsync": false,
          "isPublic": true,
          "isPrivate": false,
          "isStatic": false,
          "parameters": [
            {
              "type": "Int16",
              "name": "starCount",
              "isOptional": false
            }
          ]
        }
      ],
      "collectionProperties": {},
      "navigationProperties": {},
      "namespace": "Volo.CmsKit.Ratings",
      "primaryKeyType": "Guid",
      "properties": [
        {
          "type": "System.Nullable`1[System.Guid]",
          "name": "TenantId",
          "summary": null
        },
        {
          "type": "System.String",
          "name": "EntityType",
          "summary": null
        },
        {
          "type": "System.String",
          "name": "EntityId",
          "summary": null
        },
        {
          "type": "System.Int16",
          "name": "StarCount",
          "summary": null
        },
        {
          "type": "System.Guid",
          "name": "CreatorId",
          "summary": null
        },
        {
          "type": "System.DateTime",
          "name": "CreationTime",
          "summary": null
        }
      ],
      "contentType": "aggregateRoot",
      "name": "Rating",
      "summary": null
    },
    {
      "baseClass": {
        "name": "FullAuditedAggregateRoot<Guid>",
        "namespace": "Volo.Abp.Domain.Entities.Auditing",
        "declaringAssemblyName": "Volo.Abp.Ddd.Domain",
        "fullName": "Volo.Abp.Domain.Entities.Auditing.FullAuditedAggregateRoot<Guid>"
      },
      "implementingInterfaces": [
        {
          "name": "IEntity",
          "namespace": "Volo.Abp.Domain.Entities",
          "declaringAssemblyName": "Volo.Abp.Ddd.Domain",
          "fullName": "Volo.Abp.Domain.Entities.IEntity"
        },
        {
          "name": "IEntity<Guid>",
          "namespace": "Volo.Abp.Domain.Entities",
          "declaringAssemblyName": "Volo.Abp.Ddd.Domain",
          "fullName": "Volo.Abp.Domain.Entities.IEntity<Guid>"
        },
        {
          "name": "IAggregateRoot<Guid>",
          "namespace": "Volo.Abp.Domain.Entities",
          "declaringAssemblyName": "Volo.Abp.Ddd.Domain",
          "fullName": "Volo.Abp.Domain.Entities.IAggregateRoot<Guid>"
        },
        {
          "name": "IAggregateRoot",
          "namespace": "Volo.Abp.Domain.Entities",
          "declaringAssemblyName": "Volo.Abp.Ddd.Domain",
          "fullName": "Volo.Abp.Domain.Entities.IAggregateRoot"
        },
        {
          "name": "IGeneratesDomainEvents",
          "namespace": "Volo.Abp.Domain.Entities",
          "declaringAssemblyName": "Volo.Abp.Ddd.Domain",
          "fullName": "Volo.Abp.Domain.Entities.IGeneratesDomainEvents"
        },
        {
          "name": "IHasExtraProperties",
          "namespace": "Volo.Abp.Data",
          "declaringAssemblyName": "Volo.Abp.ObjectExtending",
          "fullName": "Volo.Abp.Data.IHasExtraProperties"
        },
        {
          "name": "IHasConcurrencyStamp",
          "namespace": "Volo.Abp.Domain.Entities",
          "declaringAssemblyName": "Volo.Abp.Data",
          "fullName": "Volo.Abp.Domain.Entities.IHasConcurrencyStamp"
        },
        {
          "name": "ICreationAuditedObject",
          "namespace": "Volo.Abp.Auditing",
          "declaringAssemblyName": "Volo.Abp.Auditing.Contracts",
          "fullName": "Volo.Abp.Auditing.ICreationAuditedObject"
        },
        {
          "name": "IHasCreationTime",
          "namespace": "Volo.Abp.Auditing",
          "declaringAssemblyName": "Volo.Abp.Auditing.Contracts",
          "fullName": "Volo.Abp.Auditing.IHasCreationTime"
        },
        {
          "name": "IMayHaveCreator",
          "namespace": "Volo.Abp.Auditing",
          "declaringAssemblyName": "Volo.Abp.Auditing.Contracts",
          "fullName": "Volo.Abp.Auditing.IMayHaveCreator"
        },
        {
          "name": "IAuditedObject",
          "namespace": "Volo.Abp.Auditing",
          "declaringAssemblyName": "Volo.Abp.Auditing.Contracts",
          "fullName": "Volo.Abp.Auditing.IAuditedObject"
        },
        {
          "name": "IModificationAuditedObject",
          "namespace": "Volo.Abp.Auditing",
          "declaringAssemblyName": "Volo.Abp.Auditing.Contracts",
          "fullName": "Volo.Abp.Auditing.IModificationAuditedObject"
        },
        {
          "name": "IHasModificationTime",
          "namespace": "Volo.Abp.Auditing",
          "declaringAssemblyName": "Volo.Abp.Auditing.Contracts",
          "fullName": "Volo.Abp.Auditing.IHasModificationTime"
        },
        {
          "name": "IFullAuditedObject",
          "namespace": "Volo.Abp.Auditing",
          "declaringAssemblyName": "Volo.Abp.Auditing.Contracts",
          "fullName": "Volo.Abp.Auditing.IFullAuditedObject"
        },
        {
          "name": "IDeletionAuditedObject",
          "namespace": "Volo.Abp.Auditing",
          "declaringAssemblyName": "Volo.Abp.Auditing.Contracts",
          "fullName": "Volo.Abp.Auditing.IDeletionAuditedObject"
        },
        {
          "name": "IHasDeletionTime",
          "namespace": "Volo.Abp.Auditing",
          "declaringAssemblyName": "Volo.Abp.Auditing.Contracts",
          "fullName": "Volo.Abp.Auditing.IHasDeletionTime"
        },
        {
          "name": "ISoftDelete",
          "namespace": "Volo.Abp",
          "declaringAssemblyName": "Volo.Abp.Core",
          "fullName": "Volo.Abp.ISoftDelete"
        },
        {
          "name": "IMultiTenant",
          "namespace": "Volo.Abp.MultiTenancy",
          "declaringAssemblyName": "Volo.Abp.MultiTenancy.Abstractions",
          "fullName": "Volo.Abp.MultiTenancy.IMultiTenant"
        },
        {
          "name": "IHasEntityVersion",
          "namespace": "Volo.Abp.Auditing",
          "declaringAssemblyName": "Volo.Abp.Auditing.Contracts",
          "fullName": "Volo.Abp.Auditing.IHasEntityVersion"
        }
      ],
      "methods": [
        {
          "returnType": "Void",
          "namespace": "Volo.CmsKit.Pages",
          "name": "SetTitle",
          "summary": null,
          "isAsync": false,
          "isPublic": true,
          "isPrivate": false,
          "isStatic": false,
          "parameters": [
            {
              "type": "String",
              "name": "title",
              "isOptional": false
            }
          ]
        },
        {
          "returnType": "Void",
          "namespace": "Volo.CmsKit.Pages",
          "name": "SetContent",
          "summary": null,
          "isAsync": false,
          "isPublic": true,
          "isPrivate": false,
          "isStatic": false,
          "parameters": [
            {
              "type": "String",
              "name": "content",
              "isOptional": false
            }
          ]
        },
        {
          "returnType": "Void",
          "namespace": "Volo.CmsKit.Pages",
          "name": "SetScript",
          "summary": null,
          "isAsync": false,
          "isPublic": true,
          "isPrivate": false,
          "isStatic": false,
          "parameters": [
            {
              "type": "String",
              "name": "script",
              "isOptional": false
            }
          ]
        },
        {
          "returnType": "Void",
          "namespace": "Volo.CmsKit.Pages",
          "name": "SetStyle",
          "summary": null,
          "isAsync": false,
          "isPublic": true,
          "isPrivate": false,
          "isStatic": false,
          "parameters": [
            {
              "type": "String",
              "name": "style",
              "isOptional": false
            }
          ]
        }
      ],
      "collectionProperties": {},
      "navigationProperties": {},
      "namespace": "Volo.CmsKit.Pages",
      "primaryKeyType": "Guid",
      "properties": [
        {
          "type": "System.Nullable`1[System.Guid]",
          "name": "TenantId",
          "summary": null
        },
        {
          "type": "System.String",
          "name": "Title",
          "summary": null
        },
        {
          "type": "System.String",
          "name": "Slug",
          "summary": null
        },
        {
          "type": "System.String",
          "name": "Content",
          "summary": null
        },
        {
          "type": "System.String",
          "name": "Script",
          "summary": null
        },
        {
          "type": "System.String",
          "name": "Style",
          "summary": null
        },
        {
          "type": "System.Boolean",
          "name": "IsHomePage",
          "summary": null
        },
        {
          "type": "System.Int32",
          "name": "EntityVersion",
          "summary": null
        }
      ],
      "contentType": "aggregateRoot",
      "name": "Page",
      "summary": null
    },
    {
      "baseClass": {
        "name": "AuditedAggregateRoot<Guid>",
        "namespace": "Volo.Abp.Domain.Entities.Auditing",
        "declaringAssemblyName": "Volo.Abp.Ddd.Domain",
        "fullName": "Volo.Abp.Domain.Entities.Auditing.AuditedAggregateRoot<Guid>"
      },
      "implementingInterfaces": [
        {
          "name": "IEntity",
          "namespace": "Volo.Abp.Domain.Entities",
          "declaringAssemblyName": "Volo.Abp.Ddd.Domain",
          "fullName": "Volo.Abp.Domain.Entities.IEntity"
        },
        {
          "name": "IEntity<Guid>",
          "namespace": "Volo.Abp.Domain.Entities",
          "declaringAssemblyName": "Volo.Abp.Ddd.Domain",
          "fullName": "Volo.Abp.Domain.Entities.IEntity<Guid>"
        },
        {
          "name": "IAggregateRoot<Guid>",
          "namespace": "Volo.Abp.Domain.Entities",
          "declaringAssemblyName": "Volo.Abp.Ddd.Domain",
          "fullName": "Volo.Abp.Domain.Entities.IAggregateRoot<Guid>"
        },
        {
          "name": "IAggregateRoot",
          "namespace": "Volo.Abp.Domain.Entities",
          "declaringAssemblyName": "Volo.Abp.Ddd.Domain",
          "fullName": "Volo.Abp.Domain.Entities.IAggregateRoot"
        },
        {
          "name": "IGeneratesDomainEvents",
          "namespace": "Volo.Abp.Domain.Entities",
          "declaringAssemblyName": "Volo.Abp.Ddd.Domain",
          "fullName": "Volo.Abp.Domain.Entities.IGeneratesDomainEvents"
        },
        {
          "name": "IHasExtraProperties",
          "namespace": "Volo.Abp.Data",
          "declaringAssemblyName": "Volo.Abp.ObjectExtending",
          "fullName": "Volo.Abp.Data.IHasExtraProperties"
        },
        {
          "name": "IHasConcurrencyStamp",
          "namespace": "Volo.Abp.Domain.Entities",
          "declaringAssemblyName": "Volo.Abp.Data",
          "fullName": "Volo.Abp.Domain.Entities.IHasConcurrencyStamp"
        },
        {
          "name": "ICreationAuditedObject",
          "namespace": "Volo.Abp.Auditing",
          "declaringAssemblyName": "Volo.Abp.Auditing.Contracts",
          "fullName": "Volo.Abp.Auditing.ICreationAuditedObject"
        },
        {
          "name": "IHasCreationTime",
          "namespace": "Volo.Abp.Auditing",
          "declaringAssemblyName": "Volo.Abp.Auditing.Contracts",
          "fullName": "Volo.Abp.Auditing.IHasCreationTime"
        },
        {
          "name": "IMayHaveCreator",
          "namespace": "Volo.Abp.Auditing",
          "declaringAssemblyName": "Volo.Abp.Auditing.Contracts",
          "fullName": "Volo.Abp.Auditing.IMayHaveCreator"
        },
        {
          "name": "IAuditedObject",
          "namespace": "Volo.Abp.Auditing",
          "declaringAssemblyName": "Volo.Abp.Auditing.Contracts",
          "fullName": "Volo.Abp.Auditing.IAuditedObject"
        },
        {
          "name": "IModificationAuditedObject",
          "namespace": "Volo.Abp.Auditing",
          "declaringAssemblyName": "Volo.Abp.Auditing.Contracts",
          "fullName": "Volo.Abp.Auditing.IModificationAuditedObject"
        },
        {
          "name": "IHasModificationTime",
          "namespace": "Volo.Abp.Auditing",
          "declaringAssemblyName": "Volo.Abp.Auditing.Contracts",
          "fullName": "Volo.Abp.Auditing.IHasModificationTime"
        },
        {
          "name": "IMultiTenant",
          "namespace": "Volo.Abp.MultiTenancy",
          "declaringAssemblyName": "Volo.Abp.MultiTenancy.Abstractions",
          "fullName": "Volo.Abp.MultiTenancy.IMultiTenant"
        }
      ],
      "methods": [
        {
          "returnType": "Void",
          "namespace": "Volo.CmsKit.Menus",
          "name": "SetDisplayName",
          "summary": null,
          "isAsync": false,
          "isPublic": true,
          "isPrivate": false,
          "isStatic": false,
          "parameters": [
            {
              "type": "String",
              "name": "displayName",
              "isOptional": false
            }
          ]
        },
        {
          "returnType": "Void",
          "namespace": "Volo.CmsKit.Menus",
          "name": "SetUrl",
          "summary": null,
          "isAsync": false,
          "isPublic": true,
          "isPrivate": false,
          "isStatic": false,
          "parameters": [
            {
              "type": "String",
              "name": "url",
              "isOptional": false
            }
          ]
        }
      ],
      "collectionProperties": {},
      "navigationProperties": {},
      "namespace": "Volo.CmsKit.Menus",
      "primaryKeyType": "Guid",
      "properties": [
        {
          "type": "System.Nullable`1[System.Guid]",
          "name": "ParentId",
          "summary": "Presents another  Id.\r\n            If it's , then it's a root menu item."
        },
        {
          "type": "System.String",
          "name": "DisplayName",
          "summary": null
        },
        {
          "type": "System.Boolean",
          "name": "IsActive",
          "summary": null
        },
        {
          "type": "System.String",
          "name": "Url",
          "summary": null
        },
        {
          "type": "System.String",
          "name": "Icon",
          "summary": null
        },
        {
          "type": "System.Int32",
          "name": "Order",
          "summary": null
        },
        {
          "type": "System.String",
          "name": "Target",
          "summary": null
        },
        {
          "type": "System.String",
          "name": "ElementId",
          "summary": null
        },
        {
          "type": "System.String",
          "name": "CssClass",
          "summary": null
        },
        {
          "type": "System.Nullable`1[System.Guid]",
          "name": "PageId",
          "summary": null
        },
        {
          "type": "System.Nullable`1[System.Guid]",
          "name": "TenantId",
          "summary": null
        }
      ],
      "contentType": "aggregateRoot",
      "name": "MenuItem",
      "summary": null
    },
    {
      "baseClass": {
        "name": "FullAuditedAggregateRoot<Guid>",
        "namespace": "Volo.Abp.Domain.Entities.Auditing",
        "declaringAssemblyName": "Volo.Abp.Ddd.Domain",
        "fullName": "Volo.Abp.Domain.Entities.Auditing.FullAuditedAggregateRoot<Guid>"
      },
      "implementingInterfaces": [
        {
          "name": "IEntity",
          "namespace": "Volo.Abp.Domain.Entities",
          "declaringAssemblyName": "Volo.Abp.Ddd.Domain",
          "fullName": "Volo.Abp.Domain.Entities.IEntity"
        },
        {
          "name": "IEntity<Guid>",
          "namespace": "Volo.Abp.Domain.Entities",
          "declaringAssemblyName": "Volo.Abp.Ddd.Domain",
          "fullName": "Volo.Abp.Domain.Entities.IEntity<Guid>"
        },
        {
          "name": "IAggregateRoot<Guid>",
          "namespace": "Volo.Abp.Domain.Entities",
          "declaringAssemblyName": "Volo.Abp.Ddd.Domain",
          "fullName": "Volo.Abp.Domain.Entities.IAggregateRoot<Guid>"
        },
        {
          "name": "IAggregateRoot",
          "namespace": "Volo.Abp.Domain.Entities",
          "declaringAssemblyName": "Volo.Abp.Ddd.Domain",
          "fullName": "Volo.Abp.Domain.Entities.IAggregateRoot"
        },
        {
          "name": "IGeneratesDomainEvents",
          "namespace": "Volo.Abp.Domain.Entities",
          "declaringAssemblyName": "Volo.Abp.Ddd.Domain",
          "fullName": "Volo.Abp.Domain.Entities.IGeneratesDomainEvents"
        },
        {
          "name": "IHasExtraProperties",
          "namespace": "Volo.Abp.Data",
          "declaringAssemblyName": "Volo.Abp.ObjectExtending",
          "fullName": "Volo.Abp.Data.IHasExtraProperties"
        },
        {
          "name": "IHasConcurrencyStamp",
          "namespace": "Volo.Abp.Domain.Entities",
          "declaringAssemblyName": "Volo.Abp.Data",
          "fullName": "Volo.Abp.Domain.Entities.IHasConcurrencyStamp"
        },
        {
          "name": "ICreationAuditedObject",
          "namespace": "Volo.Abp.Auditing",
          "declaringAssemblyName": "Volo.Abp.Auditing.Contracts",
          "fullName": "Volo.Abp.Auditing.ICreationAuditedObject"
        },
        {
          "name": "IHasCreationTime",
          "namespace": "Volo.Abp.Auditing",
          "declaringAssemblyName": "Volo.Abp.Auditing.Contracts",
          "fullName": "Volo.Abp.Auditing.IHasCreationTime"
        },
        {
          "name": "IMayHaveCreator",
          "namespace": "Volo.Abp.Auditing",
          "declaringAssemblyName": "Volo.Abp.Auditing.Contracts",
          "fullName": "Volo.Abp.Auditing.IMayHaveCreator"
        },
        {
          "name": "IAuditedObject",
          "namespace": "Volo.Abp.Auditing",
          "declaringAssemblyName": "Volo.Abp.Auditing.Contracts",
          "fullName": "Volo.Abp.Auditing.IAuditedObject"
        },
        {
          "name": "IModificationAuditedObject",
          "namespace": "Volo.Abp.Auditing",
          "declaringAssemblyName": "Volo.Abp.Auditing.Contracts",
          "fullName": "Volo.Abp.Auditing.IModificationAuditedObject"
        },
        {
          "name": "IHasModificationTime",
          "namespace": "Volo.Abp.Auditing",
          "declaringAssemblyName": "Volo.Abp.Auditing.Contracts",
          "fullName": "Volo.Abp.Auditing.IHasModificationTime"
        },
        {
          "name": "IFullAuditedObject",
          "namespace": "Volo.Abp.Auditing",
          "declaringAssemblyName": "Volo.Abp.Auditing.Contracts",
          "fullName": "Volo.Abp.Auditing.IFullAuditedObject"
        },
        {
          "name": "IDeletionAuditedObject",
          "namespace": "Volo.Abp.Auditing",
          "declaringAssemblyName": "Volo.Abp.Auditing.Contracts",
          "fullName": "Volo.Abp.Auditing.IDeletionAuditedObject"
        },
        {
          "name": "IHasDeletionTime",
          "namespace": "Volo.Abp.Auditing",
          "declaringAssemblyName": "Volo.Abp.Auditing.Contracts",
          "fullName": "Volo.Abp.Auditing.IHasDeletionTime"
        },
        {
          "name": "ISoftDelete",
          "namespace": "Volo.Abp",
          "declaringAssemblyName": "Volo.Abp.Core",
          "fullName": "Volo.Abp.ISoftDelete"
        },
        {
          "name": "IMultiTenant",
          "namespace": "Volo.Abp.MultiTenancy",
          "declaringAssemblyName": "Volo.Abp.MultiTenancy.Abstractions",
          "fullName": "Volo.Abp.MultiTenancy.IMultiTenant"
        }
      ],
      "methods": [
        {
          "returnType": "Void",
          "namespace": "Volo.CmsKit.MediaDescriptors",
          "name": "SetName",
          "summary": null,
          "isAsync": false,
          "isPublic": true,
          "isPrivate": false,
          "isStatic": false,
          "parameters": [
            {
              "type": "String",
              "name": "name",
              "isOptional": false
            }
          ]
        }
      ],
      "collectionProperties": {},
      "navigationProperties": {},
      "namespace": "Volo.CmsKit.MediaDescriptors",
      "primaryKeyType": "Guid",
      "properties": [
        {
          "type": "System.Nullable`1[System.Guid]",
          "name": "TenantId",
          "summary": null
        },
        {
          "type": "System.String",
          "name": "EntityType",
          "summary": null
        },
        {
          "type": "System.String",
          "name": "Name",
          "summary": null
        },
        {
          "type": "System.String",
          "name": "MimeType",
          "summary": null
        },
        {
          "type": "System.Int64",
          "name": "Size",
          "summary": null
        }
      ],
      "contentType": "aggregateRoot",
      "name": "MediaDescriptor",
      "summary": null
    },
    {
      "baseClass": {
        "name": "BasicAggregateRoot<Guid>",
        "namespace": "Volo.Abp.Domain.Entities",
        "declaringAssemblyName": "Volo.Abp.Ddd.Domain",
        "fullName": "Volo.Abp.Domain.Entities.BasicAggregateRoot<Guid>"
      },
      "implementingInterfaces": [
        {
          "name": "IEntity",
          "namespace": "Volo.Abp.Domain.Entities",
          "declaringAssemblyName": "Volo.Abp.Ddd.Domain",
          "fullName": "Volo.Abp.Domain.Entities.IEntity"
        },
        {
          "name": "IEntity<Guid>",
          "namespace": "Volo.Abp.Domain.Entities",
          "declaringAssemblyName": "Volo.Abp.Ddd.Domain",
          "fullName": "Volo.Abp.Domain.Entities.IEntity<Guid>"
        },
        {
          "name": "IAggregateRoot<Guid>",
          "namespace": "Volo.Abp.Domain.Entities",
          "declaringAssemblyName": "Volo.Abp.Ddd.Domain",
          "fullName": "Volo.Abp.Domain.Entities.IAggregateRoot<Guid>"
        },
        {
          "name": "IAggregateRoot",
          "namespace": "Volo.Abp.Domain.Entities",
          "declaringAssemblyName": "Volo.Abp.Ddd.Domain",
          "fullName": "Volo.Abp.Domain.Entities.IAggregateRoot"
        },
        {
          "name": "IGeneratesDomainEvents",
          "namespace": "Volo.Abp.Domain.Entities",
          "declaringAssemblyName": "Volo.Abp.Ddd.Domain",
          "fullName": "Volo.Abp.Domain.Entities.IGeneratesDomainEvents"
        },
        {
          "name": "IHasCreationTime",
          "namespace": "Volo.Abp.Auditing",
          "declaringAssemblyName": "Volo.Abp.Auditing.Contracts",
          "fullName": "Volo.Abp.Auditing.IHasCreationTime"
        },
        {
          "name": "IMustHaveCreator",
          "namespace": "Volo.Abp.Auditing",
          "declaringAssemblyName": "Volo.Abp.Auditing.Contracts",
          "fullName": "Volo.Abp.Auditing.IMustHaveCreator"
        },
        {
          "name": "IMultiTenant",
          "namespace": "Volo.Abp.MultiTenancy",
          "declaringAssemblyName": "Volo.Abp.MultiTenancy.Abstractions",
          "fullName": "Volo.Abp.MultiTenancy.IMultiTenant"
        }
      ],
      "methods": [],
      "collectionProperties": {},
      "navigationProperties": {},
      "namespace": "Volo.CmsKit.MarkedItems",
      "primaryKeyType": "Guid",
      "properties": [
        {
          "type": "System.Nullable`1[System.Guid]",
          "name": "TenantId",
          "summary": null
        },
        {
          "type": "System.Guid",
          "name": "CreatorId",
          "summary": null
        },
        {
          "type": "System.DateTime",
          "name": "CreationTime",
          "summary": null
        },
        {
          "type": "System.String",
          "name": "EntityId",
          "summary": null
        },
        {
          "type": "System.String",
          "name": "EntityType",
          "summary": null
        }
      ],
      "contentType": "aggregateRoot",
      "name": "UserMarkedItem",
      "summary": null
    },
    {
      "baseClass": {
        "name": "AuditedAggregateRoot<Guid>",
        "namespace": "Volo.Abp.Domain.Entities.Auditing",
        "declaringAssemblyName": "Volo.Abp.Ddd.Domain",
        "fullName": "Volo.Abp.Domain.Entities.Auditing.AuditedAggregateRoot<Guid>"
      },
      "implementingInterfaces": [
        {
          "name": "IEntity",
          "namespace": "Volo.Abp.Domain.Entities",
          "declaringAssemblyName": "Volo.Abp.Ddd.Domain",
          "fullName": "Volo.Abp.Domain.Entities.IEntity"
        },
        {
          "name": "IEntity<Guid>",
          "namespace": "Volo.Abp.Domain.Entities",
          "declaringAssemblyName": "Volo.Abp.Ddd.Domain",
          "fullName": "Volo.Abp.Domain.Entities.IEntity<Guid>"
        },
        {
          "name": "IAggregateRoot<Guid>",
          "namespace": "Volo.Abp.Domain.Entities",
          "declaringAssemblyName": "Volo.Abp.Ddd.Domain",
          "fullName": "Volo.Abp.Domain.Entities.IAggregateRoot<Guid>"
        },
        {
          "name": "IAggregateRoot",
          "namespace": "Volo.Abp.Domain.Entities",
          "declaringAssemblyName": "Volo.Abp.Ddd.Domain",
          "fullName": "Volo.Abp.Domain.Entities.IAggregateRoot"
        },
        {
          "name": "IGeneratesDomainEvents",
          "namespace": "Volo.Abp.Domain.Entities",
          "declaringAssemblyName": "Volo.Abp.Ddd.Domain",
          "fullName": "Volo.Abp.Domain.Entities.IGeneratesDomainEvents"
        },
        {
          "name": "IHasExtraProperties",
          "namespace": "Volo.Abp.Data",
          "declaringAssemblyName": "Volo.Abp.ObjectExtending",
          "fullName": "Volo.Abp.Data.IHasExtraProperties"
        },
        {
          "name": "IHasConcurrencyStamp",
          "namespace": "Volo.Abp.Domain.Entities",
          "declaringAssemblyName": "Volo.Abp.Data",
          "fullName": "Volo.Abp.Domain.Entities.IHasConcurrencyStamp"
        },
        {
          "name": "ICreationAuditedObject",
          "namespace": "Volo.Abp.Auditing",
          "declaringAssemblyName": "Volo.Abp.Auditing.Contracts",
          "fullName": "Volo.Abp.Auditing.ICreationAuditedObject"
        },
        {
          "name": "IHasCreationTime",
          "namespace": "Volo.Abp.Auditing",
          "declaringAssemblyName": "Volo.Abp.Auditing.Contracts",
          "fullName": "Volo.Abp.Auditing.IHasCreationTime"
        },
        {
          "name": "IMayHaveCreator",
          "namespace": "Volo.Abp.Auditing",
          "declaringAssemblyName": "Volo.Abp.Auditing.Contracts",
          "fullName": "Volo.Abp.Auditing.IMayHaveCreator"
        },
        {
          "name": "IAuditedObject",
          "namespace": "Volo.Abp.Auditing",
          "declaringAssemblyName": "Volo.Abp.Auditing.Contracts",
          "fullName": "Volo.Abp.Auditing.IAuditedObject"
        },
        {
          "name": "IModificationAuditedObject",
          "namespace": "Volo.Abp.Auditing",
          "declaringAssemblyName": "Volo.Abp.Auditing.Contracts",
          "fullName": "Volo.Abp.Auditing.IModificationAuditedObject"
        },
        {
          "name": "IHasModificationTime",
          "namespace": "Volo.Abp.Auditing",
          "declaringAssemblyName": "Volo.Abp.Auditing.Contracts",
          "fullName": "Volo.Abp.Auditing.IHasModificationTime"
        },
        {
          "name": "IMultiTenant",
          "namespace": "Volo.Abp.MultiTenancy",
          "declaringAssemblyName": "Volo.Abp.MultiTenancy.Abstractions",
          "fullName": "Volo.Abp.MultiTenancy.IMultiTenant"
        }
      ],
      "methods": [
        {
          "returnType": "Void",
          "namespace": "Volo.CmsKit.GlobalResources",
          "name": "SetValue",
          "summary": null,
          "isAsync": false,
          "isPublic": true,
          "isPrivate": false,
          "isStatic": false,
          "parameters": [
            {
              "type": "String",
              "name": "value",
              "isOptional": false
            }
          ]
        }
      ],
      "collectionProperties": {},
      "navigationProperties": {},
      "namespace": "Volo.CmsKit.GlobalResources",
      "primaryKeyType": "Guid",
      "properties": [
        {
          "type": "System.String",
          "name": "Name",
          "summary": null
        },
        {
          "type": "System.String",
          "name": "Value",
          "summary": null
        },
        {
          "type": "System.Nullable`1[System.Guid]",
          "name": "TenantId",
          "summary": null
        }
      ],
      "contentType": "aggregateRoot",
      "name": "GlobalResource",
      "summary": null
    },
    {
      "baseClass": {
        "name": "AggregateRoot<Guid>",
        "namespace": "Volo.Abp.Domain.Entities",
        "declaringAssemblyName": "Volo.Abp.Ddd.Domain",
        "fullName": "Volo.Abp.Domain.Entities.AggregateRoot<Guid>"
      },
      "implementingInterfaces": [
        {
          "name": "IEntity",
          "namespace": "Volo.Abp.Domain.Entities",
          "declaringAssemblyName": "Volo.Abp.Ddd.Domain",
          "fullName": "Volo.Abp.Domain.Entities.IEntity"
        },
        {
          "name": "IEntity<Guid>",
          "namespace": "Volo.Abp.Domain.Entities",
          "declaringAssemblyName": "Volo.Abp.Ddd.Domain",
          "fullName": "Volo.Abp.Domain.Entities.IEntity<Guid>"
        },
        {
          "name": "IAggregateRoot<Guid>",
          "namespace": "Volo.Abp.Domain.Entities",
          "declaringAssemblyName": "Volo.Abp.Ddd.Domain",
          "fullName": "Volo.Abp.Domain.Entities.IAggregateRoot<Guid>"
        },
        {
          "name": "IAggregateRoot",
          "namespace": "Volo.Abp.Domain.Entities",
          "declaringAssemblyName": "Volo.Abp.Ddd.Domain",
          "fullName": "Volo.Abp.Domain.Entities.IAggregateRoot"
        },
        {
          "name": "IGeneratesDomainEvents",
          "namespace": "Volo.Abp.Domain.Entities",
          "declaringAssemblyName": "Volo.Abp.Ddd.Domain",
          "fullName": "Volo.Abp.Domain.Entities.IGeneratesDomainEvents"
        },
        {
          "name": "IHasExtraProperties",
          "namespace": "Volo.Abp.Data",
          "declaringAssemblyName": "Volo.Abp.ObjectExtending",
          "fullName": "Volo.Abp.Data.IHasExtraProperties"
        },
        {
          "name": "IHasConcurrencyStamp",
          "namespace": "Volo.Abp.Domain.Entities",
          "declaringAssemblyName": "Volo.Abp.Data",
          "fullName": "Volo.Abp.Domain.Entities.IHasConcurrencyStamp"
        },
        {
          "name": "IHasCreationTime",
          "namespace": "Volo.Abp.Auditing",
          "declaringAssemblyName": "Volo.Abp.Auditing.Contracts",
          "fullName": "Volo.Abp.Auditing.IHasCreationTime"
        },
        {
          "name": "IMustHaveCreator",
          "namespace": "Volo.Abp.Auditing",
          "declaringAssemblyName": "Volo.Abp.Auditing.Contracts",
          "fullName": "Volo.Abp.Auditing.IMustHaveCreator"
        },
        {
          "name": "IMultiTenant",
          "namespace": "Volo.Abp.MultiTenancy",
          "declaringAssemblyName": "Volo.Abp.MultiTenancy.Abstractions",
          "fullName": "Volo.Abp.MultiTenancy.IMultiTenant"
        }
      ],
      "methods": [
        {
          "returnType": "Void",
          "namespace": "Volo.CmsKit.Comments",
          "name": "SetText",
          "summary": null,
          "isAsync": false,
          "isPublic": true,
          "isPrivate": false,
          "isStatic": false,
          "parameters": [
            {
              "type": "String",
              "name": "text",
              "isOptional": false
            }
          ]
        },
        {
          "returnType": "Comment",
          "namespace": "Volo.CmsKit.Comments",
          "name": "Approve",
          "summary": null,
          "isAsync": false,
          "isPublic": true,
          "isPrivate": false,
          "isStatic": false,
          "parameters": []
        },
        {
          "returnType": "Comment",
          "namespace": "Volo.CmsKit.Comments",
          "name": "Reject",
          "summary": null,
          "isAsync": false,
          "isPublic": true,
          "isPrivate": false,
          "isStatic": false,
          "parameters": []
        },
        {
          "returnType": "Comment",
          "namespace": "Volo.CmsKit.Comments",
          "name": "WaitForApproval",
          "summary": null,
          "isAsync": false,
          "isPublic": true,
          "isPrivate": false,
          "isStatic": false,
          "parameters": []
        }
      ],
      "collectionProperties": {},
      "navigationProperties": {},
      "namespace": "Volo.CmsKit.Comments",
      "primaryKeyType": "Guid",
      "properties": [
        {
          "type": "System.Nullable`1[System.Guid]",
          "name": "TenantId",
          "summary": null
        },
        {
          "type": "System.String",
          "name": "EntityType",
          "summary": null
        },
        {
          "type": "System.String",
          "name": "EntityId",
          "summary": null
        },
        {
          "type": "System.String",
          "name": "Text",
          "summary": null
        },
        {
          "type": "System.Nullable`1[System.Guid]",
          "name": "RepliedCommentId",
          "summary": null
        },
        {
          "type": "System.Guid",
          "name": "CreatorId",
          "summary": null
        },
        {
          "type": "System.DateTime",
          "name": "CreationTime",
          "summary": null
        },
        {
          "type": "System.String",
          "name": "Url",
          "summary": null
        },
        {
          "type": "System.String",
          "name": "IdempotencyToken",
          "summary": null
<<<<<<< HEAD
=======
        },
        {
          "type": "System.Nullable`1[System.Boolean]",
          "name": "IsApproved",
          "summary": null
>>>>>>> c861884f
        }
      ],
      "contentType": "aggregateRoot",
      "name": "Comment",
      "summary": null
    },
    {
      "baseClass": {
        "name": "FullAuditedAggregateRoot<Guid>",
        "namespace": "Volo.Abp.Domain.Entities.Auditing",
        "declaringAssemblyName": "Volo.Abp.Ddd.Domain",
        "fullName": "Volo.Abp.Domain.Entities.Auditing.FullAuditedAggregateRoot<Guid>"
      },
      "implementingInterfaces": [
        {
          "name": "IEntity",
          "namespace": "Volo.Abp.Domain.Entities",
          "declaringAssemblyName": "Volo.Abp.Ddd.Domain",
          "fullName": "Volo.Abp.Domain.Entities.IEntity"
        },
        {
          "name": "IEntity<Guid>",
          "namespace": "Volo.Abp.Domain.Entities",
          "declaringAssemblyName": "Volo.Abp.Ddd.Domain",
          "fullName": "Volo.Abp.Domain.Entities.IEntity<Guid>"
        },
        {
          "name": "IAggregateRoot<Guid>",
          "namespace": "Volo.Abp.Domain.Entities",
          "declaringAssemblyName": "Volo.Abp.Ddd.Domain",
          "fullName": "Volo.Abp.Domain.Entities.IAggregateRoot<Guid>"
        },
        {
          "name": "IAggregateRoot",
          "namespace": "Volo.Abp.Domain.Entities",
          "declaringAssemblyName": "Volo.Abp.Ddd.Domain",
          "fullName": "Volo.Abp.Domain.Entities.IAggregateRoot"
        },
        {
          "name": "IGeneratesDomainEvents",
          "namespace": "Volo.Abp.Domain.Entities",
          "declaringAssemblyName": "Volo.Abp.Ddd.Domain",
          "fullName": "Volo.Abp.Domain.Entities.IGeneratesDomainEvents"
        },
        {
          "name": "IHasExtraProperties",
          "namespace": "Volo.Abp.Data",
          "declaringAssemblyName": "Volo.Abp.ObjectExtending",
          "fullName": "Volo.Abp.Data.IHasExtraProperties"
        },
        {
          "name": "IHasConcurrencyStamp",
          "namespace": "Volo.Abp.Domain.Entities",
          "declaringAssemblyName": "Volo.Abp.Data",
          "fullName": "Volo.Abp.Domain.Entities.IHasConcurrencyStamp"
        },
        {
          "name": "ICreationAuditedObject",
          "namespace": "Volo.Abp.Auditing",
          "declaringAssemblyName": "Volo.Abp.Auditing.Contracts",
          "fullName": "Volo.Abp.Auditing.ICreationAuditedObject"
        },
        {
          "name": "IHasCreationTime",
          "namespace": "Volo.Abp.Auditing",
          "declaringAssemblyName": "Volo.Abp.Auditing.Contracts",
          "fullName": "Volo.Abp.Auditing.IHasCreationTime"
        },
        {
          "name": "IMayHaveCreator",
          "namespace": "Volo.Abp.Auditing",
          "declaringAssemblyName": "Volo.Abp.Auditing.Contracts",
          "fullName": "Volo.Abp.Auditing.IMayHaveCreator"
        },
        {
          "name": "IAuditedObject",
          "namespace": "Volo.Abp.Auditing",
          "declaringAssemblyName": "Volo.Abp.Auditing.Contracts",
          "fullName": "Volo.Abp.Auditing.IAuditedObject"
        },
        {
          "name": "IModificationAuditedObject",
          "namespace": "Volo.Abp.Auditing",
          "declaringAssemblyName": "Volo.Abp.Auditing.Contracts",
          "fullName": "Volo.Abp.Auditing.IModificationAuditedObject"
        },
        {
          "name": "IHasModificationTime",
          "namespace": "Volo.Abp.Auditing",
          "declaringAssemblyName": "Volo.Abp.Auditing.Contracts",
          "fullName": "Volo.Abp.Auditing.IHasModificationTime"
        },
        {
          "name": "IFullAuditedObject",
          "namespace": "Volo.Abp.Auditing",
          "declaringAssemblyName": "Volo.Abp.Auditing.Contracts",
          "fullName": "Volo.Abp.Auditing.IFullAuditedObject"
        },
        {
          "name": "IDeletionAuditedObject",
          "namespace": "Volo.Abp.Auditing",
          "declaringAssemblyName": "Volo.Abp.Auditing.Contracts",
          "fullName": "Volo.Abp.Auditing.IDeletionAuditedObject"
        },
        {
          "name": "IHasDeletionTime",
          "namespace": "Volo.Abp.Auditing",
          "declaringAssemblyName": "Volo.Abp.Auditing.Contracts",
          "fullName": "Volo.Abp.Auditing.IHasDeletionTime"
        },
        {
          "name": "ISoftDelete",
          "namespace": "Volo.Abp",
          "declaringAssemblyName": "Volo.Abp.Core",
          "fullName": "Volo.Abp.ISoftDelete"
        },
        {
          "name": "IMultiTenant",
          "namespace": "Volo.Abp.MultiTenancy",
          "declaringAssemblyName": "Volo.Abp.MultiTenancy.Abstractions",
          "fullName": "Volo.Abp.MultiTenancy.IMultiTenant"
        }
      ],
      "methods": [
        {
          "returnType": "Void",
          "namespace": "Volo.CmsKit.Blogs",
          "name": "SetName",
          "summary": null,
          "isAsync": false,
          "isPublic": true,
          "isPrivate": false,
          "isStatic": false,
          "parameters": [
            {
              "type": "String",
              "name": "name",
              "isOptional": false
            }
          ]
        },
        {
          "returnType": "Void",
          "namespace": "Volo.CmsKit.Blogs",
          "name": "SetSlug",
          "summary": null,
          "isAsync": false,
          "isPublic": true,
          "isPrivate": false,
          "isStatic": false,
          "parameters": [
            {
              "type": "String",
              "name": "slug",
              "isOptional": false
            }
          ]
        }
      ],
      "collectionProperties": {},
      "navigationProperties": {},
      "namespace": "Volo.CmsKit.Blogs",
      "primaryKeyType": "Guid",
      "properties": [
        {
          "type": "System.String",
          "name": "Name",
          "summary": null
        },
        {
          "type": "System.String",
          "name": "Slug",
          "summary": null
        },
        {
          "type": "System.Nullable`1[System.Guid]",
          "name": "TenantId",
          "summary": null
        }
      ],
      "contentType": "aggregateRoot",
      "name": "Blog",
      "summary": null
    },
    {
      "baseClass": {
        "name": "FullAuditedAggregateRoot<Guid>",
        "namespace": "Volo.Abp.Domain.Entities.Auditing",
        "declaringAssemblyName": "Volo.Abp.Ddd.Domain",
        "fullName": "Volo.Abp.Domain.Entities.Auditing.FullAuditedAggregateRoot<Guid>"
      },
      "implementingInterfaces": [
        {
          "name": "IEntity",
          "namespace": "Volo.Abp.Domain.Entities",
          "declaringAssemblyName": "Volo.Abp.Ddd.Domain",
          "fullName": "Volo.Abp.Domain.Entities.IEntity"
        },
        {
          "name": "IEntity<Guid>",
          "namespace": "Volo.Abp.Domain.Entities",
          "declaringAssemblyName": "Volo.Abp.Ddd.Domain",
          "fullName": "Volo.Abp.Domain.Entities.IEntity<Guid>"
        },
        {
          "name": "IAggregateRoot<Guid>",
          "namespace": "Volo.Abp.Domain.Entities",
          "declaringAssemblyName": "Volo.Abp.Ddd.Domain",
          "fullName": "Volo.Abp.Domain.Entities.IAggregateRoot<Guid>"
        },
        {
          "name": "IAggregateRoot",
          "namespace": "Volo.Abp.Domain.Entities",
          "declaringAssemblyName": "Volo.Abp.Ddd.Domain",
          "fullName": "Volo.Abp.Domain.Entities.IAggregateRoot"
        },
        {
          "name": "IGeneratesDomainEvents",
          "namespace": "Volo.Abp.Domain.Entities",
          "declaringAssemblyName": "Volo.Abp.Ddd.Domain",
          "fullName": "Volo.Abp.Domain.Entities.IGeneratesDomainEvents"
        },
        {
          "name": "IHasExtraProperties",
          "namespace": "Volo.Abp.Data",
          "declaringAssemblyName": "Volo.Abp.ObjectExtending",
          "fullName": "Volo.Abp.Data.IHasExtraProperties"
        },
        {
          "name": "IHasConcurrencyStamp",
          "namespace": "Volo.Abp.Domain.Entities",
          "declaringAssemblyName": "Volo.Abp.Data",
          "fullName": "Volo.Abp.Domain.Entities.IHasConcurrencyStamp"
        },
        {
          "name": "ICreationAuditedObject",
          "namespace": "Volo.Abp.Auditing",
          "declaringAssemblyName": "Volo.Abp.Auditing.Contracts",
          "fullName": "Volo.Abp.Auditing.ICreationAuditedObject"
        },
        {
          "name": "IHasCreationTime",
          "namespace": "Volo.Abp.Auditing",
          "declaringAssemblyName": "Volo.Abp.Auditing.Contracts",
          "fullName": "Volo.Abp.Auditing.IHasCreationTime"
        },
        {
          "name": "IMayHaveCreator",
          "namespace": "Volo.Abp.Auditing",
          "declaringAssemblyName": "Volo.Abp.Auditing.Contracts",
          "fullName": "Volo.Abp.Auditing.IMayHaveCreator"
        },
        {
          "name": "IAuditedObject",
          "namespace": "Volo.Abp.Auditing",
          "declaringAssemblyName": "Volo.Abp.Auditing.Contracts",
          "fullName": "Volo.Abp.Auditing.IAuditedObject"
        },
        {
          "name": "IModificationAuditedObject",
          "namespace": "Volo.Abp.Auditing",
          "declaringAssemblyName": "Volo.Abp.Auditing.Contracts",
          "fullName": "Volo.Abp.Auditing.IModificationAuditedObject"
        },
        {
          "name": "IHasModificationTime",
          "namespace": "Volo.Abp.Auditing",
          "declaringAssemblyName": "Volo.Abp.Auditing.Contracts",
          "fullName": "Volo.Abp.Auditing.IHasModificationTime"
        },
        {
          "name": "IFullAuditedObject",
          "namespace": "Volo.Abp.Auditing",
          "declaringAssemblyName": "Volo.Abp.Auditing.Contracts",
          "fullName": "Volo.Abp.Auditing.IFullAuditedObject"
        },
        {
          "name": "IDeletionAuditedObject",
          "namespace": "Volo.Abp.Auditing",
          "declaringAssemblyName": "Volo.Abp.Auditing.Contracts",
          "fullName": "Volo.Abp.Auditing.IDeletionAuditedObject"
        },
        {
          "name": "IHasDeletionTime",
          "namespace": "Volo.Abp.Auditing",
          "declaringAssemblyName": "Volo.Abp.Auditing.Contracts",
          "fullName": "Volo.Abp.Auditing.IHasDeletionTime"
        },
        {
          "name": "ISoftDelete",
          "namespace": "Volo.Abp",
          "declaringAssemblyName": "Volo.Abp.Core",
          "fullName": "Volo.Abp.ISoftDelete"
        }
      ],
      "methods": [],
      "collectionProperties": {},
      "navigationProperties": {},
      "namespace": "Volo.CmsKit.Blogs",
      "primaryKeyType": "Guid",
      "properties": [
        {
          "type": "System.Guid",
          "name": "BlogId",
          "summary": null
        },
        {
          "type": "System.String",
          "name": "FeatureName",
          "summary": null
        },
        {
          "type": "System.Boolean",
          "name": "IsEnabled",
          "summary": null
        }
      ],
      "contentType": "aggregateRoot",
      "name": "BlogFeature",
      "summary": null
    },
    {
      "baseClass": {
        "name": "FullAuditedAggregateRoot<Guid>",
        "namespace": "Volo.Abp.Domain.Entities.Auditing",
        "declaringAssemblyName": "Volo.Abp.Ddd.Domain",
        "fullName": "Volo.Abp.Domain.Entities.Auditing.FullAuditedAggregateRoot<Guid>"
      },
      "implementingInterfaces": [
        {
          "name": "IEntity",
          "namespace": "Volo.Abp.Domain.Entities",
          "declaringAssemblyName": "Volo.Abp.Ddd.Domain",
          "fullName": "Volo.Abp.Domain.Entities.IEntity"
        },
        {
          "name": "IEntity<Guid>",
          "namespace": "Volo.Abp.Domain.Entities",
          "declaringAssemblyName": "Volo.Abp.Ddd.Domain",
          "fullName": "Volo.Abp.Domain.Entities.IEntity<Guid>"
        },
        {
          "name": "IAggregateRoot<Guid>",
          "namespace": "Volo.Abp.Domain.Entities",
          "declaringAssemblyName": "Volo.Abp.Ddd.Domain",
          "fullName": "Volo.Abp.Domain.Entities.IAggregateRoot<Guid>"
        },
        {
          "name": "IAggregateRoot",
          "namespace": "Volo.Abp.Domain.Entities",
          "declaringAssemblyName": "Volo.Abp.Ddd.Domain",
          "fullName": "Volo.Abp.Domain.Entities.IAggregateRoot"
        },
        {
          "name": "IGeneratesDomainEvents",
          "namespace": "Volo.Abp.Domain.Entities",
          "declaringAssemblyName": "Volo.Abp.Ddd.Domain",
          "fullName": "Volo.Abp.Domain.Entities.IGeneratesDomainEvents"
        },
        {
          "name": "IHasExtraProperties",
          "namespace": "Volo.Abp.Data",
          "declaringAssemblyName": "Volo.Abp.ObjectExtending",
          "fullName": "Volo.Abp.Data.IHasExtraProperties"
        },
        {
          "name": "IHasConcurrencyStamp",
          "namespace": "Volo.Abp.Domain.Entities",
          "declaringAssemblyName": "Volo.Abp.Data",
          "fullName": "Volo.Abp.Domain.Entities.IHasConcurrencyStamp"
        },
        {
          "name": "ICreationAuditedObject",
          "namespace": "Volo.Abp.Auditing",
          "declaringAssemblyName": "Volo.Abp.Auditing.Contracts",
          "fullName": "Volo.Abp.Auditing.ICreationAuditedObject"
        },
        {
          "name": "IHasCreationTime",
          "namespace": "Volo.Abp.Auditing",
          "declaringAssemblyName": "Volo.Abp.Auditing.Contracts",
          "fullName": "Volo.Abp.Auditing.IHasCreationTime"
        },
        {
          "name": "IMayHaveCreator",
          "namespace": "Volo.Abp.Auditing",
          "declaringAssemblyName": "Volo.Abp.Auditing.Contracts",
          "fullName": "Volo.Abp.Auditing.IMayHaveCreator"
        },
        {
          "name": "IAuditedObject",
          "namespace": "Volo.Abp.Auditing",
          "declaringAssemblyName": "Volo.Abp.Auditing.Contracts",
          "fullName": "Volo.Abp.Auditing.IAuditedObject"
        },
        {
          "name": "IModificationAuditedObject",
          "namespace": "Volo.Abp.Auditing",
          "declaringAssemblyName": "Volo.Abp.Auditing.Contracts",
          "fullName": "Volo.Abp.Auditing.IModificationAuditedObject"
        },
        {
          "name": "IHasModificationTime",
          "namespace": "Volo.Abp.Auditing",
          "declaringAssemblyName": "Volo.Abp.Auditing.Contracts",
          "fullName": "Volo.Abp.Auditing.IHasModificationTime"
        },
        {
          "name": "IFullAuditedObject",
          "namespace": "Volo.Abp.Auditing",
          "declaringAssemblyName": "Volo.Abp.Auditing.Contracts",
          "fullName": "Volo.Abp.Auditing.IFullAuditedObject"
        },
        {
          "name": "IDeletionAuditedObject",
          "namespace": "Volo.Abp.Auditing",
          "declaringAssemblyName": "Volo.Abp.Auditing.Contracts",
          "fullName": "Volo.Abp.Auditing.IDeletionAuditedObject"
        },
        {
          "name": "IHasDeletionTime",
          "namespace": "Volo.Abp.Auditing",
          "declaringAssemblyName": "Volo.Abp.Auditing.Contracts",
          "fullName": "Volo.Abp.Auditing.IHasDeletionTime"
        },
        {
          "name": "ISoftDelete",
          "namespace": "Volo.Abp",
          "declaringAssemblyName": "Volo.Abp.Core",
          "fullName": "Volo.Abp.ISoftDelete"
        },
        {
          "name": "IMultiTenant",
          "namespace": "Volo.Abp.MultiTenancy",
          "declaringAssemblyName": "Volo.Abp.MultiTenancy.Abstractions",
          "fullName": "Volo.Abp.MultiTenancy.IMultiTenant"
        },
        {
          "name": "IHasEntityVersion",
          "namespace": "Volo.Abp.Auditing",
          "declaringAssemblyName": "Volo.Abp.Auditing.Contracts",
          "fullName": "Volo.Abp.Auditing.IHasEntityVersion"
        }
      ],
      "methods": [
        {
          "returnType": "Void",
          "namespace": "Volo.CmsKit.Blogs",
          "name": "SetTitle",
          "summary": null,
          "isAsync": false,
          "isPublic": true,
          "isPrivate": false,
          "isStatic": false,
          "parameters": [
            {
              "type": "String",
              "name": "title",
              "isOptional": false
            }
          ]
        },
        {
          "returnType": "Void",
          "namespace": "Volo.CmsKit.Blogs",
          "name": "SetShortDescription",
          "summary": null,
          "isAsync": false,
          "isPublic": true,
          "isPrivate": false,
          "isStatic": false,
          "parameters": [
            {
              "type": "String",
              "name": "shortDescription",
              "isOptional": false
            }
          ]
        },
        {
          "returnType": "Void",
          "namespace": "Volo.CmsKit.Blogs",
          "name": "SetContent",
          "summary": null,
          "isAsync": false,
          "isPublic": true,
          "isPrivate": false,
          "isStatic": false,
          "parameters": [
            {
              "type": "String",
              "name": "content",
              "isOptional": false
            }
          ]
        },
        {
          "returnType": "Void",
          "namespace": "Volo.CmsKit.Blogs",
          "name": "SetDraft",
          "summary": null,
          "isAsync": false,
          "isPublic": true,
          "isPrivate": false,
          "isStatic": false,
          "parameters": []
        },
        {
          "returnType": "Void",
          "namespace": "Volo.CmsKit.Blogs",
          "name": "SetPublished",
          "summary": null,
          "isAsync": false,
          "isPublic": true,
          "isPrivate": false,
          "isStatic": false,
          "parameters": []
        },
        {
          "returnType": "Void",
          "namespace": "Volo.CmsKit.Blogs",
          "name": "SetWaitingForReview",
          "summary": null,
          "isAsync": false,
          "isPublic": true,
          "isPrivate": false,
          "isStatic": false,
          "parameters": []
        }
      ],
      "collectionProperties": {},
      "navigationProperties": {
        "author": {
          "name": "CmsUser",
          "namespace": "Volo.CmsKit.Users",
          "declaringAssemblyName": "Volo.CmsKit.Domain",
          "fullName": "Volo.CmsKit.Users.CmsUser"
        }
      },
      "namespace": "Volo.CmsKit.Blogs",
      "primaryKeyType": "Guid",
      "properties": [
        {
          "type": "System.Guid",
          "name": "BlogId",
          "summary": null
        },
        {
          "type": "System.String",
          "name": "Title",
          "summary": null
        },
        {
          "type": "System.String",
          "name": "Slug",
          "summary": null
        },
        {
          "type": "System.String",
          "name": "ShortDescription",
          "summary": null
        },
        {
          "type": "System.String",
          "name": "Content",
          "summary": null
        },
        {
          "type": "System.Nullable`1[System.Guid]",
          "name": "CoverImageMediaId",
          "summary": null
        },
        {
          "type": "System.Nullable`1[System.Guid]",
          "name": "TenantId",
          "summary": null
        },
        {
          "type": "System.Guid",
          "name": "AuthorId",
          "summary": null
        },
        {
          "type": "Volo.CmsKit.Users.CmsUser",
          "name": "Author",
          "summary": null
        },
        {
          "type": "Volo.CmsKit.Blogs.BlogPostStatus",
          "name": "Status",
          "summary": null
        },
        {
          "type": "System.Int32",
          "name": "EntityVersion",
          "summary": null
        }
      ],
      "contentType": "aggregateRoot",
      "name": "BlogPost",
      "summary": null
    },
    {
      "namespace": "Volo.CmsKit.Tags",
      "baseClass": {
        "name": "DomainService",
        "namespace": "Volo.Abp.Domain.Services",
        "declaringAssemblyName": "Volo.Abp.Ddd.Domain",
        "fullName": "Volo.Abp.Domain.Services.DomainService"
      },
      "methods": [
        {
          "returnType": "EntityTag",
          "namespace": "Volo.CmsKit.Tags",
          "name": "AddTagToEntityAsync",
          "summary": null,
          "isAsync": true,
          "isPublic": true,
          "isPrivate": false,
          "isStatic": false,
          "parameters": [
            {
              "type": "Guid",
              "name": "tagId",
              "isOptional": false
            },
            {
              "type": "String",
              "name": "entityType",
              "isOptional": false
            },
            {
              "type": "String",
              "name": "entityId",
              "isOptional": false
            },
            {
              "type": "Nullable<Guid>",
              "name": "tenantId",
              "isOptional": true
            },
            {
              "type": "CancellationToken",
              "name": "cancellationToken",
              "isOptional": true
            }
          ]
        },
        {
          "returnType": "Void",
          "namespace": "Volo.CmsKit.Tags",
          "name": "RemoveTagFromEntityAsync",
          "summary": null,
          "isAsync": true,
          "isPublic": true,
          "isPrivate": false,
          "isStatic": false,
          "parameters": [
            {
              "type": "Guid",
              "name": "tagId",
              "isOptional": false
            },
            {
              "type": "String",
              "name": "entityType",
              "isOptional": false
            },
            {
              "type": "String",
              "name": "entityId",
              "isOptional": false
            },
            {
              "type": "Nullable<Guid>",
              "name": "tenantId",
              "isOptional": true
            },
            {
              "type": "CancellationToken",
              "name": "cancellationToken",
              "isOptional": true
            }
          ]
        },
        {
          "returnType": "Void",
          "namespace": "Volo.CmsKit.Tags",
          "name": "SetEntityTagsAsync",
          "summary": null,
          "isAsync": true,
          "isPublic": true,
          "isPrivate": false,
          "isStatic": false,
          "parameters": [
            {
              "type": "String",
              "name": "entityType",
              "isOptional": false
            },
            {
              "type": "String",
              "name": "entityId",
              "isOptional": false
            },
            {
              "type": "List<String>",
              "name": "tags",
              "isOptional": false
            }
          ]
        },
        {
          "returnType": "List<String>",
          "namespace": "Volo.CmsKit.Tags",
          "name": "GetEntityIdsFilteredByTagAsync",
          "summary": null,
          "isAsync": true,
          "isPublic": true,
          "isPrivate": false,
          "isStatic": false,
          "parameters": [
            {
              "type": "Guid",
              "name": "tagId",
              "isOptional": false
            },
            {
              "type": "Nullable<Guid>",
              "name": "tenantId",
              "isOptional": false
            },
            {
              "type": "CancellationToken",
              "name": "cancellationToken",
              "isOptional": true
            }
          ]
        },
        {
          "returnType": "List<String>",
          "namespace": "Volo.CmsKit.Tags",
          "name": "GetEntityIdsFilteredByTagNameAsync",
          "summary": null,
          "isAsync": true,
          "isPublic": true,
          "isPrivate": false,
          "isStatic": false,
          "parameters": [
            {
              "type": "String",
              "name": "tagName",
              "isOptional": false
            },
            {
              "type": "String",
              "name": "entityType",
              "isOptional": false
            },
            {
              "type": "Nullable<Guid>",
              "name": "tenantId",
              "isOptional": false
            },
            {
              "type": "CancellationToken",
              "name": "cancellationToken",
              "isOptional": true
            }
          ]
        }
      ],
      "implementingInterfaces": [
        {
          "name": "IDomainService",
          "namespace": "Volo.Abp.Domain.Services",
          "declaringAssemblyName": "Volo.Abp.Ddd.Domain",
          "fullName": "Volo.Abp.Domain.Services.IDomainService"
        },
        {
          "name": "ITransientDependency",
          "namespace": "Volo.Abp.DependencyInjection",
          "declaringAssemblyName": "Volo.Abp.Core",
          "fullName": "Volo.Abp.DependencyInjection.ITransientDependency"
        }
      ],
      "contentType": "domainService",
      "name": "EntityTagManager",
      "summary": null
    },
    {
      "namespace": "Volo.CmsKit.Tags",
      "baseClass": {
        "name": "DomainService",
        "namespace": "Volo.Abp.Domain.Services",
        "declaringAssemblyName": "Volo.Abp.Ddd.Domain",
        "fullName": "Volo.Abp.Domain.Services.DomainService"
      },
      "methods": [
        {
          "returnType": "Tag",
          "namespace": "Volo.CmsKit.Tags",
          "name": "GetOrAddAsync",
          "summary": null,
          "isAsync": true,
          "isPublic": true,
          "isPrivate": false,
          "isStatic": false,
          "parameters": [
            {
              "type": "String",
              "name": "entityType",
              "isOptional": false
            },
            {
              "type": "String",
              "name": "name",
              "isOptional": false
            }
          ]
        },
        {
          "returnType": "Tag",
          "namespace": "Volo.CmsKit.Tags",
          "name": "CreateAsync",
          "summary": null,
          "isAsync": true,
          "isPublic": true,
          "isPrivate": false,
          "isStatic": false,
          "parameters": [
            {
              "type": "Guid",
              "name": "id",
              "isOptional": false
            },
            {
              "type": "String",
              "name": "entityType",
              "isOptional": false
            },
            {
              "type": "String",
              "name": "name",
              "isOptional": false
            }
          ]
        },
        {
          "returnType": "Tag",
          "namespace": "Volo.CmsKit.Tags",
          "name": "UpdateAsync",
          "summary": null,
          "isAsync": true,
          "isPublic": true,
          "isPrivate": false,
          "isStatic": false,
          "parameters": [
            {
              "type": "Guid",
              "name": "id",
              "isOptional": false
            },
            {
              "type": "String",
              "name": "name",
              "isOptional": false
            }
          ]
        }
      ],
      "implementingInterfaces": [
        {
          "name": "IDomainService",
          "namespace": "Volo.Abp.Domain.Services",
          "declaringAssemblyName": "Volo.Abp.Ddd.Domain",
          "fullName": "Volo.Abp.Domain.Services.IDomainService"
        },
        {
          "name": "ITransientDependency",
          "namespace": "Volo.Abp.DependencyInjection",
          "declaringAssemblyName": "Volo.Abp.Core",
          "fullName": "Volo.Abp.DependencyInjection.ITransientDependency"
        }
      ],
      "contentType": "domainService",
      "name": "TagManager",
      "summary": null
    },
    {
      "namespace": "Volo.CmsKit.Reactions",
      "baseClass": {
        "name": "CmsKitDomainServiceBase",
        "namespace": "Volo.CmsKit",
        "declaringAssemblyName": "Volo.CmsKit.Domain",
        "fullName": "Volo.CmsKit.CmsKitDomainServiceBase"
      },
      "methods": [
        {
          "returnType": "List<ReactionDefinition>",
          "namespace": "Volo.CmsKit.Reactions",
          "name": "GetReactionsAsync",
          "summary": null,
          "isAsync": true,
          "isPublic": true,
          "isPrivate": false,
          "isStatic": false,
          "parameters": [
            {
              "type": "String",
              "name": "entityType",
              "isOptional": false
            }
          ]
        },
        {
          "returnType": "List<ReactionSummary>",
          "namespace": "Volo.CmsKit.Reactions",
          "name": "GetSummariesAsync",
          "summary": null,
          "isAsync": true,
          "isPublic": true,
          "isPrivate": false,
          "isStatic": false,
          "parameters": [
            {
              "type": "String",
              "name": "entityType",
              "isOptional": false
            },
            {
              "type": "String",
              "name": "entityId",
              "isOptional": false
            }
          ]
        },
        {
          "returnType": "UserReaction",
          "namespace": "Volo.CmsKit.Reactions",
          "name": "GetOrCreateAsync",
          "summary": null,
          "isAsync": true,
          "isPublic": true,
          "isPrivate": false,
          "isStatic": false,
          "parameters": [
            {
              "type": "Guid",
              "name": "creatorId",
              "isOptional": false
            },
            {
              "type": "String",
              "name": "entityType",
              "isOptional": false
            },
            {
              "type": "String",
              "name": "entityId",
              "isOptional": false
            },
            {
              "type": "String",
              "name": "reactionName",
              "isOptional": false
            }
          ]
        },
        {
          "returnType": "Boolean",
          "namespace": "Volo.CmsKit.Reactions",
          "name": "DeleteAsync",
          "summary": null,
          "isAsync": true,
          "isPublic": true,
          "isPrivate": false,
          "isStatic": false,
          "parameters": [
            {
              "type": "Guid",
              "name": "userId",
              "isOptional": false
            },
            {
              "type": "String",
              "name": "entityType",
              "isOptional": false
            },
            {
              "type": "String",
              "name": "entityId",
              "isOptional": false
            },
            {
              "type": "String",
              "name": "reactionName",
              "isOptional": false
            }
          ]
        }
      ],
      "implementingInterfaces": [
        {
          "name": "IDomainService",
          "namespace": "Volo.Abp.Domain.Services",
          "declaringAssemblyName": "Volo.Abp.Ddd.Domain",
          "fullName": "Volo.Abp.Domain.Services.IDomainService"
        },
        {
          "name": "ITransientDependency",
          "namespace": "Volo.Abp.DependencyInjection",
          "declaringAssemblyName": "Volo.Abp.Core",
          "fullName": "Volo.Abp.DependencyInjection.ITransientDependency"
        }
      ],
      "contentType": "domainService",
      "name": "ReactionManager",
      "summary": null
    },
    {
      "namespace": "Volo.CmsKit.Ratings",
      "baseClass": {
        "name": "DomainService",
        "namespace": "Volo.Abp.Domain.Services",
        "declaringAssemblyName": "Volo.Abp.Ddd.Domain",
        "fullName": "Volo.Abp.Domain.Services.DomainService"
      },
      "methods": [
        {
          "returnType": "Rating",
          "namespace": "Volo.CmsKit.Ratings",
          "name": "SetStarAsync",
          "summary": null,
          "isAsync": true,
          "isPublic": true,
          "isPrivate": false,
          "isStatic": false,
          "parameters": [
            {
              "type": "CmsUser",
              "name": "user",
              "isOptional": false
            },
            {
              "type": "String",
              "name": "entityType",
              "isOptional": false
            },
            {
              "type": "String",
              "name": "entityId",
              "isOptional": false
            },
            {
              "type": "Int16",
              "name": "starCount",
              "isOptional": false
            }
          ]
        }
      ],
      "implementingInterfaces": [
        {
          "name": "IDomainService",
          "namespace": "Volo.Abp.Domain.Services",
          "declaringAssemblyName": "Volo.Abp.Ddd.Domain",
          "fullName": "Volo.Abp.Domain.Services.IDomainService"
        },
        {
          "name": "ITransientDependency",
          "namespace": "Volo.Abp.DependencyInjection",
          "declaringAssemblyName": "Volo.Abp.Core",
          "fullName": "Volo.Abp.DependencyInjection.ITransientDependency"
        }
      ],
      "contentType": "domainService",
      "name": "RatingManager",
      "summary": null
    },
    {
      "namespace": "Volo.CmsKit.Pages",
      "baseClass": {
        "name": "DomainService",
        "namespace": "Volo.Abp.Domain.Services",
        "declaringAssemblyName": "Volo.Abp.Ddd.Domain",
        "fullName": "Volo.Abp.Domain.Services.DomainService"
      },
      "methods": [
        {
          "returnType": "Page",
          "namespace": "Volo.CmsKit.Pages",
          "name": "CreateAsync",
          "summary": null,
          "isAsync": true,
          "isPublic": true,
          "isPrivate": false,
          "isStatic": false,
          "parameters": [
            {
              "type": "String",
              "name": "title",
              "isOptional": false
            },
            {
              "type": "String",
              "name": "slug",
              "isOptional": false
            },
            {
              "type": "String",
              "name": "content",
              "isOptional": true
            },
            {
              "type": "String",
              "name": "script",
              "isOptional": true
            },
            {
              "type": "String",
              "name": "style",
              "isOptional": true
            }
          ]
        },
        {
          "returnType": "Void",
          "namespace": "Volo.CmsKit.Pages",
          "name": "SetSlugAsync",
          "summary": null,
          "isAsync": true,
          "isPublic": true,
          "isPrivate": false,
          "isStatic": false,
          "parameters": [
            {
              "type": "Page",
              "name": "page",
              "isOptional": false
            },
            {
              "type": "String",
              "name": "newSlug",
              "isOptional": false
            }
          ]
        },
        {
          "returnType": "Void",
          "namespace": "Volo.CmsKit.Pages",
          "name": "SetHomePageAsync",
          "summary": null,
          "isAsync": true,
          "isPublic": true,
          "isPrivate": false,
          "isStatic": false,
          "parameters": [
            {
              "type": "Page",
              "name": "page",
              "isOptional": false
            }
          ]
        },
        {
          "returnType": "Page",
          "namespace": "Volo.CmsKit.Pages",
          "name": "GetHomePageAsync",
          "summary": null,
          "isAsync": true,
          "isPublic": true,
          "isPrivate": false,
          "isStatic": false,
          "parameters": []
        }
      ],
      "implementingInterfaces": [
        {
          "name": "IDomainService",
          "namespace": "Volo.Abp.Domain.Services",
          "declaringAssemblyName": "Volo.Abp.Ddd.Domain",
          "fullName": "Volo.Abp.Domain.Services.IDomainService"
        },
        {
          "name": "ITransientDependency",
          "namespace": "Volo.Abp.DependencyInjection",
          "declaringAssemblyName": "Volo.Abp.Core",
          "fullName": "Volo.Abp.DependencyInjection.ITransientDependency"
        }
      ],
      "contentType": "domainService",
      "name": "PageManager",
      "summary": null
    },
    {
      "namespace": "Volo.CmsKit.Menus",
      "baseClass": {
        "name": "CmsKitDomainServiceBase",
        "namespace": "Volo.CmsKit",
        "declaringAssemblyName": "Volo.CmsKit.Domain",
        "fullName": "Volo.CmsKit.CmsKitDomainServiceBase"
      },
      "methods": [
        {
          "returnType": "Void",
          "namespace": "Volo.CmsKit.Menus",
          "name": "SetPageUrl",
          "summary": null,
          "isAsync": false,
          "isPublic": true,
          "isPrivate": false,
          "isStatic": false,
          "parameters": [
            {
              "type": "MenuItem",
              "name": "menuItem",
              "isOptional": false
            },
            {
              "type": "Page",
              "name": "page",
              "isOptional": false
            }
          ]
        },
        {
          "returnType": "Void",
          "namespace": "Volo.CmsKit.Menus",
          "name": "SetPageUrl",
          "summary": null,
          "isAsync": false,
          "isPublic": true,
          "isPrivate": false,
          "isStatic": false,
          "parameters": [
            {
              "type": "MenuItem",
              "name": "menuItem",
              "isOptional": false
            },
            {
              "type": "String",
              "name": "url",
              "isOptional": false
            }
          ]
        },
        {
          "returnType": "Void",
          "namespace": "Volo.CmsKit.Menus",
          "name": "MoveAsync",
          "summary": null,
          "isAsync": true,
          "isPublic": true,
          "isPrivate": false,
          "isStatic": false,
          "parameters": [
            {
              "type": "Guid",
              "name": "menuItemId",
              "isOptional": false
            },
            {
              "type": "Nullable<Guid>",
              "name": "newParentMenuItemId",
              "isOptional": false
            },
            {
              "type": "Int32",
              "name": "position",
              "isOptional": true
            }
          ]
        },
        {
          "returnType": "Void",
          "namespace": "Volo.CmsKit.Menus",
          "name": "OrganizeTreeOrderForMenuItem",
          "summary": null,
          "isAsync": false,
          "isPublic": true,
          "isPrivate": false,
          "isStatic": false,
          "parameters": [
            {
              "type": "List<MenuItem>",
              "name": "items",
              "isOptional": false
            },
            {
              "type": "MenuItem",
              "name": "menuItem",
              "isOptional": false
            }
          ]
        }
      ],
      "implementingInterfaces": [
        {
          "name": "IDomainService",
          "namespace": "Volo.Abp.Domain.Services",
          "declaringAssemblyName": "Volo.Abp.Ddd.Domain",
          "fullName": "Volo.Abp.Domain.Services.IDomainService"
        },
        {
          "name": "ITransientDependency",
          "namespace": "Volo.Abp.DependencyInjection",
          "declaringAssemblyName": "Volo.Abp.Core",
          "fullName": "Volo.Abp.DependencyInjection.ITransientDependency"
        }
      ],
      "contentType": "domainService",
      "name": "MenuItemManager",
      "summary": null
    },
    {
      "namespace": "Volo.CmsKit.MediaDescriptors",
      "baseClass": {
        "name": "DomainService",
        "namespace": "Volo.Abp.Domain.Services",
        "declaringAssemblyName": "Volo.Abp.Ddd.Domain",
        "fullName": "Volo.Abp.Domain.Services.DomainService"
      },
      "methods": [
        {
          "returnType": "MediaDescriptor",
          "namespace": "Volo.CmsKit.MediaDescriptors",
          "name": "CreateAsync",
          "summary": null,
          "isAsync": true,
          "isPublic": true,
          "isPrivate": false,
          "isStatic": false,
          "parameters": [
            {
              "type": "String",
              "name": "entityType",
              "isOptional": false
            },
            {
              "type": "String",
              "name": "name",
              "isOptional": false
            },
            {
              "type": "String",
              "name": "mimeType",
              "isOptional": false
            },
            {
              "type": "Int64",
              "name": "size",
              "isOptional": false
            }
          ]
        }
      ],
      "implementingInterfaces": [
        {
          "name": "IDomainService",
          "namespace": "Volo.Abp.Domain.Services",
          "declaringAssemblyName": "Volo.Abp.Ddd.Domain",
          "fullName": "Volo.Abp.Domain.Services.IDomainService"
        },
        {
          "name": "ITransientDependency",
          "namespace": "Volo.Abp.DependencyInjection",
          "declaringAssemblyName": "Volo.Abp.Core",
          "fullName": "Volo.Abp.DependencyInjection.ITransientDependency"
        }
      ],
      "contentType": "domainService",
      "name": "MediaDescriptorManager",
      "summary": null
    },
    {
      "namespace": "Volo.CmsKit.MarkedItems",
      "baseClass": {
        "name": "CmsKitDomainServiceBase",
        "namespace": "Volo.CmsKit",
        "declaringAssemblyName": "Volo.CmsKit.Domain",
        "fullName": "Volo.CmsKit.CmsKitDomainServiceBase"
      },
      "methods": [
        {
          "returnType": "Boolean",
          "namespace": "Volo.CmsKit.MarkedItems",
          "name": "ToggleUserMarkedItemAsync",
          "summary": null,
          "isAsync": true,
          "isPublic": true,
          "isPrivate": false,
          "isStatic": false,
          "parameters": [
            {
              "type": "Guid",
              "name": "creatorId",
              "isOptional": false
            },
            {
              "type": "String",
              "name": "entityType",
              "isOptional": false
            },
            {
              "type": "String",
              "name": "entityId",
              "isOptional": false
            }
          ]
        }
      ],
      "implementingInterfaces": [
        {
          "name": "IDomainService",
          "namespace": "Volo.Abp.Domain.Services",
          "declaringAssemblyName": "Volo.Abp.Ddd.Domain",
          "fullName": "Volo.Abp.Domain.Services.IDomainService"
        },
        {
          "name": "ITransientDependency",
          "namespace": "Volo.Abp.DependencyInjection",
          "declaringAssemblyName": "Volo.Abp.Core",
          "fullName": "Volo.Abp.DependencyInjection.ITransientDependency"
        }
      ],
      "contentType": "domainService",
      "name": "MarkedItemManager",
      "summary": null
    },
    {
      "namespace": "Volo.CmsKit.GlobalResources",
      "baseClass": {
        "name": "DomainService",
        "namespace": "Volo.Abp.Domain.Services",
        "declaringAssemblyName": "Volo.Abp.Ddd.Domain",
        "fullName": "Volo.Abp.Domain.Services.DomainService"
      },
      "methods": [
        {
          "returnType": "GlobalResource",
          "namespace": "Volo.CmsKit.GlobalResources",
          "name": "SetGlobalStyleAsync",
          "summary": null,
          "isAsync": true,
          "isPublic": true,
          "isPrivate": false,
          "isStatic": false,
          "parameters": [
            {
              "type": "String",
              "name": "value",
              "isOptional": false
            }
          ]
        },
        {
          "returnType": "GlobalResource",
          "namespace": "Volo.CmsKit.GlobalResources",
          "name": "SetGlobalScriptAsync",
          "summary": null,
          "isAsync": true,
          "isPublic": true,
          "isPrivate": false,
          "isStatic": false,
          "parameters": [
            {
              "type": "String",
              "name": "value",
              "isOptional": false
            }
          ]
        },
        {
          "returnType": "GlobalResource",
          "namespace": "Volo.CmsKit.GlobalResources",
          "name": "GetGlobalStyleAsync",
          "summary": null,
          "isAsync": true,
          "isPublic": true,
          "isPrivate": false,
          "isStatic": false,
          "parameters": []
        },
        {
          "returnType": "GlobalResource",
          "namespace": "Volo.CmsKit.GlobalResources",
          "name": "GetGlobalScriptAsync",
          "summary": null,
          "isAsync": true,
          "isPublic": true,
          "isPrivate": false,
          "isStatic": false,
          "parameters": []
        }
      ],
      "implementingInterfaces": [
        {
          "name": "IDomainService",
          "namespace": "Volo.Abp.Domain.Services",
          "declaringAssemblyName": "Volo.Abp.Ddd.Domain",
          "fullName": "Volo.Abp.Domain.Services.IDomainService"
        },
        {
          "name": "ITransientDependency",
          "namespace": "Volo.Abp.DependencyInjection",
          "declaringAssemblyName": "Volo.Abp.Core",
          "fullName": "Volo.Abp.DependencyInjection.ITransientDependency"
        }
      ],
      "contentType": "domainService",
      "name": "GlobalResourceManager",
      "summary": null
    },
    {
      "namespace": "Volo.CmsKit.Comments",
      "baseClass": {
        "name": "DomainService",
        "namespace": "Volo.Abp.Domain.Services",
        "declaringAssemblyName": "Volo.Abp.Ddd.Domain",
        "fullName": "Volo.Abp.Domain.Services.DomainService"
      },
      "methods": [
        {
          "returnType": "Comment",
          "namespace": "Volo.CmsKit.Comments",
          "name": "CreateAsync",
          "summary": null,
          "isAsync": true,
          "isPublic": true,
          "isPrivate": false,
          "isStatic": false,
          "parameters": [
            {
              "type": "CmsUser",
              "name": "creator",
              "isOptional": false
            },
            {
              "type": "String",
              "name": "entityType",
              "isOptional": false
            },
            {
              "type": "String",
              "name": "entityId",
              "isOptional": false
            },
            {
              "type": "String",
              "name": "text",
              "isOptional": false
            },
            {
              "type": "String",
              "name": "url",
              "isOptional": true
            },
            {
              "type": "Nullable<Guid>",
              "name": "repliedCommentId",
              "isOptional": true
            }
          ]
        }
      ],
      "implementingInterfaces": [
        {
          "name": "IDomainService",
          "namespace": "Volo.Abp.Domain.Services",
          "declaringAssemblyName": "Volo.Abp.Ddd.Domain",
          "fullName": "Volo.Abp.Domain.Services.IDomainService"
        },
        {
          "name": "ITransientDependency",
          "namespace": "Volo.Abp.DependencyInjection",
          "declaringAssemblyName": "Volo.Abp.Core",
          "fullName": "Volo.Abp.DependencyInjection.ITransientDependency"
        }
      ],
      "contentType": "domainService",
      "name": "CommentManager",
      "summary": null
    },
    {
      "namespace": "Volo.CmsKit.Blogs",
      "baseClass": {
        "name": "DomainService",
        "namespace": "Volo.Abp.Domain.Services",
        "declaringAssemblyName": "Volo.Abp.Ddd.Domain",
        "fullName": "Volo.Abp.Domain.Services.DomainService"
      },
      "methods": [
        {
          "returnType": "Void",
          "namespace": "Volo.CmsKit.Blogs",
          "name": "SetAsync",
          "summary": null,
          "isAsync": true,
          "isPublic": true,
          "isPrivate": false,
          "isStatic": false,
          "parameters": [
            {
              "type": "Guid",
              "name": "blogId",
              "isOptional": false
            },
            {
              "type": "String",
              "name": "featureName",
              "isOptional": false
            },
            {
              "type": "Boolean",
              "name": "isEnabled",
              "isOptional": false
            }
          ]
        },
        {
          "returnType": "Void",
          "namespace": "Volo.CmsKit.Blogs",
          "name": "SetDefaultsAsync",
          "summary": null,
          "isAsync": true,
          "isPublic": true,
          "isPrivate": false,
          "isStatic": false,
          "parameters": [
            {
              "type": "Guid",
              "name": "blogId",
              "isOptional": false
            }
          ]
        },
        {
          "returnType": "Void",
          "namespace": "Volo.CmsKit.Blogs",
          "name": "SetIfNotSetAsync",
          "summary": null,
          "isAsync": true,
          "isPublic": true,
          "isPrivate": false,
          "isStatic": false,
          "parameters": [
            {
              "type": "Guid",
              "name": "blogId",
              "isOptional": false
            },
            {
              "type": "String",
              "name": "featureName",
              "isOptional": false
            },
            {
              "type": "Boolean",
              "name": "isEnabled",
              "isOptional": false
            }
          ]
        },
        {
          "returnType": "Void",
          "namespace": "Volo.CmsKit.Blogs",
          "name": "SetDefaultsIfNotSetAsync",
          "summary": null,
          "isAsync": true,
          "isPublic": true,
          "isPrivate": false,
          "isStatic": false,
          "parameters": [
            {
              "type": "Guid",
              "name": "blogId",
              "isOptional": false
            }
          ]
        }
      ],
      "implementingInterfaces": [
        {
          "name": "IDomainService",
          "namespace": "Volo.Abp.Domain.Services",
          "declaringAssemblyName": "Volo.Abp.Ddd.Domain",
          "fullName": "Volo.Abp.Domain.Services.IDomainService"
        },
        {
          "name": "ITransientDependency",
          "namespace": "Volo.Abp.DependencyInjection",
          "declaringAssemblyName": "Volo.Abp.Core",
          "fullName": "Volo.Abp.DependencyInjection.ITransientDependency"
        }
      ],
      "contentType": "domainService",
      "name": "BlogFeatureManager",
      "summary": null
    },
    {
      "namespace": "Volo.CmsKit.Blogs",
      "baseClass": {
        "name": "DomainService",
        "namespace": "Volo.Abp.Domain.Services",
        "declaringAssemblyName": "Volo.Abp.Ddd.Domain",
        "fullName": "Volo.Abp.Domain.Services.DomainService"
      },
      "methods": [
        {
          "returnType": "Blog",
          "namespace": "Volo.CmsKit.Blogs",
          "name": "CreateAsync",
          "summary": null,
          "isAsync": true,
          "isPublic": true,
          "isPrivate": false,
          "isStatic": false,
          "parameters": [
            {
              "type": "String",
              "name": "name",
              "isOptional": false
            },
            {
              "type": "String",
              "name": "slug",
              "isOptional": false
            }
          ]
        },
        {
          "returnType": "Blog",
          "namespace": "Volo.CmsKit.Blogs",
          "name": "UpdateAsync",
          "summary": null,
          "isAsync": true,
          "isPublic": true,
          "isPrivate": false,
          "isStatic": false,
          "parameters": [
            {
              "type": "Blog",
              "name": "blog",
              "isOptional": false
            },
            {
              "type": "String",
              "name": "name",
              "isOptional": false
            },
            {
              "type": "String",
              "name": "slug",
              "isOptional": false
            }
          ]
        }
      ],
      "implementingInterfaces": [
        {
          "name": "IDomainService",
          "namespace": "Volo.Abp.Domain.Services",
          "declaringAssemblyName": "Volo.Abp.Ddd.Domain",
          "fullName": "Volo.Abp.Domain.Services.IDomainService"
        },
        {
          "name": "ITransientDependency",
          "namespace": "Volo.Abp.DependencyInjection",
          "declaringAssemblyName": "Volo.Abp.Core",
          "fullName": "Volo.Abp.DependencyInjection.ITransientDependency"
        }
      ],
      "contentType": "domainService",
      "name": "BlogManager",
      "summary": null
    },
    {
      "namespace": "Volo.CmsKit.Blogs",
      "baseClass": {
        "name": "DomainService",
        "namespace": "Volo.Abp.Domain.Services",
        "declaringAssemblyName": "Volo.Abp.Ddd.Domain",
        "fullName": "Volo.Abp.Domain.Services.DomainService"
      },
      "methods": [
        {
          "returnType": "BlogPost",
          "namespace": "Volo.CmsKit.Blogs",
          "name": "CreateAsync",
          "summary": null,
          "isAsync": true,
          "isPublic": true,
          "isPrivate": false,
          "isStatic": false,
          "parameters": [
            {
              "type": "CmsUser",
              "name": "author",
              "isOptional": false
            },
            {
              "type": "Blog",
              "name": "blog",
              "isOptional": false
            },
            {
              "type": "String",
              "name": "title",
              "isOptional": false
            },
            {
              "type": "String",
              "name": "slug",
              "isOptional": false
            },
            {
              "type": "BlogPostStatus",
              "name": "status",
              "isOptional": false
            },
            {
              "type": "String",
              "name": "shortDescription",
              "isOptional": true
            },
            {
              "type": "String",
              "name": "content",
              "isOptional": true
            },
            {
              "type": "Nullable<Guid>",
              "name": "coverImageMediaId",
              "isOptional": true
            }
          ]
        },
        {
          "returnType": "Void",
          "namespace": "Volo.CmsKit.Blogs",
          "name": "SetSlugUrlAsync",
          "summary": null,
          "isAsync": true,
          "isPublic": true,
          "isPrivate": false,
          "isStatic": false,
          "parameters": [
            {
              "type": "BlogPost",
              "name": "blogPost",
              "isOptional": false
            },
            {
              "type": "String",
              "name": "newSlug",
              "isOptional": false
            }
          ]
        }
      ],
      "implementingInterfaces": [
        {
          "name": "IDomainService",
          "namespace": "Volo.Abp.Domain.Services",
          "declaringAssemblyName": "Volo.Abp.Ddd.Domain",
          "fullName": "Volo.Abp.Domain.Services.IDomainService"
        },
        {
          "name": "ITransientDependency",
          "namespace": "Volo.Abp.DependencyInjection",
          "declaringAssemblyName": "Volo.Abp.Core",
          "fullName": "Volo.Abp.DependencyInjection.ITransientDependency"
        }
      ],
      "contentType": "domainService",
      "name": "BlogPostManager",
      "summary": null
    },
    {
      "namespace": "Volo.CmsKit.Users",
      "entityAnalyzeModel": {
        "namespace": "Volo.CmsKit.Users",
        "primaryKeyType": "Guid",
        "properties": [],
        "contentType": "entity",
        "name": "CmsUser",
        "summary": null
      },
      "implementingInterfaces": [
        {
          "name": "IUserRepository<CmsUser>",
          "namespace": "Volo.Abp.Users",
          "declaringAssemblyName": "Volo.Abp.Users.Domain",
          "fullName": "Volo.Abp.Users.IUserRepository<CmsUser>"
        },
        {
          "name": "IBasicRepository<CmsUser, Guid>",
          "namespace": "Volo.Abp.Domain.Repositories",
          "declaringAssemblyName": "Volo.Abp.Ddd.Domain",
          "fullName": "Volo.Abp.Domain.Repositories.IBasicRepository<CmsUser, Guid>"
        },
        {
          "name": "IBasicRepository<CmsUser>",
          "namespace": "Volo.Abp.Domain.Repositories",
          "declaringAssemblyName": "Volo.Abp.Ddd.Domain",
          "fullName": "Volo.Abp.Domain.Repositories.IBasicRepository<CmsUser>"
        },
        {
          "name": "IReadOnlyBasicRepository<CmsUser>",
          "namespace": "Volo.Abp.Domain.Repositories",
          "declaringAssemblyName": "Volo.Abp.Ddd.Domain",
          "fullName": "Volo.Abp.Domain.Repositories.IReadOnlyBasicRepository<CmsUser>"
        },
        {
          "name": "IRepository",
          "namespace": "Volo.Abp.Domain.Repositories",
          "declaringAssemblyName": "Volo.Abp.Ddd.Domain",
          "fullName": "Volo.Abp.Domain.Repositories.IRepository"
        },
        {
          "name": "IReadOnlyBasicRepository<CmsUser, Guid>",
          "namespace": "Volo.Abp.Domain.Repositories",
          "declaringAssemblyName": "Volo.Abp.Ddd.Domain",
          "fullName": "Volo.Abp.Domain.Repositories.IReadOnlyBasicRepository<CmsUser, Guid>"
        }
      ],
      "methods": [],
      "contentType": "repositoryInterface",
      "name": "ICmsUserRepository",
      "summary": null
    },
    {
      "namespace": "Volo.CmsKit.Tags",
      "entityAnalyzeModel": {
        "namespace": "Volo.CmsKit.Tags",
        "primaryKeyType": null,
        "properties": [],
        "contentType": "entity",
        "name": "EntityTag",
        "summary": null
      },
      "implementingInterfaces": [
        {
          "name": "IBasicRepository<EntityTag>",
          "namespace": "Volo.Abp.Domain.Repositories",
          "declaringAssemblyName": "Volo.Abp.Ddd.Domain",
          "fullName": "Volo.Abp.Domain.Repositories.IBasicRepository<EntityTag>"
        },
        {
          "name": "IReadOnlyBasicRepository<EntityTag>",
          "namespace": "Volo.Abp.Domain.Repositories",
          "declaringAssemblyName": "Volo.Abp.Ddd.Domain",
          "fullName": "Volo.Abp.Domain.Repositories.IReadOnlyBasicRepository<EntityTag>"
        },
        {
          "name": "IRepository",
          "namespace": "Volo.Abp.Domain.Repositories",
          "declaringAssemblyName": "Volo.Abp.Ddd.Domain",
          "fullName": "Volo.Abp.Domain.Repositories.IRepository"
        }
      ],
      "methods": [
        {
          "returnType": "EntityTag",
          "namespace": "Volo.CmsKit.Tags",
          "name": "FindAsync",
          "summary": null,
          "isAsync": true,
          "isPublic": true,
          "isPrivate": false,
          "isStatic": false,
          "parameters": [
            {
              "type": "Guid",
              "name": "tagId",
              "isOptional": false
            },
            {
              "type": "String",
              "name": "entityId",
              "isOptional": false
            },
            {
              "type": "Nullable<Guid>",
              "name": "tenantId",
              "isOptional": false
            },
            {
              "type": "CancellationToken",
              "name": "cancellationToken",
              "isOptional": true
            }
          ]
        },
        {
          "returnType": "Void",
          "namespace": "Volo.CmsKit.Tags",
          "name": "DeleteManyAsync",
          "summary": null,
          "isAsync": true,
          "isPublic": true,
          "isPrivate": false,
          "isStatic": false,
          "parameters": [
            {
              "type": "Guid[]",
              "name": "tagIds",
              "isOptional": false
            },
            {
              "type": "String",
              "name": "entityId",
              "isOptional": false
            },
            {
              "type": "CancellationToken",
              "name": "cancellationToken",
              "isOptional": true
            }
          ]
        },
        {
          "returnType": "List<String>",
          "namespace": "Volo.CmsKit.Tags",
          "name": "GetEntityIdsFilteredByTagAsync",
          "summary": null,
          "isAsync": true,
          "isPublic": true,
          "isPrivate": false,
          "isStatic": false,
          "parameters": [
            {
              "type": "Guid",
              "name": "tagId",
              "isOptional": false
            },
            {
              "type": "Nullable<Guid>",
              "name": "tenantId",
              "isOptional": false
            },
            {
              "type": "CancellationToken",
              "name": "cancellationToken",
              "isOptional": true
            }
          ]
        },
        {
          "returnType": "List<String>",
          "namespace": "Volo.CmsKit.Tags",
          "name": "GetEntityIdsFilteredByTagNameAsync",
          "summary": null,
          "isAsync": true,
          "isPublic": true,
          "isPrivate": false,
          "isStatic": false,
          "parameters": [
            {
              "type": "String",
              "name": "tagName",
              "isOptional": false
            },
            {
              "type": "String",
              "name": "entityType",
              "isOptional": false
            },
            {
              "type": "Nullable<Guid>",
              "name": "tenantId",
              "isOptional": true
            },
            {
              "type": "CancellationToken",
              "name": "cancellationToken",
              "isOptional": true
            }
          ]
        }
      ],
      "contentType": "repositoryInterface",
      "name": "IEntityTagRepository",
      "summary": null
    },
    {
      "namespace": "Volo.CmsKit.Tags",
      "entityAnalyzeModel": {
        "namespace": "Volo.CmsKit.Tags",
        "primaryKeyType": "Guid",
        "properties": [],
        "contentType": "entity",
        "name": "Tag",
        "summary": null
      },
      "implementingInterfaces": [
        {
          "name": "IBasicRepository<Tag, Guid>",
          "namespace": "Volo.Abp.Domain.Repositories",
          "declaringAssemblyName": "Volo.Abp.Ddd.Domain",
          "fullName": "Volo.Abp.Domain.Repositories.IBasicRepository<Tag, Guid>"
        },
        {
          "name": "IBasicRepository<Tag>",
          "namespace": "Volo.Abp.Domain.Repositories",
          "declaringAssemblyName": "Volo.Abp.Ddd.Domain",
          "fullName": "Volo.Abp.Domain.Repositories.IBasicRepository<Tag>"
        },
        {
          "name": "IReadOnlyBasicRepository<Tag>",
          "namespace": "Volo.Abp.Domain.Repositories",
          "declaringAssemblyName": "Volo.Abp.Ddd.Domain",
          "fullName": "Volo.Abp.Domain.Repositories.IReadOnlyBasicRepository<Tag>"
        },
        {
          "name": "IRepository",
          "namespace": "Volo.Abp.Domain.Repositories",
          "declaringAssemblyName": "Volo.Abp.Ddd.Domain",
          "fullName": "Volo.Abp.Domain.Repositories.IRepository"
        },
        {
          "name": "IReadOnlyBasicRepository<Tag, Guid>",
          "namespace": "Volo.Abp.Domain.Repositories",
          "declaringAssemblyName": "Volo.Abp.Ddd.Domain",
          "fullName": "Volo.Abp.Domain.Repositories.IReadOnlyBasicRepository<Tag, Guid>"
        }
      ],
      "methods": [
        {
          "returnType": "Tag",
          "namespace": "Volo.CmsKit.Tags",
          "name": "GetAsync",
          "summary": null,
          "isAsync": true,
          "isPublic": true,
          "isPrivate": false,
          "isStatic": false,
          "parameters": [
            {
              "type": "String",
              "name": "entityType",
              "isOptional": false
            },
            {
              "type": "String",
              "name": "name",
              "isOptional": false
            },
            {
              "type": "CancellationToken",
              "name": "cancellationToken",
              "isOptional": true
            }
          ]
        },
        {
          "returnType": "Boolean",
          "namespace": "Volo.CmsKit.Tags",
          "name": "AnyAsync",
          "summary": null,
          "isAsync": true,
          "isPublic": true,
          "isPrivate": false,
          "isStatic": false,
          "parameters": [
            {
              "type": "String",
              "name": "entityType",
              "isOptional": false
            },
            {
              "type": "String",
              "name": "name",
              "isOptional": false
            },
            {
              "type": "CancellationToken",
              "name": "cancellationToken",
              "isOptional": true
            }
          ]
        },
        {
          "returnType": "Tag",
          "namespace": "Volo.CmsKit.Tags",
          "name": "FindAsync",
          "summary": null,
          "isAsync": true,
          "isPublic": true,
          "isPrivate": false,
          "isStatic": false,
          "parameters": [
            {
              "type": "String",
              "name": "entityType",
              "isOptional": false
            },
            {
              "type": "String",
              "name": "name",
              "isOptional": false
            },
            {
              "type": "CancellationToken",
              "name": "cancellationToken",
              "isOptional": true
            }
          ]
        },
        {
          "returnType": "List<Tag>",
          "namespace": "Volo.CmsKit.Tags",
          "name": "GetListAsync",
          "summary": null,
          "isAsync": true,
          "isPublic": true,
          "isPrivate": false,
          "isStatic": false,
          "parameters": [
            {
              "type": "String",
              "name": "filter",
              "isOptional": false
            },
            {
              "type": "Int32",
              "name": "maxResultCount",
              "isOptional": true
            },
            {
              "type": "Int32",
              "name": "skipCount",
              "isOptional": true
            },
            {
              "type": "String",
              "name": "sorting",
              "isOptional": true
            },
            {
              "type": "CancellationToken",
              "name": "cancellationToken",
              "isOptional": true
            }
          ]
        },
        {
          "returnType": "Int32",
          "namespace": "Volo.CmsKit.Tags",
          "name": "GetCountAsync",
          "summary": null,
          "isAsync": true,
          "isPublic": true,
          "isPrivate": false,
          "isStatic": false,
          "parameters": [
            {
              "type": "String",
              "name": "filter",
              "isOptional": false
            },
            {
              "type": "CancellationToken",
              "name": "cancellationToken",
              "isOptional": true
            }
          ]
        },
        {
          "returnType": "List<Tag>",
          "namespace": "Volo.CmsKit.Tags",
          "name": "GetAllRelatedTagsAsync",
          "summary": null,
          "isAsync": true,
          "isPublic": true,
          "isPrivate": false,
          "isStatic": false,
          "parameters": [
            {
              "type": "String",
              "name": "entityType",
              "isOptional": false
            },
            {
              "type": "String",
              "name": "entityId",
              "isOptional": false
            },
            {
              "type": "CancellationToken",
              "name": "cancellationToken",
              "isOptional": true
            }
          ]
        },
        {
          "returnType": "List<PopularTag>",
          "namespace": "Volo.CmsKit.Tags",
          "name": "GetPopularTagsAsync",
          "summary": null,
          "isAsync": true,
          "isPublic": true,
          "isPrivate": false,
          "isStatic": false,
          "parameters": [
            {
              "type": "String",
              "name": "entityType",
              "isOptional": false
            },
            {
              "type": "Int32",
              "name": "maxCount",
              "isOptional": false
            },
            {
              "type": "CancellationToken",
              "name": "cancellationToken",
              "isOptional": true
            }
          ]
        }
      ],
      "contentType": "repositoryInterface",
      "name": "ITagRepository",
      "summary": null
    },
    {
      "namespace": "Volo.CmsKit.Reactions",
      "entityAnalyzeModel": {
        "namespace": "Volo.CmsKit.Reactions",
        "primaryKeyType": "Guid",
        "properties": [],
        "contentType": "entity",
        "name": "UserReaction",
        "summary": null
      },
      "implementingInterfaces": [
        {
          "name": "IBasicRepository<UserReaction, Guid>",
          "namespace": "Volo.Abp.Domain.Repositories",
          "declaringAssemblyName": "Volo.Abp.Ddd.Domain",
          "fullName": "Volo.Abp.Domain.Repositories.IBasicRepository<UserReaction, Guid>"
        },
        {
          "name": "IBasicRepository<UserReaction>",
          "namespace": "Volo.Abp.Domain.Repositories",
          "declaringAssemblyName": "Volo.Abp.Ddd.Domain",
          "fullName": "Volo.Abp.Domain.Repositories.IBasicRepository<UserReaction>"
        },
        {
          "name": "IReadOnlyBasicRepository<UserReaction>",
          "namespace": "Volo.Abp.Domain.Repositories",
          "declaringAssemblyName": "Volo.Abp.Ddd.Domain",
          "fullName": "Volo.Abp.Domain.Repositories.IReadOnlyBasicRepository<UserReaction>"
        },
        {
          "name": "IRepository",
          "namespace": "Volo.Abp.Domain.Repositories",
          "declaringAssemblyName": "Volo.Abp.Ddd.Domain",
          "fullName": "Volo.Abp.Domain.Repositories.IRepository"
        },
        {
          "name": "IReadOnlyBasicRepository<UserReaction, Guid>",
          "namespace": "Volo.Abp.Domain.Repositories",
          "declaringAssemblyName": "Volo.Abp.Ddd.Domain",
          "fullName": "Volo.Abp.Domain.Repositories.IReadOnlyBasicRepository<UserReaction, Guid>"
        }
      ],
      "methods": [
        {
          "returnType": "UserReaction",
          "namespace": "Volo.CmsKit.Reactions",
          "name": "FindAsync",
          "summary": null,
          "isAsync": true,
          "isPublic": true,
          "isPrivate": false,
          "isStatic": false,
          "parameters": [
            {
              "type": "Guid",
              "name": "userId",
              "isOptional": false
            },
            {
              "type": "String",
              "name": "entityType",
              "isOptional": false
            },
            {
              "type": "String",
              "name": "entityId",
              "isOptional": false
            },
            {
              "type": "String",
              "name": "reactionName",
              "isOptional": false
            },
            {
              "type": "CancellationToken",
              "name": "cancellationToken",
              "isOptional": true
            }
          ]
        },
        {
          "returnType": "List<UserReaction>",
          "namespace": "Volo.CmsKit.Reactions",
          "name": "GetListForUserAsync",
          "summary": null,
          "isAsync": true,
          "isPublic": true,
          "isPrivate": false,
          "isStatic": false,
          "parameters": [
            {
              "type": "Guid",
              "name": "userId",
              "isOptional": false
            },
            {
              "type": "String",
              "name": "entityType",
              "isOptional": false
            },
            {
              "type": "String",
              "name": "entityId",
              "isOptional": false
            },
            {
              "type": "CancellationToken",
              "name": "cancellationToken",
              "isOptional": true
            }
          ]
        },
        {
          "returnType": "List<ReactionSummaryQueryResultItem>",
          "namespace": "Volo.CmsKit.Reactions",
          "name": "GetSummariesAsync",
          "summary": null,
          "isAsync": true,
          "isPublic": true,
          "isPrivate": false,
          "isStatic": false,
          "parameters": [
            {
              "type": "String",
              "name": "entityType",
              "isOptional": false
            },
            {
              "type": "String",
              "name": "entityId",
              "isOptional": false
            },
            {
              "type": "CancellationToken",
              "name": "cancellationToken",
              "isOptional": true
            }
          ]
        }
      ],
      "contentType": "repositoryInterface",
      "name": "IUserReactionRepository",
      "summary": null
    },
    {
      "namespace": "Volo.CmsKit.Ratings",
      "entityAnalyzeModel": {
        "namespace": "Volo.CmsKit.Ratings",
        "primaryKeyType": "Guid",
        "properties": [],
        "contentType": "entity",
        "name": "Rating",
        "summary": null
      },
      "implementingInterfaces": [
        {
          "name": "IBasicRepository<Rating, Guid>",
          "namespace": "Volo.Abp.Domain.Repositories",
          "declaringAssemblyName": "Volo.Abp.Ddd.Domain",
          "fullName": "Volo.Abp.Domain.Repositories.IBasicRepository<Rating, Guid>"
        },
        {
          "name": "IBasicRepository<Rating>",
          "namespace": "Volo.Abp.Domain.Repositories",
          "declaringAssemblyName": "Volo.Abp.Ddd.Domain",
          "fullName": "Volo.Abp.Domain.Repositories.IBasicRepository<Rating>"
        },
        {
          "name": "IReadOnlyBasicRepository<Rating>",
          "namespace": "Volo.Abp.Domain.Repositories",
          "declaringAssemblyName": "Volo.Abp.Ddd.Domain",
          "fullName": "Volo.Abp.Domain.Repositories.IReadOnlyBasicRepository<Rating>"
        },
        {
          "name": "IRepository",
          "namespace": "Volo.Abp.Domain.Repositories",
          "declaringAssemblyName": "Volo.Abp.Ddd.Domain",
          "fullName": "Volo.Abp.Domain.Repositories.IRepository"
        },
        {
          "name": "IReadOnlyBasicRepository<Rating, Guid>",
          "namespace": "Volo.Abp.Domain.Repositories",
          "declaringAssemblyName": "Volo.Abp.Ddd.Domain",
          "fullName": "Volo.Abp.Domain.Repositories.IReadOnlyBasicRepository<Rating, Guid>"
        }
      ],
      "methods": [
        {
          "returnType": "Rating",
          "namespace": "Volo.CmsKit.Ratings",
          "name": "GetCurrentUserRatingAsync",
          "summary": null,
          "isAsync": true,
          "isPublic": true,
          "isPrivate": false,
          "isStatic": false,
          "parameters": [
            {
              "type": "String",
              "name": "entityType",
              "isOptional": false
            },
            {
              "type": "String",
              "name": "entityId",
              "isOptional": false
            },
            {
              "type": "Guid",
              "name": "userId",
              "isOptional": false
            },
            {
              "type": "CancellationToken",
              "name": "cancellationToken",
              "isOptional": true
            }
          ]
        },
        {
          "returnType": "List<RatingWithStarCountQueryResultItem>",
          "namespace": "Volo.CmsKit.Ratings",
          "name": "GetGroupedStarCountsAsync",
          "summary": null,
          "isAsync": true,
          "isPublic": true,
          "isPrivate": false,
          "isStatic": false,
          "parameters": [
            {
              "type": "String",
              "name": "entityType",
              "isOptional": false
            },
            {
              "type": "String",
              "name": "entityId",
              "isOptional": false
            },
            {
              "type": "CancellationToken",
              "name": "cancellationToken",
              "isOptional": true
            }
          ]
        }
      ],
      "contentType": "repositoryInterface",
      "name": "IRatingRepository",
      "summary": null
    },
    {
      "namespace": "Volo.CmsKit.Pages",
      "entityAnalyzeModel": {
        "namespace": "Volo.CmsKit.Pages",
        "primaryKeyType": "Guid",
        "properties": [],
        "contentType": "entity",
        "name": "Page",
        "summary": null
      },
      "implementingInterfaces": [
        {
          "name": "IBasicRepository<Page, Guid>",
          "namespace": "Volo.Abp.Domain.Repositories",
          "declaringAssemblyName": "Volo.Abp.Ddd.Domain",
          "fullName": "Volo.Abp.Domain.Repositories.IBasicRepository<Page, Guid>"
        },
        {
          "name": "IBasicRepository<Page>",
          "namespace": "Volo.Abp.Domain.Repositories",
          "declaringAssemblyName": "Volo.Abp.Ddd.Domain",
          "fullName": "Volo.Abp.Domain.Repositories.IBasicRepository<Page>"
        },
        {
          "name": "IReadOnlyBasicRepository<Page>",
          "namespace": "Volo.Abp.Domain.Repositories",
          "declaringAssemblyName": "Volo.Abp.Ddd.Domain",
          "fullName": "Volo.Abp.Domain.Repositories.IReadOnlyBasicRepository<Page>"
        },
        {
          "name": "IRepository",
          "namespace": "Volo.Abp.Domain.Repositories",
          "declaringAssemblyName": "Volo.Abp.Ddd.Domain",
          "fullName": "Volo.Abp.Domain.Repositories.IRepository"
        },
        {
          "name": "IReadOnlyBasicRepository<Page, Guid>",
          "namespace": "Volo.Abp.Domain.Repositories",
          "declaringAssemblyName": "Volo.Abp.Ddd.Domain",
          "fullName": "Volo.Abp.Domain.Repositories.IReadOnlyBasicRepository<Page, Guid>"
        }
      ],
      "methods": [
        {
          "returnType": "Int32",
          "namespace": "Volo.CmsKit.Pages",
          "name": "GetCountAsync",
          "summary": null,
          "isAsync": true,
          "isPublic": true,
          "isPrivate": false,
          "isStatic": false,
          "parameters": [
            {
              "type": "String",
              "name": "filter",
              "isOptional": true
            },
            {
              "type": "CancellationToken",
              "name": "cancellationToken",
              "isOptional": true
            }
          ]
        },
        {
          "returnType": "List<Page>",
          "namespace": "Volo.CmsKit.Pages",
          "name": "GetListAsync",
          "summary": null,
          "isAsync": true,
          "isPublic": true,
          "isPrivate": false,
          "isStatic": false,
          "parameters": [
            {
              "type": "String",
              "name": "filter",
              "isOptional": true
            },
            {
              "type": "Int32",
              "name": "maxResultCount",
              "isOptional": true
            },
            {
              "type": "Int32",
              "name": "skipCount",
              "isOptional": true
            },
            {
              "type": "String",
              "name": "sorting",
              "isOptional": true
            },
            {
              "type": "CancellationToken",
              "name": "cancellationToken",
              "isOptional": true
            }
          ]
        },
        {
          "returnType": "Page",
          "namespace": "Volo.CmsKit.Pages",
          "name": "GetBySlugAsync",
          "summary": null,
          "isAsync": true,
          "isPublic": true,
          "isPrivate": false,
          "isStatic": false,
          "parameters": [
            {
              "type": "String",
              "name": "slug",
              "isOptional": false
            },
            {
              "type": "CancellationToken",
              "name": "cancellationToken",
              "isOptional": true
            }
          ]
        },
        {
          "returnType": "Page",
          "namespace": "Volo.CmsKit.Pages",
          "name": "FindBySlugAsync",
          "summary": null,
          "isAsync": true,
          "isPublic": true,
          "isPrivate": false,
          "isStatic": false,
          "parameters": [
            {
              "type": "String",
              "name": "slug",
              "isOptional": false
            },
            {
              "type": "CancellationToken",
              "name": "cancellationToken",
              "isOptional": true
            }
          ]
        },
        {
          "returnType": "Boolean",
          "namespace": "Volo.CmsKit.Pages",
          "name": "ExistsAsync",
          "summary": null,
          "isAsync": true,
          "isPublic": true,
          "isPrivate": false,
          "isStatic": false,
          "parameters": [
            {
              "type": "String",
              "name": "slug",
              "isOptional": false
            },
            {
              "type": "CancellationToken",
              "name": "cancellationToken",
              "isOptional": true
            }
          ]
        },
        {
          "returnType": "List<Page>",
          "namespace": "Volo.CmsKit.Pages",
          "name": "GetListOfHomePagesAsync",
          "summary": null,
          "isAsync": true,
          "isPublic": true,
          "isPrivate": false,
          "isStatic": false,
          "parameters": [
            {
              "type": "CancellationToken",
              "name": "cancellationToken",
              "isOptional": true
            }
          ]
        },
        {
          "returnType": "String",
          "namespace": "Volo.CmsKit.Pages",
          "name": "FindTitleAsync",
          "summary": null,
          "isAsync": true,
          "isPublic": true,
          "isPrivate": false,
          "isStatic": false,
          "parameters": [
            {
              "type": "Guid",
              "name": "pageId",
              "isOptional": false
            },
            {
              "type": "CancellationToken",
              "name": "cancellationToken",
              "isOptional": true
            }
          ]
        }
      ],
      "contentType": "repositoryInterface",
      "name": "IPageRepository",
      "summary": null
    },
    {
      "namespace": "Volo.CmsKit.Menus",
      "entityAnalyzeModel": {
        "namespace": "Volo.CmsKit.Menus",
        "primaryKeyType": "Guid",
        "properties": [],
        "contentType": "entity",
        "name": "MenuItem",
        "summary": null
      },
      "implementingInterfaces": [
        {
          "name": "IBasicRepository<MenuItem, Guid>",
          "namespace": "Volo.Abp.Domain.Repositories",
          "declaringAssemblyName": "Volo.Abp.Ddd.Domain",
          "fullName": "Volo.Abp.Domain.Repositories.IBasicRepository<MenuItem, Guid>"
        },
        {
          "name": "IBasicRepository<MenuItem>",
          "namespace": "Volo.Abp.Domain.Repositories",
          "declaringAssemblyName": "Volo.Abp.Ddd.Domain",
          "fullName": "Volo.Abp.Domain.Repositories.IBasicRepository<MenuItem>"
        },
        {
          "name": "IReadOnlyBasicRepository<MenuItem>",
          "namespace": "Volo.Abp.Domain.Repositories",
          "declaringAssemblyName": "Volo.Abp.Ddd.Domain",
          "fullName": "Volo.Abp.Domain.Repositories.IReadOnlyBasicRepository<MenuItem>"
        },
        {
          "name": "IRepository",
          "namespace": "Volo.Abp.Domain.Repositories",
          "declaringAssemblyName": "Volo.Abp.Ddd.Domain",
          "fullName": "Volo.Abp.Domain.Repositories.IRepository"
        },
        {
          "name": "IReadOnlyBasicRepository<MenuItem, Guid>",
          "namespace": "Volo.Abp.Domain.Repositories",
          "declaringAssemblyName": "Volo.Abp.Ddd.Domain",
          "fullName": "Volo.Abp.Domain.Repositories.IReadOnlyBasicRepository<MenuItem, Guid>"
        }
      ],
      "methods": [],
      "contentType": "repositoryInterface",
      "name": "IMenuItemRepository",
      "summary": null
    },
    {
      "namespace": "Volo.CmsKit.MediaDescriptors",
      "entityAnalyzeModel": {
        "namespace": "Volo.CmsKit.MediaDescriptors",
        "primaryKeyType": "Guid",
        "properties": [],
        "contentType": "entity",
        "name": "MediaDescriptor",
        "summary": null
      },
      "implementingInterfaces": [
        {
          "name": "IBasicRepository<MediaDescriptor, Guid>",
          "namespace": "Volo.Abp.Domain.Repositories",
          "declaringAssemblyName": "Volo.Abp.Ddd.Domain",
          "fullName": "Volo.Abp.Domain.Repositories.IBasicRepository<MediaDescriptor, Guid>"
        },
        {
          "name": "IBasicRepository<MediaDescriptor>",
          "namespace": "Volo.Abp.Domain.Repositories",
          "declaringAssemblyName": "Volo.Abp.Ddd.Domain",
          "fullName": "Volo.Abp.Domain.Repositories.IBasicRepository<MediaDescriptor>"
        },
        {
          "name": "IReadOnlyBasicRepository<MediaDescriptor>",
          "namespace": "Volo.Abp.Domain.Repositories",
          "declaringAssemblyName": "Volo.Abp.Ddd.Domain",
          "fullName": "Volo.Abp.Domain.Repositories.IReadOnlyBasicRepository<MediaDescriptor>"
        },
        {
          "name": "IRepository",
          "namespace": "Volo.Abp.Domain.Repositories",
          "declaringAssemblyName": "Volo.Abp.Ddd.Domain",
          "fullName": "Volo.Abp.Domain.Repositories.IRepository"
        },
        {
          "name": "IReadOnlyBasicRepository<MediaDescriptor, Guid>",
          "namespace": "Volo.Abp.Domain.Repositories",
          "declaringAssemblyName": "Volo.Abp.Ddd.Domain",
          "fullName": "Volo.Abp.Domain.Repositories.IReadOnlyBasicRepository<MediaDescriptor, Guid>"
        }
      ],
      "methods": [],
      "contentType": "repositoryInterface",
      "name": "IMediaDescriptorRepository",
      "summary": null
    },
    {
      "namespace": "Volo.CmsKit.MarkedItems",
      "entityAnalyzeModel": {
        "namespace": "Volo.CmsKit.MarkedItems",
        "primaryKeyType": "Guid",
        "properties": [],
        "contentType": "entity",
        "name": "UserMarkedItem",
        "summary": null
      },
      "implementingInterfaces": [
        {
          "name": "IBasicRepository<UserMarkedItem, Guid>",
          "namespace": "Volo.Abp.Domain.Repositories",
          "declaringAssemblyName": "Volo.Abp.Ddd.Domain",
          "fullName": "Volo.Abp.Domain.Repositories.IBasicRepository<UserMarkedItem, Guid>"
        },
        {
          "name": "IBasicRepository<UserMarkedItem>",
          "namespace": "Volo.Abp.Domain.Repositories",
          "declaringAssemblyName": "Volo.Abp.Ddd.Domain",
          "fullName": "Volo.Abp.Domain.Repositories.IBasicRepository<UserMarkedItem>"
        },
        {
          "name": "IReadOnlyBasicRepository<UserMarkedItem>",
          "namespace": "Volo.Abp.Domain.Repositories",
          "declaringAssemblyName": "Volo.Abp.Ddd.Domain",
          "fullName": "Volo.Abp.Domain.Repositories.IReadOnlyBasicRepository<UserMarkedItem>"
        },
        {
          "name": "IRepository",
          "namespace": "Volo.Abp.Domain.Repositories",
          "declaringAssemblyName": "Volo.Abp.Ddd.Domain",
          "fullName": "Volo.Abp.Domain.Repositories.IRepository"
        },
        {
          "name": "IReadOnlyBasicRepository<UserMarkedItem, Guid>",
          "namespace": "Volo.Abp.Domain.Repositories",
          "declaringAssemblyName": "Volo.Abp.Ddd.Domain",
          "fullName": "Volo.Abp.Domain.Repositories.IReadOnlyBasicRepository<UserMarkedItem, Guid>"
        }
      ],
      "methods": [
        {
          "returnType": "UserMarkedItem",
          "namespace": "Volo.CmsKit.MarkedItems",
          "name": "FindAsync",
          "summary": null,
          "isAsync": true,
          "isPublic": true,
          "isPrivate": false,
          "isStatic": false,
          "parameters": [
            {
              "type": "Guid",
              "name": "userId",
              "isOptional": false
            },
            {
              "type": "String",
              "name": "entityType",
              "isOptional": false
            },
            {
              "type": "String",
              "name": "entityId",
              "isOptional": false
            },
            {
              "type": "CancellationToken",
              "name": "cancellationToken",
              "isOptional": true
            }
          ]
        },
        {
          "returnType": "List<UserMarkedItem>",
          "namespace": "Volo.CmsKit.MarkedItems",
          "name": "GetListForUserAsync",
          "summary": null,
          "isAsync": true,
          "isPublic": true,
          "isPrivate": false,
          "isStatic": false,
          "parameters": [
            {
              "type": "Guid",
              "name": "userId",
              "isOptional": false
            },
            {
              "type": "String",
              "name": "entityType",
              "isOptional": false
            },
            {
              "type": "CancellationToken",
              "name": "cancellationToken",
              "isOptional": true
            }
          ]
        },
        {
          "returnType": "List<String>",
          "namespace": "Volo.CmsKit.MarkedItems",
          "name": "GetEntityIdsFilteredByUserAsync",
          "summary": null,
          "isAsync": true,
          "isPublic": true,
          "isPrivate": false,
          "isStatic": false,
          "parameters": [
            {
              "type": "Guid",
              "name": "userId",
              "isOptional": false
            },
            {
              "type": "String",
              "name": "entityType",
              "isOptional": false
            },
            {
              "type": "Nullable<Guid>",
              "name": "tenantId",
              "isOptional": true
            },
            {
              "type": "CancellationToken",
              "name": "cancellationToken",
              "isOptional": true
            }
          ]
        }
      ],
      "contentType": "repositoryInterface",
      "name": "IUserMarkedItemRepository",
      "summary": null
    },
    {
      "namespace": "Volo.CmsKit.GlobalResources",
      "entityAnalyzeModel": {
        "namespace": "Volo.CmsKit.GlobalResources",
        "primaryKeyType": "Guid",
        "properties": [],
        "contentType": "entity",
        "name": "GlobalResource",
        "summary": null
      },
      "implementingInterfaces": [
        {
          "name": "IBasicRepository<GlobalResource, Guid>",
          "namespace": "Volo.Abp.Domain.Repositories",
          "declaringAssemblyName": "Volo.Abp.Ddd.Domain",
          "fullName": "Volo.Abp.Domain.Repositories.IBasicRepository<GlobalResource, Guid>"
        },
        {
          "name": "IBasicRepository<GlobalResource>",
          "namespace": "Volo.Abp.Domain.Repositories",
          "declaringAssemblyName": "Volo.Abp.Ddd.Domain",
          "fullName": "Volo.Abp.Domain.Repositories.IBasicRepository<GlobalResource>"
        },
        {
          "name": "IReadOnlyBasicRepository<GlobalResource>",
          "namespace": "Volo.Abp.Domain.Repositories",
          "declaringAssemblyName": "Volo.Abp.Ddd.Domain",
          "fullName": "Volo.Abp.Domain.Repositories.IReadOnlyBasicRepository<GlobalResource>"
        },
        {
          "name": "IRepository",
          "namespace": "Volo.Abp.Domain.Repositories",
          "declaringAssemblyName": "Volo.Abp.Ddd.Domain",
          "fullName": "Volo.Abp.Domain.Repositories.IRepository"
        },
        {
          "name": "IReadOnlyBasicRepository<GlobalResource, Guid>",
          "namespace": "Volo.Abp.Domain.Repositories",
          "declaringAssemblyName": "Volo.Abp.Ddd.Domain",
          "fullName": "Volo.Abp.Domain.Repositories.IReadOnlyBasicRepository<GlobalResource, Guid>"
        }
      ],
      "methods": [
        {
          "returnType": "GlobalResource",
          "namespace": "Volo.CmsKit.GlobalResources",
          "name": "FindByNameAsync",
          "summary": null,
          "isAsync": true,
          "isPublic": true,
          "isPrivate": false,
          "isStatic": false,
          "parameters": [
            {
              "type": "String",
              "name": "name",
              "isOptional": false
            },
            {
              "type": "CancellationToken",
              "name": "cancellationToken",
              "isOptional": true
            }
          ]
        }
      ],
      "contentType": "repositoryInterface",
      "name": "IGlobalResourceRepository",
      "summary": null
    },
    {
      "namespace": "Volo.CmsKit.Comments",
      "entityAnalyzeModel": {
        "namespace": "Volo.CmsKit.Comments",
        "primaryKeyType": "Guid",
        "properties": [],
        "contentType": "entity",
        "name": "Comment",
        "summary": null
      },
      "implementingInterfaces": [
        {
          "name": "IBasicRepository<Comment, Guid>",
          "namespace": "Volo.Abp.Domain.Repositories",
          "declaringAssemblyName": "Volo.Abp.Ddd.Domain",
          "fullName": "Volo.Abp.Domain.Repositories.IBasicRepository<Comment, Guid>"
        },
        {
          "name": "IBasicRepository<Comment>",
          "namespace": "Volo.Abp.Domain.Repositories",
          "declaringAssemblyName": "Volo.Abp.Ddd.Domain",
          "fullName": "Volo.Abp.Domain.Repositories.IBasicRepository<Comment>"
        },
        {
          "name": "IReadOnlyBasicRepository<Comment>",
          "namespace": "Volo.Abp.Domain.Repositories",
          "declaringAssemblyName": "Volo.Abp.Ddd.Domain",
          "fullName": "Volo.Abp.Domain.Repositories.IReadOnlyBasicRepository<Comment>"
        },
        {
          "name": "IRepository",
          "namespace": "Volo.Abp.Domain.Repositories",
          "declaringAssemblyName": "Volo.Abp.Ddd.Domain",
          "fullName": "Volo.Abp.Domain.Repositories.IRepository"
        },
        {
          "name": "IReadOnlyBasicRepository<Comment, Guid>",
          "namespace": "Volo.Abp.Domain.Repositories",
          "declaringAssemblyName": "Volo.Abp.Ddd.Domain",
          "fullName": "Volo.Abp.Domain.Repositories.IReadOnlyBasicRepository<Comment, Guid>"
        }
      ],
      "methods": [
        {
          "returnType": "CommentWithAuthorQueryResultItem",
          "namespace": "Volo.CmsKit.Comments",
          "name": "GetWithAuthorAsync",
          "summary": null,
          "isAsync": true,
          "isPublic": true,
          "isPrivate": false,
          "isStatic": false,
          "parameters": [
            {
              "type": "Guid",
              "name": "id",
              "isOptional": false
            },
            {
              "type": "CancellationToken",
              "name": "cancellationToken",
              "isOptional": true
            }
          ]
        },
        {
          "returnType": "List<CommentWithAuthorQueryResultItem>",
          "namespace": "Volo.CmsKit.Comments",
          "name": "GetListAsync",
          "summary": null,
          "isAsync": true,
          "isPublic": true,
          "isPrivate": false,
          "isStatic": false,
          "parameters": [
            {
              "type": "String",
              "name": "filter",
              "isOptional": true
            },
            {
              "type": "String",
              "name": "entityType",
              "isOptional": true
            },
            {
              "type": "Nullable<Guid>",
              "name": "repliedCommentId",
              "isOptional": true
            },
            {
              "type": "String",
              "name": "authorUsername",
              "isOptional": true
            },
            {
              "type": "Nullable<DateTime>",
              "name": "creationStartDate",
              "isOptional": true
            },
            {
              "type": "Nullable<DateTime>",
              "name": "creationEndDate",
              "isOptional": true
            },
            {
              "type": "String",
              "name": "sorting",
              "isOptional": true
            },
            {
              "type": "Int32",
              "name": "maxResultCount",
              "isOptional": true
            },
            {
              "type": "Int32",
              "name": "skipCount",
              "isOptional": true
            },
            {
              "type": "CommentApproveState",
              "name": "commentApproveState",
              "isOptional": true
            },
            {
              "type": "CancellationToken",
              "name": "cancellationToken",
              "isOptional": true
            }
          ]
        },
        {
          "returnType": "Int64",
          "namespace": "Volo.CmsKit.Comments",
          "name": "GetCountAsync",
          "summary": null,
          "isAsync": true,
          "isPublic": true,
          "isPrivate": false,
          "isStatic": false,
          "parameters": [
            {
              "type": "String",
              "name": "text",
              "isOptional": true
            },
            {
              "type": "String",
              "name": "entityType",
              "isOptional": true
            },
            {
              "type": "Nullable<Guid>",
              "name": "repliedCommentId",
              "isOptional": true
            },
            {
              "type": "String",
              "name": "authorUsername",
              "isOptional": true
            },
            {
              "type": "Nullable<DateTime>",
              "name": "creationStartDate",
              "isOptional": true
            },
            {
              "type": "Nullable<DateTime>",
              "name": "creationEndDate",
              "isOptional": true
            },
            {
              "type": "CommentApproveState",
              "name": "commentApproveState",
              "isOptional": true
            },
            {
              "type": "CancellationToken",
              "name": "cancellationToken",
              "isOptional": true
            }
          ]
        },
        {
          "returnType": "List<CommentWithAuthorQueryResultItem>",
          "namespace": "Volo.CmsKit.Comments",
          "name": "GetListWithAuthorsAsync",
          "summary": null,
          "isAsync": true,
          "isPublic": true,
          "isPrivate": false,
          "isStatic": false,
          "parameters": [
            {
              "type": "String",
              "name": "entityType",
              "isOptional": false
            },
            {
              "type": "String",
              "name": "entityId",
              "isOptional": false
            },
            {
              "type": "CommentApproveState",
              "name": "commentApproveState",
              "isOptional": true
            },
            {
              "type": "CancellationToken",
              "name": "cancellationToken",
              "isOptional": true
            }
          ]
        },
        {
          "returnType": "Void",
          "namespace": "Volo.CmsKit.Comments",
          "name": "DeleteWithRepliesAsync",
          "summary": null,
          "isAsync": true,
          "isPublic": true,
          "isPrivate": false,
          "isStatic": false,
          "parameters": [
            {
              "type": "Comment",
              "name": "comment",
              "isOptional": false
            },
            {
              "type": "CancellationToken",
              "name": "cancellationToken",
              "isOptional": true
            }
          ]
        },
        {
          "returnType": "Boolean",
          "namespace": "Volo.CmsKit.Comments",
          "name": "ExistsAsync",
          "summary": null,
          "isAsync": true,
          "isPublic": true,
          "isPrivate": false,
          "isStatic": false,
          "parameters": [
            {
              "type": "String",
              "name": "idempotencyToken",
              "isOptional": false
            },
            {
              "type": "CancellationToken",
              "name": "cancellationToken",
              "isOptional": true
            }
          ]
        }
      ],
      "contentType": "repositoryInterface",
      "name": "ICommentRepository",
      "summary": null
    },
    {
      "namespace": "Volo.CmsKit.Blogs",
      "entityAnalyzeModel": {
        "namespace": "Volo.CmsKit.Blogs",
        "primaryKeyType": "Guid",
        "properties": [],
        "contentType": "entity",
        "name": "BlogFeature",
        "summary": null
      },
      "implementingInterfaces": [
        {
          "name": "IBasicRepository<BlogFeature, Guid>",
          "namespace": "Volo.Abp.Domain.Repositories",
          "declaringAssemblyName": "Volo.Abp.Ddd.Domain",
          "fullName": "Volo.Abp.Domain.Repositories.IBasicRepository<BlogFeature, Guid>"
        },
        {
          "name": "IBasicRepository<BlogFeature>",
          "namespace": "Volo.Abp.Domain.Repositories",
          "declaringAssemblyName": "Volo.Abp.Ddd.Domain",
          "fullName": "Volo.Abp.Domain.Repositories.IBasicRepository<BlogFeature>"
        },
        {
          "name": "IReadOnlyBasicRepository<BlogFeature>",
          "namespace": "Volo.Abp.Domain.Repositories",
          "declaringAssemblyName": "Volo.Abp.Ddd.Domain",
          "fullName": "Volo.Abp.Domain.Repositories.IReadOnlyBasicRepository<BlogFeature>"
        },
        {
          "name": "IRepository",
          "namespace": "Volo.Abp.Domain.Repositories",
          "declaringAssemblyName": "Volo.Abp.Ddd.Domain",
          "fullName": "Volo.Abp.Domain.Repositories.IRepository"
        },
        {
          "name": "IReadOnlyBasicRepository<BlogFeature, Guid>",
          "namespace": "Volo.Abp.Domain.Repositories",
          "declaringAssemblyName": "Volo.Abp.Ddd.Domain",
          "fullName": "Volo.Abp.Domain.Repositories.IReadOnlyBasicRepository<BlogFeature, Guid>"
        }
      ],
      "methods": [
        {
          "returnType": "List<BlogFeature>",
          "namespace": "Volo.CmsKit.Blogs",
          "name": "GetListAsync",
          "summary": null,
          "isAsync": true,
          "isPublic": true,
          "isPrivate": false,
          "isStatic": false,
          "parameters": [
            {
              "type": "Guid",
              "name": "blogId",
              "isOptional": false
            },
            {
              "type": "CancellationToken",
              "name": "cancellationToken",
              "isOptional": true
            }
          ]
        },
        {
          "returnType": "List<BlogFeature>",
          "namespace": "Volo.CmsKit.Blogs",
          "name": "GetListAsync",
          "summary": null,
          "isAsync": true,
          "isPublic": true,
          "isPrivate": false,
          "isStatic": false,
          "parameters": [
            {
              "type": "Guid",
              "name": "blogId",
              "isOptional": false
            },
            {
              "type": "List<String>",
              "name": "featureNames",
              "isOptional": false
            },
            {
              "type": "CancellationToken",
              "name": "cancellationToken",
              "isOptional": true
            }
          ]
        },
        {
          "returnType": "BlogFeature",
          "namespace": "Volo.CmsKit.Blogs",
          "name": "FindAsync",
          "summary": null,
          "isAsync": true,
          "isPublic": true,
          "isPrivate": false,
          "isStatic": false,
          "parameters": [
            {
              "type": "Guid",
              "name": "blogId",
              "isOptional": false
            },
            {
              "type": "String",
              "name": "featureName",
              "isOptional": false
            },
            {
              "type": "CancellationToken",
              "name": "cancellationToken",
              "isOptional": true
            }
          ]
        }
      ],
      "contentType": "repositoryInterface",
      "name": "IBlogFeatureRepository",
      "summary": null
    },
    {
      "namespace": "Volo.CmsKit.Blogs",
      "entityAnalyzeModel": {
        "namespace": "Volo.CmsKit.Blogs",
        "primaryKeyType": "Guid",
        "properties": [],
        "contentType": "entity",
        "name": "BlogPost",
        "summary": null
      },
      "implementingInterfaces": [
        {
          "name": "IBasicRepository<BlogPost, Guid>",
          "namespace": "Volo.Abp.Domain.Repositories",
          "declaringAssemblyName": "Volo.Abp.Ddd.Domain",
          "fullName": "Volo.Abp.Domain.Repositories.IBasicRepository<BlogPost, Guid>"
        },
        {
          "name": "IBasicRepository<BlogPost>",
          "namespace": "Volo.Abp.Domain.Repositories",
          "declaringAssemblyName": "Volo.Abp.Ddd.Domain",
          "fullName": "Volo.Abp.Domain.Repositories.IBasicRepository<BlogPost>"
        },
        {
          "name": "IReadOnlyBasicRepository<BlogPost>",
          "namespace": "Volo.Abp.Domain.Repositories",
          "declaringAssemblyName": "Volo.Abp.Ddd.Domain",
          "fullName": "Volo.Abp.Domain.Repositories.IReadOnlyBasicRepository<BlogPost>"
        },
        {
          "name": "IRepository",
          "namespace": "Volo.Abp.Domain.Repositories",
          "declaringAssemblyName": "Volo.Abp.Ddd.Domain",
          "fullName": "Volo.Abp.Domain.Repositories.IRepository"
        },
        {
          "name": "IReadOnlyBasicRepository<BlogPost, Guid>",
          "namespace": "Volo.Abp.Domain.Repositories",
          "declaringAssemblyName": "Volo.Abp.Ddd.Domain",
          "fullName": "Volo.Abp.Domain.Repositories.IReadOnlyBasicRepository<BlogPost, Guid>"
        }
      ],
      "methods": [
        {
          "returnType": "Int32",
          "namespace": "Volo.CmsKit.Blogs",
          "name": "GetCountAsync",
          "summary": null,
          "isAsync": true,
          "isPublic": true,
          "isPrivate": false,
          "isStatic": false,
          "parameters": [
            {
              "type": "String",
              "name": "filter",
              "isOptional": true
            },
            {
              "type": "Nullable<Guid>",
              "name": "blogId",
              "isOptional": true
            },
            {
              "type": "Nullable<Guid>",
              "name": "authorId",
              "isOptional": true
            },
            {
              "type": "Nullable<Guid>",
              "name": "tagId",
              "isOptional": true
            },
            {
              "type": "Nullable<BlogPostStatus>",
              "name": "statusFilter",
              "isOptional": true
            },
            {
              "type": "CancellationToken",
              "name": "cancellationToken",
              "isOptional": true
            }
          ]
        },
        {
          "returnType": "List<BlogPost>",
          "namespace": "Volo.CmsKit.Blogs",
          "name": "GetListAsync",
          "summary": null,
          "isAsync": true,
          "isPublic": true,
          "isPrivate": false,
          "isStatic": false,
          "parameters": [
            {
              "type": "String",
              "name": "filter",
              "isOptional": true
            },
            {
              "type": "Nullable<Guid>",
              "name": "blogId",
              "isOptional": true
            },
            {
              "type": "Nullable<Guid>",
              "name": "authorId",
              "isOptional": true
            },
            {
              "type": "Nullable<Guid>",
              "name": "tagId",
              "isOptional": true
            },
            {
              "type": "Nullable<BlogPostStatus>",
              "name": "statusFilter",
              "isOptional": true
            },
            {
              "type": "Int32",
              "name": "maxResultCount",
              "isOptional": true
            },
            {
              "type": "Int32",
              "name": "skipCount",
              "isOptional": true
            },
            {
              "type": "String",
              "name": "sorting",
              "isOptional": true
            },
            {
              "type": "CancellationToken",
              "name": "cancellationToken",
              "isOptional": true
            }
          ]
        },
        {
          "returnType": "Boolean",
          "namespace": "Volo.CmsKit.Blogs",
          "name": "SlugExistsAsync",
          "summary": null,
          "isAsync": true,
          "isPublic": true,
          "isPrivate": false,
          "isStatic": false,
          "parameters": [
            {
              "type": "Guid",
              "name": "blogId",
              "isOptional": false
            },
            {
              "type": "String",
              "name": "slug",
              "isOptional": false
            },
            {
              "type": "CancellationToken",
              "name": "cancellationToken",
              "isOptional": true
            }
          ]
        },
        {
          "returnType": "BlogPost",
          "namespace": "Volo.CmsKit.Blogs",
          "name": "GetBySlugAsync",
          "summary": null,
          "isAsync": true,
          "isPublic": true,
          "isPrivate": false,
          "isStatic": false,
          "parameters": [
            {
              "type": "Guid",
              "name": "blogId",
              "isOptional": false
            },
            {
              "type": "String",
              "name": "slug",
              "isOptional": false
            },
            {
              "type": "CancellationToken",
              "name": "cancellationToken",
              "isOptional": true
            }
          ]
        },
        {
          "returnType": "List<CmsUser>",
          "namespace": "Volo.CmsKit.Blogs",
          "name": "GetAuthorsHasBlogPostsAsync",
          "summary": null,
          "isAsync": true,
          "isPublic": true,
          "isPrivate": false,
          "isStatic": false,
          "parameters": [
            {
              "type": "Int32",
              "name": "skipCount",
              "isOptional": false
            },
            {
              "type": "Int32",
              "name": "maxResultCount",
              "isOptional": false
            },
            {
              "type": "String",
              "name": "sorting",
              "isOptional": false
            },
            {
              "type": "String",
              "name": "filter",
              "isOptional": false
            },
            {
              "type": "CancellationToken",
              "name": "cancellationToken",
              "isOptional": true
            }
          ]
        },
        {
          "returnType": "Int32",
          "namespace": "Volo.CmsKit.Blogs",
          "name": "GetAuthorsHasBlogPostsCountAsync",
          "summary": null,
          "isAsync": true,
          "isPublic": true,
          "isPrivate": false,
          "isStatic": false,
          "parameters": [
            {
              "type": "String",
              "name": "filter",
              "isOptional": false
            },
            {
              "type": "CancellationToken",
              "name": "cancellationToken",
              "isOptional": true
            }
          ]
        },
        {
          "returnType": "CmsUser",
          "namespace": "Volo.CmsKit.Blogs",
          "name": "GetAuthorHasBlogPostAsync",
          "summary": null,
          "isAsync": true,
          "isPublic": true,
          "isPrivate": false,
          "isStatic": false,
          "parameters": [
            {
              "type": "Guid",
              "name": "id",
              "isOptional": false
            },
            {
              "type": "CancellationToken",
              "name": "cancellationToken",
              "isOptional": true
            }
          ]
        },
        {
          "returnType": "Boolean",
          "namespace": "Volo.CmsKit.Blogs",
          "name": "HasBlogPostWaitingForReviewAsync",
          "summary": null,
          "isAsync": true,
          "isPublic": true,
          "isPrivate": false,
          "isStatic": false,
          "parameters": [
            {
              "type": "CancellationToken",
              "name": "cancellationToken",
              "isOptional": true
            }
          ]
        }
      ],
      "contentType": "repositoryInterface",
      "name": "IBlogPostRepository",
      "summary": null
    },
    {
      "namespace": "Volo.CmsKit.Blogs",
      "entityAnalyzeModel": {
        "namespace": "Volo.CmsKit.Blogs",
        "primaryKeyType": "Guid",
        "properties": [],
        "contentType": "entity",
        "name": "Blog",
        "summary": null
      },
      "implementingInterfaces": [
        {
          "name": "IBasicRepository<Blog, Guid>",
          "namespace": "Volo.Abp.Domain.Repositories",
          "declaringAssemblyName": "Volo.Abp.Ddd.Domain",
          "fullName": "Volo.Abp.Domain.Repositories.IBasicRepository<Blog, Guid>"
        },
        {
          "name": "IBasicRepository<Blog>",
          "namespace": "Volo.Abp.Domain.Repositories",
          "declaringAssemblyName": "Volo.Abp.Ddd.Domain",
          "fullName": "Volo.Abp.Domain.Repositories.IBasicRepository<Blog>"
        },
        {
          "name": "IReadOnlyBasicRepository<Blog>",
          "namespace": "Volo.Abp.Domain.Repositories",
          "declaringAssemblyName": "Volo.Abp.Ddd.Domain",
          "fullName": "Volo.Abp.Domain.Repositories.IReadOnlyBasicRepository<Blog>"
        },
        {
          "name": "IRepository",
          "namespace": "Volo.Abp.Domain.Repositories",
          "declaringAssemblyName": "Volo.Abp.Ddd.Domain",
          "fullName": "Volo.Abp.Domain.Repositories.IRepository"
        },
        {
          "name": "IReadOnlyBasicRepository<Blog, Guid>",
          "namespace": "Volo.Abp.Domain.Repositories",
          "declaringAssemblyName": "Volo.Abp.Ddd.Domain",
          "fullName": "Volo.Abp.Domain.Repositories.IReadOnlyBasicRepository<Blog, Guid>"
        }
      ],
      "methods": [
        {
          "returnType": "List<Blog>",
          "namespace": "Volo.CmsKit.Blogs",
          "name": "GetListAsync",
          "summary": null,
          "isAsync": true,
          "isPublic": true,
          "isPrivate": false,
          "isStatic": false,
          "parameters": [
            {
              "type": "String",
              "name": "filter",
              "isOptional": true
            },
            {
              "type": "String",
              "name": "sorting",
              "isOptional": true
            },
            {
              "type": "Int32",
              "name": "maxResultCount",
              "isOptional": true
            },
            {
              "type": "Int32",
              "name": "skipCount",
              "isOptional": true
            },
            {
              "type": "CancellationToken",
              "name": "cancellationToken",
              "isOptional": true
            }
          ]
        },
        {
          "returnType": "Int64",
          "namespace": "Volo.CmsKit.Blogs",
          "name": "GetCountAsync",
          "summary": null,
          "isAsync": true,
          "isPublic": true,
          "isPrivate": false,
          "isStatic": false,
          "parameters": [
            {
              "type": "String",
              "name": "filter",
              "isOptional": true
            },
            {
              "type": "CancellationToken",
              "name": "cancellationToken",
              "isOptional": true
            }
          ]
        },
        {
          "returnType": "Blog",
          "namespace": "Volo.CmsKit.Blogs",
          "name": "GetBySlugAsync",
          "summary": null,
          "isAsync": true,
          "isPublic": true,
          "isPrivate": false,
          "isStatic": false,
          "parameters": [
            {
              "type": "String",
              "name": "slug",
              "isOptional": false
            },
            {
              "type": "CancellationToken",
              "name": "cancellationToken",
              "isOptional": true
            }
          ]
        },
        {
          "returnType": "Boolean",
          "namespace": "Volo.CmsKit.Blogs",
          "name": "ExistsAsync",
          "summary": null,
          "isAsync": true,
          "isPublic": true,
          "isPrivate": false,
          "isStatic": false,
          "parameters": [
            {
              "type": "Guid",
              "name": "id",
              "isOptional": false
            },
            {
              "type": "CancellationToken",
              "name": "cancellationToken",
              "isOptional": true
            }
          ]
        },
        {
          "returnType": "Boolean",
          "namespace": "Volo.CmsKit.Blogs",
          "name": "SlugExistsAsync",
          "summary": null,
          "isAsync": true,
          "isPublic": true,
          "isPrivate": false,
          "isStatic": false,
          "parameters": [
            {
              "type": "String",
              "name": "slug",
              "isOptional": false
            },
            {
              "type": "CancellationToken",
              "name": "cancellationToken",
              "isOptional": true
            }
          ]
        }
      ],
      "contentType": "repositoryInterface",
      "name": "IBlogRepository",
      "summary": null
    }
  ]
}<|MERGE_RESOLUTION|>--- conflicted
+++ resolved
@@ -1640,14 +1640,11 @@
           "type": "System.String",
           "name": "IdempotencyToken",
           "summary": null
-<<<<<<< HEAD
-=======
         },
         {
           "type": "System.Nullable`1[System.Boolean]",
           "name": "IsApproved",
           "summary": null
->>>>>>> c861884f
         }
       ],
       "contentType": "aggregateRoot",
