--- conflicted
+++ resolved
@@ -1,10 +1,6 @@
 {
   "name": "Volo.CmsKit.Common.Web",
-<<<<<<< HEAD
-  "hash": "a2d7e6738c81001ef0cfc0033765fe18",
-=======
   "hash": "ef63b15751459a0eeec202bbc4c1bf99",
->>>>>>> 3c25e01f
   "contents": [
     {
       "namespace": "Volo.CmsKit.Web",
