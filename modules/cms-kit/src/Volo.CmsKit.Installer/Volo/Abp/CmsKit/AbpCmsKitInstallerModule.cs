﻿using Volo.Abp.Modularity;
using Volo.Abp.Studio;
using Volo.Abp.VirtualFileSystem;

namespace Volo.Abp.CmsKit;

[DependsOn(
    typeof(AbpStudioModuleInstallerModule),
    typeof(AbpVirtualFileSystemModule)
    )]
public class VoloCmsKitDatabaseInstallerModule : AbpModule
{
<<<<<<< HEAD
    [DependsOn(
        typeof(AbpStudioModuleInstallerModule),
        typeof(AbpVirtualFileSystemModule)
        )]
    public class VoloCmsKitInstallerModule : AbpModule
=======
    public override void ConfigureServices(ServiceConfigurationContext context)
>>>>>>> 57c151c7
    {
        Configure<AbpVirtualFileSystemOptions>(options =>
        {
<<<<<<< HEAD
            Configure<AbpVirtualFileSystemOptions>(options =>
            {
                options.FileSets.AddEmbedded<VoloCmsKitInstallerModule>();
            });
        }
=======
            options.FileSets.AddEmbedded<VoloCmsKitDatabaseInstallerModule>();
        });
>>>>>>> 57c151c7
    }
}<|MERGE_RESOLUTION|>--- conflicted
+++ resolved
@@ -8,29 +8,13 @@
     typeof(AbpStudioModuleInstallerModule),
     typeof(AbpVirtualFileSystemModule)
     )]
-public class VoloCmsKitDatabaseInstallerModule : AbpModule
+public class VoloCmsKitInstallerModule : AbpModule
 {
-<<<<<<< HEAD
-    [DependsOn(
-        typeof(AbpStudioModuleInstallerModule),
-        typeof(AbpVirtualFileSystemModule)
-        )]
-    public class VoloCmsKitInstallerModule : AbpModule
-=======
     public override void ConfigureServices(ServiceConfigurationContext context)
->>>>>>> 57c151c7
     {
         Configure<AbpVirtualFileSystemOptions>(options =>
         {
-<<<<<<< HEAD
-            Configure<AbpVirtualFileSystemOptions>(options =>
-            {
-                options.FileSets.AddEmbedded<VoloCmsKitInstallerModule>();
-            });
-        }
-=======
-            options.FileSets.AddEmbedded<VoloCmsKitDatabaseInstallerModule>();
+            options.FileSets.AddEmbedded<VoloCmsKitInstallerModule>();
         });
->>>>>>> 57c151c7
     }
 }