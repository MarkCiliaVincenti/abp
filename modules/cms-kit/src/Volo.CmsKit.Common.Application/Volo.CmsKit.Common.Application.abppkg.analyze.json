--- conflicted
+++ resolved
@@ -1,10 +1,6 @@
 {
   "name": "Volo.CmsKit.Common.Application",
-<<<<<<< HEAD
-  "hash": "dc82867330825c07e01b01aa56e31a34",
-=======
   "hash": "9c83bf387d563350ffb80d42d2884a92",
->>>>>>> 280a1753
   "contents": [
     {
       "namespace": "Volo.CmsKit",
