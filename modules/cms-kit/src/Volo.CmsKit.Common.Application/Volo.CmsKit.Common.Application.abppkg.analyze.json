{
  "name": "Volo.CmsKit.Common.Application",
<<<<<<< HEAD
  "hash": "dcff888899b34f1dc38ef5cabaa22174",
=======
  "hash": "e756f9adfa0c1e2a3e80ecfc6d43efb3",
>>>>>>> 8865ee33
  "contents": [
    {
      "namespace": "Volo.CmsKit",
      "dependsOnModules": [
        {
          "declaringAssemblyName": "Volo.CmsKit.Common.Application.Contracts",
          "namespace": "Volo.CmsKit",
          "name": "CmsKitCommonApplicationContractsModule"
        },
        {
          "declaringAssemblyName": "Volo.CmsKit.Domain",
          "namespace": "Volo.CmsKit",
          "name": "CmsKitDomainModule"
        },
        {
          "declaringAssemblyName": "Volo.Abp.Ddd.Application",
          "namespace": "Volo.Abp.Application",
          "name": "AbpDddApplicationModule"
        },
        {
          "declaringAssemblyName": "Volo.Abp.AutoMapper",
          "namespace": "Volo.Abp.AutoMapper",
          "name": "AbpAutoMapperModule"
        }
      ],
      "contentType": "abpModule",
      "name": "CmsKitCommonApplicationModule",
      "summary": null
    },
    {
      "namespace": "Volo.CmsKit.Tags",
      "baseClass": {
        "name": "CmsKitAppServiceBase",
        "namespace": "Volo.CmsKit",
        "declaringAssemblyName": "Volo.CmsKit.Common.Application"
      },
      "implementingInterfaces": [
        {
          "name": "IApplicationService",
          "namespace": "Volo.Abp.Application.Services",
          "declaringAssemblyName": "Volo.Abp.Ddd.Application.Contracts"
        },
        {
          "name": "IRemoteService",
          "namespace": "Volo.Abp",
          "declaringAssemblyName": "Volo.Abp.Core"
        },
        {
          "name": "IAvoidDuplicateCrossCuttingConcerns",
          "namespace": "Volo.Abp.Aspects",
          "declaringAssemblyName": "Volo.Abp.Core"
        },
        {
          "name": "IValidationEnabled",
          "namespace": "Volo.Abp.Validation",
          "declaringAssemblyName": "Volo.Abp.Validation"
        },
        {
          "name": "IUnitOfWorkEnabled",
          "namespace": "Volo.Abp.Uow",
          "declaringAssemblyName": "Volo.Abp.Uow"
        },
        {
          "name": "IAuditingEnabled",
          "namespace": "Volo.Abp.Auditing",
          "declaringAssemblyName": "Volo.Abp.Auditing.Contracts"
        },
        {
          "name": "IGlobalFeatureCheckingEnabled",
          "namespace": "Volo.Abp.GlobalFeatures",
          "declaringAssemblyName": "Volo.Abp.GlobalFeatures"
        },
        {
          "name": "ITransientDependency",
          "namespace": "Volo.Abp.DependencyInjection",
          "declaringAssemblyName": "Volo.Abp.Core"
        },
        {
          "name": "ITagAppService",
          "namespace": "Volo.CmsKit.Tags",
          "declaringAssemblyName": "Volo.CmsKit.Common.Application.Contracts"
        }
      ],
      "methods": [
        {
          "returnType": "List<TagDto>",
          "isAsync": true,
          "name": "GetAllRelatedTagsAsync",
          "summary": null,
          "parameters": [
            {
              "type": "String",
              "name": "entityType",
              "isOptional": false
            },
            {
              "type": "String",
              "name": "entityId",
              "isOptional": false
            }
          ]
        }
      ],
      "contentType": "applicationService",
      "name": "TagAppService",
      "summary": null
    },
    {
      "namespace": "Volo.CmsKit.MediaDescriptors",
      "baseClass": {
        "name": "CmsKitAppServiceBase",
        "namespace": "Volo.CmsKit",
        "declaringAssemblyName": "Volo.CmsKit.Common.Application"
      },
      "implementingInterfaces": [
        {
          "name": "IApplicationService",
          "namespace": "Volo.Abp.Application.Services",
          "declaringAssemblyName": "Volo.Abp.Ddd.Application.Contracts"
        },
        {
          "name": "IRemoteService",
          "namespace": "Volo.Abp",
          "declaringAssemblyName": "Volo.Abp.Core"
        },
        {
          "name": "IAvoidDuplicateCrossCuttingConcerns",
          "namespace": "Volo.Abp.Aspects",
          "declaringAssemblyName": "Volo.Abp.Core"
        },
        {
          "name": "IValidationEnabled",
          "namespace": "Volo.Abp.Validation",
          "declaringAssemblyName": "Volo.Abp.Validation"
        },
        {
          "name": "IUnitOfWorkEnabled",
          "namespace": "Volo.Abp.Uow",
          "declaringAssemblyName": "Volo.Abp.Uow"
        },
        {
          "name": "IAuditingEnabled",
          "namespace": "Volo.Abp.Auditing",
          "declaringAssemblyName": "Volo.Abp.Auditing.Contracts"
        },
        {
          "name": "IGlobalFeatureCheckingEnabled",
          "namespace": "Volo.Abp.GlobalFeatures",
          "declaringAssemblyName": "Volo.Abp.GlobalFeatures"
        },
        {
          "name": "ITransientDependency",
          "namespace": "Volo.Abp.DependencyInjection",
          "declaringAssemblyName": "Volo.Abp.Core"
        },
        {
          "name": "IMediaDescriptorAppService",
          "namespace": "Volo.CmsKit.MediaDescriptors",
          "declaringAssemblyName": "Volo.CmsKit.Common.Application.Contracts"
        }
      ],
      "methods": [
        {
          "returnType": "RemoteStreamContent",
          "isAsync": true,
          "name": "DownloadAsync",
          "summary": null,
          "parameters": [
            {
              "type": "Guid",
              "name": "id",
              "isOptional": false
            }
          ]
        }
      ],
      "contentType": "applicationService",
      "name": "MediaDescriptorAppService",
      "summary": null
    },
    {
      "namespace": "Volo.CmsKit.Blogs",
      "baseClass": {
        "name": "CmsKitAppServiceBase",
        "namespace": "Volo.CmsKit",
        "declaringAssemblyName": "Volo.CmsKit.Common.Application"
      },
      "implementingInterfaces": [
        {
          "name": "IApplicationService",
          "namespace": "Volo.Abp.Application.Services",
          "declaringAssemblyName": "Volo.Abp.Ddd.Application.Contracts"
        },
        {
          "name": "IRemoteService",
          "namespace": "Volo.Abp",
          "declaringAssemblyName": "Volo.Abp.Core"
        },
        {
          "name": "IAvoidDuplicateCrossCuttingConcerns",
          "namespace": "Volo.Abp.Aspects",
          "declaringAssemblyName": "Volo.Abp.Core"
        },
        {
          "name": "IValidationEnabled",
          "namespace": "Volo.Abp.Validation",
          "declaringAssemblyName": "Volo.Abp.Validation"
        },
        {
          "name": "IUnitOfWorkEnabled",
          "namespace": "Volo.Abp.Uow",
          "declaringAssemblyName": "Volo.Abp.Uow"
        },
        {
          "name": "IAuditingEnabled",
          "namespace": "Volo.Abp.Auditing",
          "declaringAssemblyName": "Volo.Abp.Auditing.Contracts"
        },
        {
          "name": "IGlobalFeatureCheckingEnabled",
          "namespace": "Volo.Abp.GlobalFeatures",
          "declaringAssemblyName": "Volo.Abp.GlobalFeatures"
        },
        {
          "name": "ITransientDependency",
          "namespace": "Volo.Abp.DependencyInjection",
          "declaringAssemblyName": "Volo.Abp.Core"
        },
        {
          "name": "IBlogFeatureAppService",
          "namespace": "Volo.CmsKit.Blogs",
          "declaringAssemblyName": "Volo.CmsKit.Common.Application.Contracts"
        }
      ],
      "methods": [
        {
          "returnType": "BlogFeatureDto",
          "isAsync": true,
          "name": "GetOrDefaultAsync",
          "summary": null,
          "parameters": [
            {
              "type": "Guid",
              "name": "blogId",
              "isOptional": false
            },
            {
              "type": "String",
              "name": "featureName",
              "isOptional": false
            }
          ]
        }
      ],
      "contentType": "applicationService",
      "name": "BlogFeatureAppService",
      "summary": null
    }
  ]
}<|MERGE_RESOLUTION|>--- conflicted
+++ resolved
@@ -1,10 +1,6 @@
 {
   "name": "Volo.CmsKit.Common.Application",
-<<<<<<< HEAD
-  "hash": "dcff888899b34f1dc38ef5cabaa22174",
-=======
   "hash": "e756f9adfa0c1e2a3e80ecfc6d43efb3",
->>>>>>> 8865ee33
   "contents": [
     {
       "namespace": "Volo.CmsKit",
