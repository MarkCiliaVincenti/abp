--- conflicted
+++ resolved
@@ -16,18 +16,12 @@
             ContentRepository = contentRepository;
         }
 
-<<<<<<< HEAD
-        public async Task<ContentDto> GetAsync(GetContentInput input)
+        public virtual async Task<ContentDto> GetAsync(GetContentInput input)
         {
             var entity = await _contentRepository.FindAsync(
                 input.EntityType,
                 input.EntityId,
                 CurrentTenant.Id);
-=======
-        public virtual async Task<ContentDto> GetAsync(string entityType, string entityId)
-        {
-            var entity = await ContentRepository.FindAsync(entityType, entityId); // Tenant???
->>>>>>> 5461d443
 
             return ObjectMapper.Map<Content, ContentDto>(entity);
         }
