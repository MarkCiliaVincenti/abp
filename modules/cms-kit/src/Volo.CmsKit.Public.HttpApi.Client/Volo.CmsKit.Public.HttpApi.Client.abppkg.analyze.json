{
  "name": "Volo.CmsKit.Public.HttpApi.Client",
<<<<<<< HEAD
  "hash": "18468be9a4de221fffb9badd6c366d09",
=======
  "hash": "e7a6f39a21b56449aa622bceefcd697a",
>>>>>>> 8865ee33
  "contents": [
    {
      "namespace": "Volo.CmsKit.Public",
      "dependsOnModules": [
        {
          "declaringAssemblyName": "Volo.CmsKit.Public.Application.Contracts",
          "namespace": "Volo.CmsKit.Public",
          "name": "CmsKitPublicApplicationContractsModule"
        },
        {
          "declaringAssemblyName": "Volo.CmsKit.Common.HttpApi.Client",
          "namespace": "Volo.CmsKit",
          "name": "CmsKitCommonHttpApiClientModule"
        }
      ],
      "contentType": "abpModule",
      "name": "CmsKitPublicHttpApiClientModule",
      "summary": null
    }
  ]
}<|MERGE_RESOLUTION|>--- conflicted
+++ resolved
@@ -1,10 +1,6 @@
 {
   "name": "Volo.CmsKit.Public.HttpApi.Client",
-<<<<<<< HEAD
-  "hash": "18468be9a4de221fffb9badd6c366d09",
-=======
   "hash": "e7a6f39a21b56449aa622bceefcd697a",
->>>>>>> 8865ee33
   "contents": [
     {
       "namespace": "Volo.CmsKit.Public",
