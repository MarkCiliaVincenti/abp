{
  "name": "Volo.CmsKit.Public.HttpApi.Client",
<<<<<<< HEAD
  "hash": "c7cd4186e4b55b8c8fb5951afd4b5f2c",
=======
  "hash": "54e4cc77905039df9b16fde35a23e6fa",
>>>>>>> 280a1753
  "contents": [
    {
      "namespace": "Volo.CmsKit.Public",
      "dependsOnModules": [
        {
          "declaringAssemblyName": "Volo.CmsKit.Public.Application.Contracts",
          "namespace": "Volo.CmsKit.Public",
          "name": "CmsKitPublicApplicationContractsModule"
        },
        {
          "declaringAssemblyName": "Volo.CmsKit.Common.HttpApi.Client",
          "namespace": "Volo.CmsKit",
          "name": "CmsKitCommonHttpApiClientModule"
        }
      ],
      "implementingInterfaces": [
        {
          "name": "IAbpModule",
          "namespace": "Volo.Abp.Modularity",
          "declaringAssemblyName": "Volo.Abp.Core",
          "fullName": "Volo.Abp.Modularity.IAbpModule"
        },
        {
          "name": "IOnPreApplicationInitialization",
          "namespace": "Volo.Abp.Modularity",
          "declaringAssemblyName": "Volo.Abp.Core",
          "fullName": "Volo.Abp.Modularity.IOnPreApplicationInitialization"
        },
        {
          "name": "IOnApplicationInitialization",
          "namespace": "Volo.Abp",
          "declaringAssemblyName": "Volo.Abp.Core",
          "fullName": "Volo.Abp.IOnApplicationInitialization"
        },
        {
          "name": "IOnPostApplicationInitialization",
          "namespace": "Volo.Abp.Modularity",
          "declaringAssemblyName": "Volo.Abp.Core",
          "fullName": "Volo.Abp.Modularity.IOnPostApplicationInitialization"
        },
        {
          "name": "IOnApplicationShutdown",
          "namespace": "Volo.Abp",
          "declaringAssemblyName": "Volo.Abp.Core",
          "fullName": "Volo.Abp.IOnApplicationShutdown"
        },
        {
          "name": "IPreConfigureServices",
          "namespace": "Volo.Abp.Modularity",
          "declaringAssemblyName": "Volo.Abp.Core",
          "fullName": "Volo.Abp.Modularity.IPreConfigureServices"
        },
        {
          "name": "IPostConfigureServices",
          "namespace": "Volo.Abp.Modularity",
          "declaringAssemblyName": "Volo.Abp.Core",
          "fullName": "Volo.Abp.Modularity.IPostConfigureServices"
        }
      ],
      "contentType": "abpModule",
      "name": "CmsKitPublicHttpApiClientModule",
      "summary": null
    }
  ]
}<|MERGE_RESOLUTION|>--- conflicted
+++ resolved
@@ -1,10 +1,6 @@
 {
   "name": "Volo.CmsKit.Public.HttpApi.Client",
-<<<<<<< HEAD
-  "hash": "c7cd4186e4b55b8c8fb5951afd4b5f2c",
-=======
   "hash": "54e4cc77905039df9b16fde35a23e6fa",
->>>>>>> 280a1753
   "contents": [
     {
       "namespace": "Volo.CmsKit.Public",
