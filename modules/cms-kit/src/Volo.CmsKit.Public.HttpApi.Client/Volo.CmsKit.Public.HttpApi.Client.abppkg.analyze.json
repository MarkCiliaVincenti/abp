{
  "name": "Volo.CmsKit.Public.HttpApi.Client",
<<<<<<< HEAD
  "hash": "f4f611f47a5e424886811157b6562759",
=======
  "hash": "e7a6f39a21b56449aa622bceefcd697a",
>>>>>>> 3c25e01f
  "contents": [
    {
      "namespace": "Volo.CmsKit.Public",
      "dependsOnModules": [
        {
          "declaringAssemblyName": "Volo.CmsKit.Public.Application.Contracts",
          "namespace": "Volo.CmsKit.Public",
          "name": "CmsKitPublicApplicationContractsModule"
        },
        {
          "declaringAssemblyName": "Volo.CmsKit.Common.HttpApi.Client",
          "namespace": "Volo.CmsKit",
          "name": "CmsKitCommonHttpApiClientModule"
        }
      ],
      "contentType": "abpModule",
      "name": "CmsKitPublicHttpApiClientModule",
      "summary": null
    }
  ]
}<|MERGE_RESOLUTION|>--- conflicted
+++ resolved
@@ -1,10 +1,6 @@
 {
   "name": "Volo.CmsKit.Public.HttpApi.Client",
-<<<<<<< HEAD
-  "hash": "f4f611f47a5e424886811157b6562759",
-=======
   "hash": "e7a6f39a21b56449aa622bceefcd697a",
->>>>>>> 3c25e01f
   "contents": [
     {
       "namespace": "Volo.CmsKit.Public",
