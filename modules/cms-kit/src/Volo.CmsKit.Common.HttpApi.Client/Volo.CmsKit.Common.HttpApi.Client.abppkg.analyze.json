--- conflicted
+++ resolved
@@ -1,10 +1,6 @@
 {
   "name": "Volo.CmsKit.Common.HttpApi.Client",
-<<<<<<< HEAD
-  "hash": "5195c0dbe2919e4e8ab8fd116a502c8d",
-=======
   "hash": "06cc548d8ca3103220f3431b30630420",
->>>>>>> 8865ee33
   "contents": [
     {
       "namespace": "Volo.CmsKit",
