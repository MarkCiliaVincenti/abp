﻿using System.Threading.Tasks;
using Microsoft.AspNetCore.Mvc;
using Volo.Abp.GlobalFeatures;
using Volo.Abp.ObjectMapping;
using Volo.CmsKit.Blogs;
using Volo.CmsKit.Contents;
using Volo.CmsKit.GlobalFeatures;
using Volo.CmsKit.Public.Blogs;
using Volo.CmsKit.Web.Contents;

namespace Volo.CmsKit.Public.Web.Pages.Public.CmsKit.Blogs;

public class BlogPostModel : CmsKitPublicPageModelBase
{
    [BindProperty(SupportsGet = true)]
    public string BlogSlug { get; set; }

    [BindProperty(SupportsGet = true)]
    public string BlogPostSlug { get; set; }

<<<<<<< HEAD
    public BlogPostViewModel ViewModel { get; private set; }
=======
    public BlogPostCommonDto BlogPost { get; private set; }
>>>>>>> 65ffdf6e

    public BlogFeatureDto CommentsFeature { get; private set; }

    public BlogFeatureDto ReactionsFeature { get; private set; }

    public BlogFeatureDto RatingsFeature { get; private set; }

    public BlogFeatureDto TagsFeature { get; private set; }

    public BlogFeatureDto BlogPostScrollIndexFeature { get; private set; }

    protected IBlogPostPublicAppService BlogPostPublicAppService { get; }

    protected IBlogFeatureAppService BlogFeatureAppService { get; }

    protected ContentParser ContentParser { get; }

    public BlogPostModel(
        IBlogPostPublicAppService blogPostPublicAppService,
        IBlogFeatureAppService blogFeaturePublicAppService,
        ContentParser contentParser)
    {
        BlogPostPublicAppService = blogPostPublicAppService;
        BlogFeatureAppService = blogFeaturePublicAppService;
        ContentParser = contentParser;
    }

    public virtual async Task<IActionResult> OnGetAsync()
    {
        var blogPostPublicDto = await BlogPostPublicAppService.GetAsync(BlogSlug, BlogPostSlug);
        ViewModel = ObjectMapper.Map<BlogPostPublicDto, BlogPostViewModel>(blogPostPublicDto);
        if (ViewModel == null)
        {
            return NotFound();
        }
        
        ViewModel.ContentFragments = await ContentParser.ParseAsync(blogPostPublicDto.Content);

        if (GlobalFeatureManager.Instance.IsEnabled<CommentsFeature>())
        {
            CommentsFeature = await BlogFeatureAppService.GetOrDefaultAsync(ViewModel.BlogId, GlobalFeatures.CommentsFeature.Name);
        }

        if (GlobalFeatureManager.Instance.IsEnabled<ReactionsFeature>())
        {
            ReactionsFeature = await BlogFeatureAppService.GetOrDefaultAsync(ViewModel.BlogId, GlobalFeatures.ReactionsFeature.Name);
        }

        if (GlobalFeatureManager.Instance.IsEnabled<RatingsFeature>())
        {
            RatingsFeature = await BlogFeatureAppService.GetOrDefaultAsync(ViewModel.BlogId, GlobalFeatures.RatingsFeature.Name);
        }

        if (GlobalFeatureManager.Instance.IsEnabled<TagsFeature>())
        {
            TagsFeature = await BlogFeatureAppService.GetOrDefaultAsync(ViewModel.BlogId, GlobalFeatures.TagsFeature.Name);
        }

        if (GlobalFeatureManager.Instance.IsEnabled<BlogPostScrollIndexFeature>())
        {
            BlogPostScrollIndexFeature = await BlogFeatureAppService.GetOrDefaultAsync(ViewModel.BlogId, GlobalFeatures.BlogPostScrollIndexFeature.Name);
        }

        return Page();
    }
}<|MERGE_RESOLUTION|>--- conflicted
+++ resolved
@@ -18,11 +18,7 @@
     [BindProperty(SupportsGet = true)]
     public string BlogPostSlug { get; set; }
 
-<<<<<<< HEAD
     public BlogPostViewModel ViewModel { get; private set; }
-=======
-    public BlogPostCommonDto BlogPost { get; private set; }
->>>>>>> 65ffdf6e
 
     public BlogFeatureDto CommentsFeature { get; private set; }
 
