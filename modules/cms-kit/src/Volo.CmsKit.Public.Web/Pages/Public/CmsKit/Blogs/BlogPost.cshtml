--- conflicted
+++ resolved
@@ -38,9 +38,9 @@
     var isScrollIndexEnabled = GlobalFeatureManager.Instance.IsEnabled<BlogPostScrollIndexFeature>();
 }
 
-<<<<<<< HEAD
+
 <div class="row">
-    <div @Html.Raw(isScrollIndexEnabled?"class=\"col-md-10 col-sm-12\"":"class=\"col-md-12\"")>
+    <div @Html.Raw(isScrollIndexEnabled ? "class=\"col-md-10 col-sm-12\"" : "class=\"col-md-12\"")>
         <abp-card class="mb-4">
             <img src="/api/cms-kit/media/@Model.BlogPost.CoverImageMediaId" class="card-img-top" onerror="this.src='@dummyImageSource'"/>
             <abp-card-body>
@@ -48,24 +48,11 @@
                     <div class="col-lg-8 col-md-10 mx-auto pb-4">
                         <h1 class="mt-lg-4 mt-md-3">@Model.BlogPost.Title</h1>
                         <p class="mb-lg-5 mb-md-3">
-                            <span class="font-weight-bold">@@@Model.BlogPost.Author?.UserName</span>
+                            <a href="/blogs/@Model.BlogSlug?authorId=@Model.BlogPost.Author.Id">
+                                <span class="font-weight-bold">@@@Model.BlogPost.Author?.UserName</span>
+                            </a>
                             <small style="opacity:.65;">@Model.BlogPost.CreationTime</small>
                         </p>
-=======
-<abp-card class="mb-4">
-    <img src="/api/cms-kit/media/@Model.BlogPost.CoverImageMediaId" class="card-img-top" onerror="this.src='@dummyImageSource'" />
-    <abp-card-body>
-        <abp-row>
-            <div class="col-lg-8 col-md-10 mx-auto pb-4">
-                <h1 class="mt-lg-4 mt-md-3">@Model.BlogPost.Title</h1>
-                <p class="mb-lg-5 mb-md-3">
-                    <a href="/blogs/@Model.BlogSlug?authorId=@Model.BlogPost.Author.Id">
-                        <span class="font-weight-bold">@@@Model.BlogPost.Author?.UserName</span>
-                    </a>
-                    <small style="opacity:.65;">@Model.BlogPost.CreationTime</small>
-                </p>
->>>>>>> e8a810ba
-
                         @if (!Model.BlogPost.Content.IsNullOrEmpty())
                         {
                             @Html.Raw(await MarkdownRenderer.RenderAsync(Model.BlogPost.Content))
