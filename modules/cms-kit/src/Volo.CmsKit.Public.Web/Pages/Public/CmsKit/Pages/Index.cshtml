--- conflicted
+++ resolved
@@ -5,8 +5,10 @@
 @using Volo.Abp.Data
 @using Volo.Abp.AspNetCore.Mvc.UI.Packages.HighlightJs;
 @using Volo.Abp.AspNetCore.Mvc.UI.Widgets;
+@using Volo.CmsKit.Web.Renderers
+@model Volo.CmsKit.Public.Web.Pages.Public.CmsKit.Pages.IndexModel
 
-@model Volo.CmsKit.Public.Web.Pages.Public.CmsKit.Pages.IndexModel
+@inject IMarkdownToHtmlRenderer MarkdownRenderer
 
 @section styles{
     
@@ -25,7 +27,6 @@
 
 <abp-card>
     <abp-card-body>
-<<<<<<< HEAD
         @foreach (ContentFragment contentFragment in Model.ViewModel.ContentFragments)
         {
             if (contentFragment.Type == ContentConsts.Markdown)
@@ -37,8 +38,5 @@
                 @await Component.InvokeAsync(contentFragment.GetProperty<string>("Type"), contentFragment.ExtraProperties.ConvertToDynamicObject())
             }
         }
-=======
-        @await Component.InvokeAsync("ContentFragment", new { contentDto = Model.PageDto })
->>>>>>> 65ffdf6e
     </abp-card-body>
 </abp-card>
