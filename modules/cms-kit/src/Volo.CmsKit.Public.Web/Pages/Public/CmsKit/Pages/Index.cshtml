﻿@page
@addTagHelper *, Volo.Abp.AspNetCore.Mvc.UI.Bootstrap
@using Volo.CmsKit.Contents
@using System.Dynamic
@using Volo.Abp.Data
@using Volo.Abp.AspNetCore.Mvc.UI.Packages.HighlightJs;
@using Volo.Abp.AspNetCore.Mvc.UI.Widgets;

@model Volo.CmsKit.Public.Web.Pages.Public.CmsKit.Pages.IndexModel

@section styles{
    
    <abp-style src="/Pages/Public/CmsKit/Pages/index.css" />

    <style>
        @Html.Raw(Model.PageDto.Style)
    </style>
}

@section scripts{
    <script>
        @Html.Raw(Model.PageDto.Script)
    </script>
}

<abp-card>
    <abp-card-body>
<<<<<<< HEAD
        @foreach (ContentFragment contentFragment in Model.PageDto.ContentFragments)
        {
            if (contentFragment.Type == ContentConsts.Markdown)
            {
                @Html.Raw(await MarkdownRenderer.RenderAsync(contentFragment.GetProperty<string>("Content"), allowHtmlTags: true, preventXSS: true))
            }
            else if (contentFragment.Type == ContentConsts.Widget)
            {
                @await Component.InvokeAsync(contentFragment.GetProperty<string>("Type"), contentFragment.ExtraProperties.ConvertToDynamicObject())
            }
            
        }
=======
        @await Component.InvokeAsync("ContentFragment", new { contentDto = Model.PageDto })
>>>>>>> b8003e5f
    </abp-card-body>
</abp-card>
<|MERGE_RESOLUTION|>--- conflicted
+++ resolved
@@ -25,21 +25,6 @@
 
 <abp-card>
     <abp-card-body>
-<<<<<<< HEAD
-        @foreach (ContentFragment contentFragment in Model.PageDto.ContentFragments)
-        {
-            if (contentFragment.Type == ContentConsts.Markdown)
-            {
-                @Html.Raw(await MarkdownRenderer.RenderAsync(contentFragment.GetProperty<string>("Content"), allowHtmlTags: true, preventXSS: true))
-            }
-            else if (contentFragment.Type == ContentConsts.Widget)
-            {
-                @await Component.InvokeAsync(contentFragment.GetProperty<string>("Type"), contentFragment.ExtraProperties.ConvertToDynamicObject())
-            }
-            
-        }
-=======
         @await Component.InvokeAsync("ContentFragment", new { contentDto = Model.PageDto })
->>>>>>> b8003e5f
     </abp-card-body>
 </abp-card>
