﻿using System;
using System.IO;
using System.Linq;
using System.Numerics;
using System.Threading.Tasks;
using SixLabors.Fonts;
using SixLabors.ImageSharp;
using SixLabors.ImageSharp.Drawing.Processing;
using SixLabors.ImageSharp.PixelFormats;
using SixLabors.ImageSharp.Processing;
using Volo.Abp;
using Volo.CmsKit.Localization;
using Microsoft.Extensions.Localization;
using Volo.Abp.DependencyInjection;
using Color = SixLabors.ImageSharp.Color;
using PointF = SixLabors.ImageSharp.PointF;
using Volo.Abp.Caching;
using Microsoft.Extensions.Caching.Distributed;

namespace Volo.CmsKit.Public.Web.Security.Captcha;

public class SimpleMathsCaptchaGenerator : ITransientDependency
{
    protected IStringLocalizer<CmsKitResource> Localizer { get; }
    protected IDistributedCache<CaptchaOutput> Cache { get; }

    public SimpleMathsCaptchaGenerator(IStringLocalizer<CmsKitResource> localizer, IDistributedCache<CaptchaOutput> cache)
    {
        Localizer = localizer;
        Cache = cache;
    }

    public virtual Task<CaptchaOutput> GenerateAsync()
    {
        return GenerateAsync(options: null, number1: null, number2: null);
    }

    public virtual Task<CaptchaOutput> GenerateAsync(CaptchaOptions options)
    {
        return GenerateAsync(options, number1: null, number2: null);
    }

    /// <summary>
    /// Creates a simple captcha code.
    /// </summary>
    /// <param name="options">Options for captcha generation</param>
    /// <param name="number1">First number for maths operation</param>
    /// <param name="number2">Second number for maths operation</param>
    /// <returns></returns>
    public virtual async Task<CaptchaOutput> GenerateAsync(CaptchaOptions options, int? number1, int? number2)
    {
        var random = new Random();
        options ??= new CaptchaOptions();

        number1 ??= random.Next(options.Number1MinValue, options.Number1MaxValue);
        number2 ??= random.Next(options.Number2MinValue, options.Number2MaxValue);

        var text = number1 + "+" + number2;
        var request = new CaptchaRequest
        {
            Input =
            {
                Number1 = number1.Value,
                Number2 = number2.Value
            },
            Output =
            {
                Text = text,
                Result = Calculate(number1.Value, number2.Value),
                ImageBytes = GenerateInternal(text, options)
            }
        };

        await Cache.SetAsync(request.Output.Id.ToString("N"), request.Output, new DistributedCacheEntryOptions 
        {
            AbsoluteExpiration = DateTimeOffset.Now.Add(options.DurationOfValidity)
        });

        return request.Output;
    }

    private static int Calculate(int number1, int number2)
    {
        return number1 + number2;
    }

    public virtual async Task ValidateAsync(Guid requestId, int value)
    {
        var request = await Cache.GetAsync(requestId.ToString("N"));
        
        if(request == null || request.Result != value) 
        {
            throw new UserFriendlyException(Localizer["CaptchaCodeErrorMessage"]);
        }
    }

    public virtual async Task ValidateAsync(Guid requestId, string value)
    {
        if (int.TryParse(value, out var captchaInput))
        {
            await ValidateAsync(requestId, captchaInput);
        }
        else
        {
            throw new UserFriendlyException(Localizer["CaptchaCodeMissingMessage"]);
        }
    }

    private byte[] GenerateInternal(string stringText, CaptchaOptions options)
    {
        byte[] result;

        using (var image = new Image<Rgba32>(options.Width, options.Height))
        {
            float position = 0;
            var random = new Random();
            var startWith = (byte)random.Next(5, 10);
            image.Mutate(ctx => ctx.BackgroundColor(Color.Transparent));
<<<<<<< HEAD
            var fontFamily = SystemFonts.Families.FirstOrDefault(x => x.GetAvailableStyles().Contains(options.FontStyle)).Name ?? SystemFonts.Families.First().Name;
=======
            var fontFamily = SystemFonts.Families
                .FirstOrDefault(x => x.GetAvailableStyles().Contains(options.FontStyle), SystemFonts.Families.First())
                .Name;
>>>>>>> 407cd1c5
            var font = SystemFonts.CreateFont(fontFamily, options.FontSize, options.FontStyle);
            
            foreach (var character in stringText)
            {
                var text = character.ToString();
                var color = options.TextColor[random.Next(0, options.TextColor.Length)];
                var location = new PointF(startWith + position, random.Next(6, 13));
                image.Mutate(ctx => ctx.DrawText(text, font, color, location));
<<<<<<< HEAD
                position += TextMeasurer.MeasureSize(character.ToString(), new TextOptions (font)
                {
                    Origin = location
                }).Width;
=======
                position += TextMeasurer.MeasureSize(character.ToString(), new TextOptions(font)).Width;
>>>>>>> 407cd1c5
            }

            //add rotation
            var rotation = GetRotation(options);
            image.Mutate(ctx => ctx.Transform(rotation));

            // add the dynamic image to original image
            var size = (ushort)TextMeasurer.MeasureSize(stringText, new TextOptions(font)).Width;
            var img = new Image<Rgba32>(size + 15, options.Height);
            img.Mutate(ctx => ctx.BackgroundColor(Color.White));

            Parallel.For(0, options.DrawLines, i =>
            {
                var x0 = random.Next(0, random.Next(0, 30));
                var y0 = random.Next(10, img.Height);

                var x1 = random.Next(30, img.Width);
                var y1 = random.Next(0, img.Height);

                img.Mutate(ctx =>
                    ctx.DrawLine(options.TextColor[random.Next(0, options.TextColor.Length)],
                                  RandomTextGenerator.GenerateNextFloat(options.MinLineThickness, options.MaxLineThickness),
                                  new PointF[] { new PointF(x0, y0), new PointF(x1, y1) })
                    );
            });

            img.Mutate(ctx => ctx.DrawImage(image, 0.80f));

            Parallel.For(0, options.NoiseRate, _ =>
            {
                var x0 = random.Next(0, img.Width - 1);
                var y0 = random.Next(0, img.Height - 1);
                img.Mutate(
                        ctx => ctx
                            .DrawLine(options.NoiseRateColor[random.Next(0, options.NoiseRateColor.Length)],
<<<<<<< HEAD
                            RandomTextGenerator.GenerateNextFloat(0.5, 1.5), new PointF[] { new Vector2(x0, y0), new Vector2(x0, y0) })
=======
                                RandomTextGenerator.GenerateNextFloat(0.5, 1.5), new (x0, y0), new (x0 + 0.01f, y0 + 0.01f))
>>>>>>> 407cd1c5
                    );
            });

            img.Mutate(x =>
            {
                x.Resize(options.Width, options.Height);
            });

            using (var ms = new MemoryStream())
            {
                img.Save(ms, options.Encoder);
                result = ms.ToArray();
            }
        }

        return result;
    }

    private static AffineTransformBuilder GetRotation(CaptchaOptions options)
    {
        var random = new Random();
        var width = random.Next(10, options.Width);
        var height = random.Next(10, options.Height);
        var pointF = new PointF(width, height);
        var rotationDegrees = random.Next(0, options.MaxRotationDegrees);
        return new AffineTransformBuilder().PrependRotationDegrees(rotationDegrees, pointF);
    }
}<|MERGE_RESOLUTION|>--- conflicted
+++ resolved
@@ -116,13 +116,11 @@
             var random = new Random();
             var startWith = (byte)random.Next(5, 10);
             image.Mutate(ctx => ctx.BackgroundColor(Color.Transparent));
-<<<<<<< HEAD
-            var fontFamily = SystemFonts.Families.FirstOrDefault(x => x.GetAvailableStyles().Contains(options.FontStyle)).Name ?? SystemFonts.Families.First().Name;
-=======
+
             var fontFamily = SystemFonts.Families
                 .FirstOrDefault(x => x.GetAvailableStyles().Contains(options.FontStyle), SystemFonts.Families.First())
                 .Name;
->>>>>>> 407cd1c5
+
             var font = SystemFonts.CreateFont(fontFamily, options.FontSize, options.FontStyle);
             
             foreach (var character in stringText)
@@ -130,15 +128,11 @@
                 var text = character.ToString();
                 var color = options.TextColor[random.Next(0, options.TextColor.Length)];
                 var location = new PointF(startWith + position, random.Next(6, 13));
-                image.Mutate(ctx => ctx.DrawText(text, font, color, location));
-<<<<<<< HEAD
+                image.Mutate(ctx => ctx.DrawText(text, font, color, location));D
                 position += TextMeasurer.MeasureSize(character.ToString(), new TextOptions (font)
                 {
                     Origin = location
                 }).Width;
-=======
-                position += TextMeasurer.MeasureSize(character.ToString(), new TextOptions(font)).Width;
->>>>>>> 407cd1c5
             }
 
             //add rotation
@@ -174,11 +168,7 @@
                 img.Mutate(
                         ctx => ctx
                             .DrawLine(options.NoiseRateColor[random.Next(0, options.NoiseRateColor.Length)],
-<<<<<<< HEAD
                             RandomTextGenerator.GenerateNextFloat(0.5, 1.5), new PointF[] { new Vector2(x0, y0), new Vector2(x0, y0) })
-=======
-                                RandomTextGenerator.GenerateNextFloat(0.5, 1.5), new (x0, y0), new (x0 + 0.01f, y0 + 0.01f))
->>>>>>> 407cd1c5
                     );
             });
 
