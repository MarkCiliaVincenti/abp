{
  "name": "Volo.CmsKit.Public.Web",
<<<<<<< HEAD
  "hash": "c4f2f8c46b4e96f4636712a523049cc5",
=======
  "hash": "a7ba6e8a7c5cd8f816a4fe9e11d41a02",
>>>>>>> 280a1753
  "contents": [
    {
      "namespace": "Volo.CmsKit.Public.Web",
      "dependsOnModules": [
        {
          "declaringAssemblyName": "Volo.CmsKit.Public.Application.Contracts",
          "namespace": "Volo.CmsKit.Public",
          "name": "CmsKitPublicApplicationContractsModule"
        },
        {
          "declaringAssemblyName": "Volo.CmsKit.Common.Web",
          "namespace": "Volo.CmsKit.Web",
          "name": "CmsKitCommonWebModule"
        }
      ],
      "implementingInterfaces": [
        {
          "name": "IAbpModule",
          "namespace": "Volo.Abp.Modularity",
          "declaringAssemblyName": "Volo.Abp.Core",
          "fullName": "Volo.Abp.Modularity.IAbpModule"
        },
        {
          "name": "IOnPreApplicationInitialization",
          "namespace": "Volo.Abp.Modularity",
          "declaringAssemblyName": "Volo.Abp.Core",
          "fullName": "Volo.Abp.Modularity.IOnPreApplicationInitialization"
        },
        {
          "name": "IOnApplicationInitialization",
          "namespace": "Volo.Abp",
          "declaringAssemblyName": "Volo.Abp.Core",
          "fullName": "Volo.Abp.IOnApplicationInitialization"
        },
        {
          "name": "IOnPostApplicationInitialization",
          "namespace": "Volo.Abp.Modularity",
          "declaringAssemblyName": "Volo.Abp.Core",
          "fullName": "Volo.Abp.Modularity.IOnPostApplicationInitialization"
        },
        {
          "name": "IOnApplicationShutdown",
          "namespace": "Volo.Abp",
          "declaringAssemblyName": "Volo.Abp.Core",
          "fullName": "Volo.Abp.IOnApplicationShutdown"
        },
        {
          "name": "IPreConfigureServices",
          "namespace": "Volo.Abp.Modularity",
          "declaringAssemblyName": "Volo.Abp.Core",
          "fullName": "Volo.Abp.Modularity.IPreConfigureServices"
        },
        {
          "name": "IPostConfigureServices",
          "namespace": "Volo.Abp.Modularity",
          "declaringAssemblyName": "Volo.Abp.Core",
          "fullName": "Volo.Abp.Modularity.IPostConfigureServices"
        }
      ],
      "contentType": "abpModule",
      "name": "CmsKitPublicWebModule",
      "summary": null
    }
  ]
}<|MERGE_RESOLUTION|>--- conflicted
+++ resolved
@@ -1,10 +1,6 @@
 {
   "name": "Volo.CmsKit.Public.Web",
-<<<<<<< HEAD
-  "hash": "c4f2f8c46b4e96f4636712a523049cc5",
-=======
   "hash": "a7ba6e8a7c5cd8f816a4fe9e11d41a02",
->>>>>>> 280a1753
   "contents": [
     {
       "namespace": "Volo.CmsKit.Public.Web",
