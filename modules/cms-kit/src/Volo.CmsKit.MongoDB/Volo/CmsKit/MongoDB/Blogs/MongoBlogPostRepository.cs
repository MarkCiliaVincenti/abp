﻿using JetBrains.Annotations;
using MongoDB.Driver;
using MongoDB.Driver.Linq;
using System;
using System.Collections.Generic;
using System.Linq;
using System.Linq.Dynamic.Core;
using System.Threading;
using System.Threading.Tasks;
using Volo.Abp;
using Volo.Abp.Domain.Repositories.MongoDB;
using Volo.Abp.MongoDB;
using Volo.CmsKit.Blogs;
using Volo.CmsKit.Users;

namespace Volo.CmsKit.MongoDB.Blogs;

public class MongoBlogPostRepository : MongoDbRepository<CmsKitMongoDbContext, BlogPost, Guid>, IBlogPostRepository
{
    public MongoBlogPostRepository(IMongoDbContextProvider<CmsKitMongoDbContext> dbContextProvider) : base(
        dbContextProvider)
    {
    }

    public virtual async Task<BlogPost> GetBySlugAsync(Guid blogId, [NotNull] string slug,
        CancellationToken cancellationToken = default)
    {
        Check.NotNullOrEmpty(slug, nameof(slug));

        var token = GetCancellationToken(cancellationToken);

        var blogPost = await GetAsync(x =>
                x.BlogId == blogId &&
                x.Slug.ToLower() == slug,
            cancellationToken: token);

        blogPost.Author = await (await GetMongoQueryableAsync<CmsUser>(token)).FirstOrDefaultAsync(x => x.Id == blogPost.AuthorId, token);

        return blogPost;
    }

    public virtual async Task<int> GetCountAsync(
        string filter = null,
        Guid? blogId = null,
        Guid? authorId = null,
        CancellationToken cancellationToken = default)
    {
        cancellationToken = GetCancellationToken(cancellationToken);

        return await (await GetMongoQueryableAsync(cancellationToken))
            .WhereIf<BlogPost, IMongoQueryable<BlogPost>>(!string.IsNullOrWhiteSpace(filter), x => x.Title.Contains(filter) || x.Slug.Contains(filter))
            .WhereIf<BlogPost, IMongoQueryable<BlogPost>>(blogId.HasValue, x => x.BlogId == blogId)
<<<<<<< HEAD
            .WhereIf<BlogPost, IMongoQueryable<BlogPost>>(authorId.HasValue, x => x.AuthorId == authorId)
            .CountAsync(GetCancellationToken(cancellationToken));
=======
            .CountAsync(cancellationToken);
>>>>>>> 92717992
    }

    public virtual async Task<List<BlogPost>> GetListAsync(
        string filter = null,
        Guid? blogId = null,
        Guid? authorId = null,
        int maxResultCount = int.MaxValue,
        int skipCount = 0,
        string sorting = null,
        CancellationToken cancellationToken = default)
    {
        cancellationToken = GetCancellationToken(cancellationToken);
        var dbContext = await GetDbContextAsync(cancellationToken);
        var blogPostQueryable = await GetQueryableAsync();

        var usersQueryable = dbContext.Collection<CmsUser>().AsQueryable();

        var queryable = blogPostQueryable
            .WhereIf(blogId.HasValue, x => x.BlogId == blogId)
            .WhereIf(!string.IsNullOrWhiteSpace(filter), x => x.Title.Contains(filter) || x.Slug.Contains(filter))
            .WhereIf(authorId.HasValue, x => x.AuthorId == authorId);

        queryable = queryable.OrderBy(sorting.IsNullOrEmpty() ? $"{nameof(BlogPost.CreationTime)} desc" : sorting);

        var combinedQueryable = queryable
                                .Join(
                                    usersQueryable,
                                    o => o.AuthorId,
                                    i => i.Id,
                                    (blogPost, user) => new { blogPost, user })
                                .Skip(skipCount)
                                .Take(maxResultCount);

        var combinedResult = await AsyncExecuter.ToListAsync(combinedQueryable, cancellationToken);

        return combinedResult.Select(s =>
                                    {
                                        s.blogPost.Author = s.user;
                                        return s.blogPost;
                                    }).ToList();
    }

    public virtual async Task<bool> SlugExistsAsync(Guid blogId, [NotNull] string slug,
        CancellationToken cancellationToken = default)
    {
        Check.NotNullOrEmpty(slug, nameof(slug));

        cancellationToken = GetCancellationToken(cancellationToken);
        var queryable = await GetMongoQueryableAsync(cancellationToken);
        return await queryable.AnyAsync(x => x.BlogId == blogId && x.Slug.ToLower() == slug, cancellationToken);
    }

    public async Task<List<CmsUser>> GetAuthorsHasBlogPosts(CancellationToken cancellationToken = default)
    {
        var blogPostQueryable = (await GetQueryableAsync());

        var usersQueryable = (await GetDbContextAsync()).Collection<CmsUser>().AsQueryable();

        var queryable = blogPostQueryable
                        .Join(
                            usersQueryable,
                            o => o.AuthorId,
                            i => i.Id,
                            (blogPost, user) => new { blogPost, user })
                        .Select(s => s.user)
                        .Distinct();

        return await AsyncExecuter.ToListAsync(queryable, GetCancellationToken(cancellationToken));
    }
}<|MERGE_RESOLUTION|>--- conflicted
+++ resolved
@@ -50,12 +50,9 @@
         return await (await GetMongoQueryableAsync(cancellationToken))
             .WhereIf<BlogPost, IMongoQueryable<BlogPost>>(!string.IsNullOrWhiteSpace(filter), x => x.Title.Contains(filter) || x.Slug.Contains(filter))
             .WhereIf<BlogPost, IMongoQueryable<BlogPost>>(blogId.HasValue, x => x.BlogId == blogId)
-<<<<<<< HEAD
             .WhereIf<BlogPost, IMongoQueryable<BlogPost>>(authorId.HasValue, x => x.AuthorId == authorId)
-            .CountAsync(GetCancellationToken(cancellationToken));
-=======
             .CountAsync(cancellationToken);
->>>>>>> 92717992
+
     }
 
     public virtual async Task<List<BlogPost>> GetListAsync(
