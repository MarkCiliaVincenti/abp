--- conflicted
+++ resolved
@@ -19,13 +19,17 @@
                             await GetQueryableAsync(),
                             x => x.Id == blogId);
         }
-<<<<<<< HEAD
-=======
 
         public Task<Blog> GetByUrlSlugAsync(string urlSlug)
         {
             return GetAsync(x => x.UrlSlug == urlSlug);
         }
->>>>>>> dd00b6c2
+
+        public async Task<bool> ExistsAsync(Guid blogId)
+        {
+            return await AsyncExecuter.AnyAsync(
+                            await GetQueryableAsync(),
+                            x => x.Id == blogId);
+        }
     }
 }