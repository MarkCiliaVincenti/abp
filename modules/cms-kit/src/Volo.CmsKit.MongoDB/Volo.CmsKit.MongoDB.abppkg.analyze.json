--- conflicted
+++ resolved
@@ -1,10 +1,6 @@
 {
   "name": "Volo.CmsKit.MongoDB",
-<<<<<<< HEAD
-  "hash": "8d11781bd1873ddf6c70ed3dace234ef",
-=======
   "hash": "bb711d0111627c1671c0d6c2c73160e1",
->>>>>>> 8865ee33
   "contents": [
     {
       "namespace": "Volo.CmsKit.MongoDB",
@@ -40,47 +36,18 @@
           "summary": null
         },
         {
-<<<<<<< HEAD
-          "entityFullName": "Volo.CmsKit.GlobalResources.GlobalResource",
-          "contentType": "databaseCollection",
-          "name": "CmsGlobalResources",
-=======
           "entityFullName": "Volo.CmsKit.Tags.Tag",
           "contentType": "databaseCollection",
           "name": "CmsTags",
->>>>>>> 8865ee33
-          "summary": null
-        },
-        {
-          "entityFullName": "Volo.CmsKit.Comments.Comment",
-          "contentType": "databaseCollection",
-          "name": "CmsComments",
-          "summary": null
-        },
-        {
-<<<<<<< HEAD
-          "entityFullName": "Volo.CmsKit.Ratings.Rating",
-          "contentType": "databaseCollection",
-          "name": "CmsRatings",
-          "summary": null
-        },
-        {
-          "entityFullName": "Volo.CmsKit.Tags.EntityTag",
-          "contentType": "databaseCollection",
-          "name": "CmsEntityTags",
-          "summary": null
-        },
-        {
-          "entityFullName": "Volo.CmsKit.Blogs.Blog",
-          "contentType": "databaseCollection",
-          "name": "CmsBlogs",
           "summary": null
         },
         {
           "entityFullName": "Volo.CmsKit.Reactions.UserReaction",
           "contentType": "databaseCollection",
           "name": "CmsUserReactions",
-=======
+          "summary": null
+        },
+        {
           "entityFullName": "Volo.CmsKit.Tags.EntityTag",
           "contentType": "databaseCollection",
           "name": "CmsEntityTags",
@@ -102,7 +69,6 @@
           "entityFullName": "Volo.CmsKit.Blogs.BlogFeature",
           "contentType": "databaseCollection",
           "name": "CmsBlogFeatures",
->>>>>>> 8865ee33
           "summary": null
         },
         {
@@ -112,35 +78,18 @@
           "summary": null
         },
         {
-<<<<<<< HEAD
-          "entityFullName": "Volo.CmsKit.Blogs.BlogFeature",
-          "contentType": "databaseCollection",
-          "name": "CmsBlogFeatures",
-=======
           "entityFullName": "Volo.CmsKit.GlobalResources.GlobalResource",
           "contentType": "databaseCollection",
           "name": "CmsGlobalResources",
->>>>>>> 8865ee33
           "summary": null
         },
         {
-          "entityFullName": "Volo.CmsKit.Tags.Tag",
+          "entityFullName": "Volo.CmsKit.Ratings.Rating",
           "contentType": "databaseCollection",
-          "name": "CmsTags",
+          "name": "CmsRatings",
           "summary": null
         },
         {
-<<<<<<< HEAD
-          "entityFullName": "Volo.CmsKit.Users.CmsUser",
-          "contentType": "databaseCollection",
-          "name": "CmsUsers",
-          "summary": null
-        },
-        {
-          "entityFullName": "Volo.CmsKit.Pages.Page",
-          "contentType": "databaseCollection",
-          "name": "CmsPages",
-=======
           "entityFullName": "Volo.CmsKit.MediaDescriptors.MediaDescriptor",
           "contentType": "databaseCollection",
           "name": "CmsMediaDescriptors",
@@ -156,7 +105,6 @@
           "entityFullName": "Volo.CmsKit.Users.CmsUser",
           "contentType": "databaseCollection",
           "name": "CmsUsers",
->>>>>>> 8865ee33
           "summary": null
         }
       ],
