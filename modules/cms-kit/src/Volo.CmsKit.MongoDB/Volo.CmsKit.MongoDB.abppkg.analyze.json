--- conflicted
+++ resolved
@@ -1,10 +1,6 @@
 {
   "name": "Volo.CmsKit.MongoDB",
-<<<<<<< HEAD
-  "hash": "99ecc56a32ca2887921598e625c98853",
-=======
   "hash": "bb711d0111627c1671c0d6c2c73160e1",
->>>>>>> 3c25e01f
   "contents": [
     {
       "namespace": "Volo.CmsKit.MongoDB",
@@ -34,41 +30,6 @@
       "connectionStringName": "CmsKit",
       "databaseCollections": [
         {
-<<<<<<< HEAD
-          "entityFullName": "Volo.CmsKit.Menus.MenuItem",
-          "contentType": "databaseCollection",
-          "name": "CmsMenuItems",
-          "summary": null
-        },
-        {
-          "entityFullName": "Volo.CmsKit.Blogs.BlogPost",
-          "contentType": "databaseCollection",
-          "name": "CmsBlogPosts",
-          "summary": null
-        },
-        {
-          "entityFullName": "Volo.CmsKit.Comments.Comment",
-          "contentType": "databaseCollection",
-          "name": "CmsComments",
-          "summary": null
-        },
-        {
-          "entityFullName": "Volo.CmsKit.Reactions.UserReaction",
-          "contentType": "databaseCollection",
-          "name": "CmsUserReactions",
-          "summary": null
-        },
-        {
-          "entityFullName": "Volo.CmsKit.Blogs.BlogFeature",
-          "contentType": "databaseCollection",
-          "name": "CmsBlogFeatures",
-          "summary": null
-        },
-        {
-          "entityFullName": "Volo.CmsKit.Users.CmsUser",
-          "contentType": "databaseCollection",
-          "name": "CmsUsers",
-=======
           "entityFullName": "Volo.CmsKit.Blogs.Blog",
           "contentType": "databaseCollection",
           "name": "CmsBlogs",
@@ -102,33 +63,11 @@
           "entityFullName": "Volo.CmsKit.Blogs.BlogPost",
           "contentType": "databaseCollection",
           "name": "CmsBlogPosts",
->>>>>>> 3c25e01f
           "summary": null
         },
         {
-          "entityFullName": "Volo.CmsKit.GlobalResources.GlobalResource",
+          "entityFullName": "Volo.CmsKit.Blogs.BlogFeature",
           "contentType": "databaseCollection",
-<<<<<<< HEAD
-          "name": "CmsGlobalResources",
-          "summary": null
-        },
-        {
-          "entityFullName": "Volo.CmsKit.Tags.Tag",
-          "contentType": "databaseCollection",
-          "name": "CmsTags",
-          "summary": null
-        },
-        {
-          "entityFullName": "Volo.CmsKit.MediaDescriptors.MediaDescriptor",
-          "contentType": "databaseCollection",
-          "name": "CmsMediaDescriptors",
-          "summary": null
-        },
-        {
-          "entityFullName": "Volo.CmsKit.Pages.Page",
-          "contentType": "databaseCollection",
-          "name": "CmsPages",
-=======
           "name": "CmsBlogFeatures",
           "summary": null
         },
@@ -148,37 +87,24 @@
           "entityFullName": "Volo.CmsKit.Ratings.Rating",
           "contentType": "databaseCollection",
           "name": "CmsRatings",
->>>>>>> 3c25e01f
           "summary": null
         },
         {
           "entityFullName": "Volo.CmsKit.MediaDescriptors.MediaDescriptor",
           "contentType": "databaseCollection",
-<<<<<<< HEAD
-          "name": "CmsRatings",
-=======
           "name": "CmsMediaDescriptors",
->>>>>>> 3c25e01f
           "summary": null
         },
         {
-          "entityFullName": "Volo.CmsKit.Blogs.Blog",
+          "entityFullName": "Volo.CmsKit.Menus.MenuItem",
           "contentType": "databaseCollection",
-<<<<<<< HEAD
-          "name": "CmsBlogs",
-=======
           "name": "CmsMenuItems",
->>>>>>> 3c25e01f
           "summary": null
         },
         {
           "entityFullName": "Volo.CmsKit.Users.CmsUser",
           "contentType": "databaseCollection",
-<<<<<<< HEAD
-          "name": "CmsEntityTags",
-=======
           "name": "CmsUsers",
->>>>>>> 3c25e01f
           "summary": null
         }
       ],
