{
  "name": "Volo.CmsKit.Public.Application",
<<<<<<< HEAD
  "hash": "4248c3406fe6f7da627fb8fe85c0e6f8",
=======
  "hash": "b56557870806fcc0a1b72ff08f55da55",
>>>>>>> 280a1753
  "contents": [
    {
      "namespace": "Volo.CmsKit.Public",
      "dependsOnModules": [
        {
          "declaringAssemblyName": "Volo.CmsKit.Common.Application",
          "namespace": "Volo.CmsKit",
          "name": "CmsKitCommonApplicationModule"
        },
        {
          "declaringAssemblyName": "Volo.CmsKit.Public.Application.Contracts",
          "namespace": "Volo.CmsKit.Public",
          "name": "CmsKitPublicApplicationContractsModule"
        },
        {
          "declaringAssemblyName": "Volo.Abp.Caching",
          "namespace": "Volo.Abp.Caching",
          "name": "AbpCachingModule"
        }
      ],
      "implementingInterfaces": [
        {
          "name": "IAbpModule",
          "namespace": "Volo.Abp.Modularity",
          "declaringAssemblyName": "Volo.Abp.Core",
          "fullName": "Volo.Abp.Modularity.IAbpModule"
        },
        {
          "name": "IOnPreApplicationInitialization",
          "namespace": "Volo.Abp.Modularity",
          "declaringAssemblyName": "Volo.Abp.Core",
          "fullName": "Volo.Abp.Modularity.IOnPreApplicationInitialization"
        },
        {
          "name": "IOnApplicationInitialization",
          "namespace": "Volo.Abp",
          "declaringAssemblyName": "Volo.Abp.Core",
          "fullName": "Volo.Abp.IOnApplicationInitialization"
        },
        {
          "name": "IOnPostApplicationInitialization",
          "namespace": "Volo.Abp.Modularity",
          "declaringAssemblyName": "Volo.Abp.Core",
          "fullName": "Volo.Abp.Modularity.IOnPostApplicationInitialization"
        },
        {
          "name": "IOnApplicationShutdown",
          "namespace": "Volo.Abp",
          "declaringAssemblyName": "Volo.Abp.Core",
          "fullName": "Volo.Abp.IOnApplicationShutdown"
        },
        {
          "name": "IPreConfigureServices",
          "namespace": "Volo.Abp.Modularity",
          "declaringAssemblyName": "Volo.Abp.Core",
          "fullName": "Volo.Abp.Modularity.IPreConfigureServices"
        },
        {
          "name": "IPostConfigureServices",
          "namespace": "Volo.Abp.Modularity",
          "declaringAssemblyName": "Volo.Abp.Core",
          "fullName": "Volo.Abp.Modularity.IPostConfigureServices"
        }
      ],
      "contentType": "abpModule",
      "name": "CmsKitPublicApplicationModule",
      "summary": null
    },
    {
      "namespace": "Volo.CmsKit.Public.Reactions",
      "baseClass": {
        "name": "CmsKitPublicAppServiceBase",
        "namespace": "Volo.CmsKit.Public",
        "declaringAssemblyName": "Volo.CmsKit.Public.Application",
        "fullName": "Volo.CmsKit.Public.CmsKitPublicAppServiceBase"
      },
      "implementingInterfaces": [
        {
          "name": "IApplicationService",
          "namespace": "Volo.Abp.Application.Services",
          "declaringAssemblyName": "Volo.Abp.Ddd.Application.Contracts",
          "fullName": "Volo.Abp.Application.Services.IApplicationService"
        },
        {
          "name": "IRemoteService",
          "namespace": "Volo.Abp",
          "declaringAssemblyName": "Volo.Abp.Core",
          "fullName": "Volo.Abp.IRemoteService"
        },
        {
          "name": "IAvoidDuplicateCrossCuttingConcerns",
          "namespace": "Volo.Abp.Aspects",
          "declaringAssemblyName": "Volo.Abp.Core",
          "fullName": "Volo.Abp.Aspects.IAvoidDuplicateCrossCuttingConcerns"
        },
        {
          "name": "IValidationEnabled",
          "namespace": "Volo.Abp.Validation",
          "declaringAssemblyName": "Volo.Abp.Validation",
          "fullName": "Volo.Abp.Validation.IValidationEnabled"
        },
        {
          "name": "IUnitOfWorkEnabled",
          "namespace": "Volo.Abp.Uow",
          "declaringAssemblyName": "Volo.Abp.Uow",
          "fullName": "Volo.Abp.Uow.IUnitOfWorkEnabled"
        },
        {
          "name": "IAuditingEnabled",
          "namespace": "Volo.Abp.Auditing",
          "declaringAssemblyName": "Volo.Abp.Auditing.Contracts",
          "fullName": "Volo.Abp.Auditing.IAuditingEnabled"
        },
        {
          "name": "IGlobalFeatureCheckingEnabled",
          "namespace": "Volo.Abp.GlobalFeatures",
          "declaringAssemblyName": "Volo.Abp.GlobalFeatures",
          "fullName": "Volo.Abp.GlobalFeatures.IGlobalFeatureCheckingEnabled"
        },
        {
          "name": "ITransientDependency",
          "namespace": "Volo.Abp.DependencyInjection",
          "declaringAssemblyName": "Volo.Abp.Core",
          "fullName": "Volo.Abp.DependencyInjection.ITransientDependency"
        },
        {
          "name": "IReactionPublicAppService",
          "namespace": "Volo.CmsKit.Public.Reactions",
          "declaringAssemblyName": "Volo.CmsKit.Public.Application.Contracts",
          "fullName": "Volo.CmsKit.Public.Reactions.IReactionPublicAppService"
        }
      ],
      "methods": [
        {
          "returnType": "ListResultDto<ReactionWithSelectionDto>",
          "name": "GetForSelectionAsync",
          "summary": null,
          "isAsync": true,
          "isPublic": true,
          "isPrivate": false,
          "isStatic": false,
          "parameters": [
            {
              "type": "String",
              "name": "entityType",
              "isOptional": false
            },
            {
              "type": "String",
              "name": "entityId",
              "isOptional": false
            }
          ]
        },
        {
          "returnType": "Void",
          "name": "CreateAsync",
          "summary": null,
          "isAsync": true,
          "isPublic": true,
          "isPrivate": false,
          "isStatic": false,
          "parameters": [
            {
              "type": "String",
              "name": "entityType",
              "isOptional": false
            },
            {
              "type": "String",
              "name": "entityId",
              "isOptional": false
            },
            {
              "type": "String",
              "name": "reaction",
              "isOptional": false
            }
          ]
        },
        {
          "returnType": "Void",
          "name": "DeleteAsync",
          "summary": null,
          "isAsync": true,
          "isPublic": true,
          "isPrivate": false,
          "isStatic": false,
          "parameters": [
            {
              "type": "String",
              "name": "entityType",
              "isOptional": false
            },
            {
              "type": "String",
              "name": "entityId",
              "isOptional": false
            },
            {
              "type": "String",
              "name": "reaction",
              "isOptional": false
            }
          ]
        }
      ],
      "contentType": "applicationService",
      "name": "ReactionPublicAppService",
      "summary": null
    },
    {
      "namespace": "Volo.CmsKit.Public.Ratings",
      "baseClass": {
        "name": "CmsKitPublicAppServiceBase",
        "namespace": "Volo.CmsKit.Public",
        "declaringAssemblyName": "Volo.CmsKit.Public.Application",
        "fullName": "Volo.CmsKit.Public.CmsKitPublicAppServiceBase"
      },
      "implementingInterfaces": [
        {
          "name": "IApplicationService",
          "namespace": "Volo.Abp.Application.Services",
          "declaringAssemblyName": "Volo.Abp.Ddd.Application.Contracts",
          "fullName": "Volo.Abp.Application.Services.IApplicationService"
        },
        {
          "name": "IRemoteService",
          "namespace": "Volo.Abp",
          "declaringAssemblyName": "Volo.Abp.Core",
          "fullName": "Volo.Abp.IRemoteService"
        },
        {
          "name": "IAvoidDuplicateCrossCuttingConcerns",
          "namespace": "Volo.Abp.Aspects",
          "declaringAssemblyName": "Volo.Abp.Core",
          "fullName": "Volo.Abp.Aspects.IAvoidDuplicateCrossCuttingConcerns"
        },
        {
          "name": "IValidationEnabled",
          "namespace": "Volo.Abp.Validation",
          "declaringAssemblyName": "Volo.Abp.Validation",
          "fullName": "Volo.Abp.Validation.IValidationEnabled"
        },
        {
          "name": "IUnitOfWorkEnabled",
          "namespace": "Volo.Abp.Uow",
          "declaringAssemblyName": "Volo.Abp.Uow",
          "fullName": "Volo.Abp.Uow.IUnitOfWorkEnabled"
        },
        {
          "name": "IAuditingEnabled",
          "namespace": "Volo.Abp.Auditing",
          "declaringAssemblyName": "Volo.Abp.Auditing.Contracts",
          "fullName": "Volo.Abp.Auditing.IAuditingEnabled"
        },
        {
          "name": "IGlobalFeatureCheckingEnabled",
          "namespace": "Volo.Abp.GlobalFeatures",
          "declaringAssemblyName": "Volo.Abp.GlobalFeatures",
          "fullName": "Volo.Abp.GlobalFeatures.IGlobalFeatureCheckingEnabled"
        },
        {
          "name": "ITransientDependency",
          "namespace": "Volo.Abp.DependencyInjection",
          "declaringAssemblyName": "Volo.Abp.Core",
          "fullName": "Volo.Abp.DependencyInjection.ITransientDependency"
        },
        {
          "name": "IRatingPublicAppService",
          "namespace": "Volo.CmsKit.Public.Ratings",
          "declaringAssemblyName": "Volo.CmsKit.Public.Application.Contracts",
          "fullName": "Volo.CmsKit.Public.Ratings.IRatingPublicAppService"
        }
      ],
      "methods": [
        {
          "returnType": "RatingDto",
          "name": "CreateAsync",
          "summary": null,
          "isAsync": true,
          "isPublic": true,
          "isPrivate": false,
          "isStatic": false,
          "parameters": [
            {
              "type": "String",
              "name": "entityType",
              "isOptional": false
            },
            {
              "type": "String",
              "name": "entityId",
              "isOptional": false
            },
            {
              "type": "CreateUpdateRatingInput",
              "name": "input",
              "isOptional": false
            }
          ]
        },
        {
          "returnType": "Void",
          "name": "DeleteAsync",
          "summary": null,
          "isAsync": true,
          "isPublic": true,
          "isPrivate": false,
          "isStatic": false,
          "parameters": [
            {
              "type": "String",
              "name": "entityType",
              "isOptional": false
            },
            {
              "type": "String",
              "name": "entityId",
              "isOptional": false
            }
          ]
        },
        {
          "returnType": "List<RatingWithStarCountDto>",
          "name": "GetGroupedStarCountsAsync",
          "summary": null,
          "isAsync": true,
          "isPublic": true,
          "isPrivate": false,
          "isStatic": false,
          "parameters": [
            {
              "type": "String",
              "name": "entityType",
              "isOptional": false
            },
            {
              "type": "String",
              "name": "entityId",
              "isOptional": false
            }
          ]
        }
      ],
      "contentType": "applicationService",
      "name": "RatingPublicAppService",
      "summary": null
    },
    {
      "namespace": "Volo.CmsKit.Public.Pages",
      "baseClass": {
        "name": "CmsKitPublicAppServiceBase",
        "namespace": "Volo.CmsKit.Public",
        "declaringAssemblyName": "Volo.CmsKit.Public.Application",
        "fullName": "Volo.CmsKit.Public.CmsKitPublicAppServiceBase"
      },
      "implementingInterfaces": [
        {
          "name": "IApplicationService",
          "namespace": "Volo.Abp.Application.Services",
          "declaringAssemblyName": "Volo.Abp.Ddd.Application.Contracts",
          "fullName": "Volo.Abp.Application.Services.IApplicationService"
        },
        {
          "name": "IRemoteService",
          "namespace": "Volo.Abp",
          "declaringAssemblyName": "Volo.Abp.Core",
          "fullName": "Volo.Abp.IRemoteService"
        },
        {
          "name": "IAvoidDuplicateCrossCuttingConcerns",
          "namespace": "Volo.Abp.Aspects",
          "declaringAssemblyName": "Volo.Abp.Core",
          "fullName": "Volo.Abp.Aspects.IAvoidDuplicateCrossCuttingConcerns"
        },
        {
          "name": "IValidationEnabled",
          "namespace": "Volo.Abp.Validation",
          "declaringAssemblyName": "Volo.Abp.Validation",
          "fullName": "Volo.Abp.Validation.IValidationEnabled"
        },
        {
          "name": "IUnitOfWorkEnabled",
          "namespace": "Volo.Abp.Uow",
          "declaringAssemblyName": "Volo.Abp.Uow",
          "fullName": "Volo.Abp.Uow.IUnitOfWorkEnabled"
        },
        {
          "name": "IAuditingEnabled",
          "namespace": "Volo.Abp.Auditing",
          "declaringAssemblyName": "Volo.Abp.Auditing.Contracts",
          "fullName": "Volo.Abp.Auditing.IAuditingEnabled"
        },
        {
          "name": "IGlobalFeatureCheckingEnabled",
          "namespace": "Volo.Abp.GlobalFeatures",
          "declaringAssemblyName": "Volo.Abp.GlobalFeatures",
          "fullName": "Volo.Abp.GlobalFeatures.IGlobalFeatureCheckingEnabled"
        },
        {
          "name": "ITransientDependency",
          "namespace": "Volo.Abp.DependencyInjection",
          "declaringAssemblyName": "Volo.Abp.Core",
          "fullName": "Volo.Abp.DependencyInjection.ITransientDependency"
        },
        {
          "name": "IPagePublicAppService",
          "namespace": "Volo.CmsKit.Public.Pages",
          "declaringAssemblyName": "Volo.CmsKit.Public.Application.Contracts",
          "fullName": "Volo.CmsKit.Public.Pages.IPagePublicAppService"
        }
      ],
      "methods": [
        {
          "returnType": "PageDto",
          "name": "FindBySlugAsync",
          "summary": null,
          "isAsync": true,
          "isPublic": true,
          "isPrivate": false,
          "isStatic": false,
          "parameters": [
            {
              "type": "String",
              "name": "slug",
              "isOptional": false
            }
          ]
        },
        {
          "returnType": "PageDto",
          "name": "FindDefaultHomePageAsync",
          "summary": null,
          "isAsync": true,
          "isPublic": true,
          "isPrivate": false,
          "isStatic": false,
          "parameters": []
        }
      ],
      "contentType": "applicationService",
      "name": "PagePublicAppService",
      "summary": null
    },
    {
      "namespace": "Volo.CmsKit.Public.Menus",
      "baseClass": {
        "name": "CmsKitPublicAppServiceBase",
        "namespace": "Volo.CmsKit.Public",
        "declaringAssemblyName": "Volo.CmsKit.Public.Application",
        "fullName": "Volo.CmsKit.Public.CmsKitPublicAppServiceBase"
      },
      "implementingInterfaces": [
        {
          "name": "IApplicationService",
          "namespace": "Volo.Abp.Application.Services",
          "declaringAssemblyName": "Volo.Abp.Ddd.Application.Contracts",
          "fullName": "Volo.Abp.Application.Services.IApplicationService"
        },
        {
          "name": "IRemoteService",
          "namespace": "Volo.Abp",
          "declaringAssemblyName": "Volo.Abp.Core",
          "fullName": "Volo.Abp.IRemoteService"
        },
        {
          "name": "IAvoidDuplicateCrossCuttingConcerns",
          "namespace": "Volo.Abp.Aspects",
          "declaringAssemblyName": "Volo.Abp.Core",
          "fullName": "Volo.Abp.Aspects.IAvoidDuplicateCrossCuttingConcerns"
        },
        {
          "name": "IValidationEnabled",
          "namespace": "Volo.Abp.Validation",
          "declaringAssemblyName": "Volo.Abp.Validation",
          "fullName": "Volo.Abp.Validation.IValidationEnabled"
        },
        {
          "name": "IUnitOfWorkEnabled",
          "namespace": "Volo.Abp.Uow",
          "declaringAssemblyName": "Volo.Abp.Uow",
          "fullName": "Volo.Abp.Uow.IUnitOfWorkEnabled"
        },
        {
          "name": "IAuditingEnabled",
          "namespace": "Volo.Abp.Auditing",
          "declaringAssemblyName": "Volo.Abp.Auditing.Contracts",
          "fullName": "Volo.Abp.Auditing.IAuditingEnabled"
        },
        {
          "name": "IGlobalFeatureCheckingEnabled",
          "namespace": "Volo.Abp.GlobalFeatures",
          "declaringAssemblyName": "Volo.Abp.GlobalFeatures",
          "fullName": "Volo.Abp.GlobalFeatures.IGlobalFeatureCheckingEnabled"
        },
        {
          "name": "ITransientDependency",
          "namespace": "Volo.Abp.DependencyInjection",
          "declaringAssemblyName": "Volo.Abp.Core",
          "fullName": "Volo.Abp.DependencyInjection.ITransientDependency"
        },
        {
          "name": "IMenuItemPublicAppService",
          "namespace": "Volo.CmsKit.Public.Menus",
          "declaringAssemblyName": "Volo.CmsKit.Public.Application.Contracts",
          "fullName": "Volo.CmsKit.Public.Menus.IMenuItemPublicAppService"
        }
      ],
      "methods": [
        {
          "returnType": "List<MenuItemDto>",
          "name": "GetListAsync",
          "summary": null,
          "isAsync": true,
          "isPublic": true,
          "isPrivate": false,
          "isStatic": false,
          "parameters": []
        }
      ],
      "contentType": "applicationService",
      "name": "MenuItemPublicAppService",
      "summary": null
    },
    {
      "namespace": "Volo.CmsKit.Public.GlobalResources",
      "baseClass": {
        "name": "ApplicationService",
        "namespace": "Volo.Abp.Application.Services",
        "declaringAssemblyName": "Volo.Abp.Ddd.Application",
        "fullName": "Volo.Abp.Application.Services.ApplicationService"
      },
      "implementingInterfaces": [
        {
          "name": "IApplicationService",
          "namespace": "Volo.Abp.Application.Services",
          "declaringAssemblyName": "Volo.Abp.Ddd.Application.Contracts",
          "fullName": "Volo.Abp.Application.Services.IApplicationService"
        },
        {
          "name": "IRemoteService",
          "namespace": "Volo.Abp",
          "declaringAssemblyName": "Volo.Abp.Core",
          "fullName": "Volo.Abp.IRemoteService"
        },
        {
          "name": "IAvoidDuplicateCrossCuttingConcerns",
          "namespace": "Volo.Abp.Aspects",
          "declaringAssemblyName": "Volo.Abp.Core",
          "fullName": "Volo.Abp.Aspects.IAvoidDuplicateCrossCuttingConcerns"
        },
        {
          "name": "IValidationEnabled",
          "namespace": "Volo.Abp.Validation",
          "declaringAssemblyName": "Volo.Abp.Validation",
          "fullName": "Volo.Abp.Validation.IValidationEnabled"
        },
        {
          "name": "IUnitOfWorkEnabled",
          "namespace": "Volo.Abp.Uow",
          "declaringAssemblyName": "Volo.Abp.Uow",
          "fullName": "Volo.Abp.Uow.IUnitOfWorkEnabled"
        },
        {
          "name": "IAuditingEnabled",
          "namespace": "Volo.Abp.Auditing",
          "declaringAssemblyName": "Volo.Abp.Auditing.Contracts",
          "fullName": "Volo.Abp.Auditing.IAuditingEnabled"
        },
        {
          "name": "IGlobalFeatureCheckingEnabled",
          "namespace": "Volo.Abp.GlobalFeatures",
          "declaringAssemblyName": "Volo.Abp.GlobalFeatures",
          "fullName": "Volo.Abp.GlobalFeatures.IGlobalFeatureCheckingEnabled"
        },
        {
          "name": "ITransientDependency",
          "namespace": "Volo.Abp.DependencyInjection",
          "declaringAssemblyName": "Volo.Abp.Core",
          "fullName": "Volo.Abp.DependencyInjection.ITransientDependency"
        },
        {
          "name": "IGlobalResourcePublicAppService",
          "namespace": "Volo.CmsKit.Public.GlobalResources",
          "declaringAssemblyName": "Volo.CmsKit.Public.Application.Contracts",
          "fullName": "Volo.CmsKit.Public.GlobalResources.IGlobalResourcePublicAppService"
        }
      ],
      "methods": [
        {
          "returnType": "GlobalResourceDto",
          "name": "GetGlobalScriptAsync",
          "summary": null,
          "isAsync": true,
          "isPublic": true,
          "isPrivate": false,
          "isStatic": false,
          "parameters": []
        },
        {
          "returnType": "GlobalResourceDto",
          "name": "GetGlobalStyleAsync",
          "summary": null,
          "isAsync": true,
          "isPublic": true,
          "isPrivate": false,
          "isStatic": false,
          "parameters": []
        }
      ],
      "contentType": "applicationService",
      "name": "GlobalResourcePublicAppService",
      "summary": null
    },
    {
      "namespace": "Volo.CmsKit.Public.Comments",
      "baseClass": {
        "name": "CmsKitPublicAppServiceBase",
        "namespace": "Volo.CmsKit.Public",
        "declaringAssemblyName": "Volo.CmsKit.Public.Application",
        "fullName": "Volo.CmsKit.Public.CmsKitPublicAppServiceBase"
      },
      "implementingInterfaces": [
        {
          "name": "IApplicationService",
          "namespace": "Volo.Abp.Application.Services",
          "declaringAssemblyName": "Volo.Abp.Ddd.Application.Contracts",
          "fullName": "Volo.Abp.Application.Services.IApplicationService"
        },
        {
          "name": "IRemoteService",
          "namespace": "Volo.Abp",
          "declaringAssemblyName": "Volo.Abp.Core",
          "fullName": "Volo.Abp.IRemoteService"
        },
        {
          "name": "IAvoidDuplicateCrossCuttingConcerns",
          "namespace": "Volo.Abp.Aspects",
          "declaringAssemblyName": "Volo.Abp.Core",
          "fullName": "Volo.Abp.Aspects.IAvoidDuplicateCrossCuttingConcerns"
        },
        {
          "name": "IValidationEnabled",
          "namespace": "Volo.Abp.Validation",
          "declaringAssemblyName": "Volo.Abp.Validation",
          "fullName": "Volo.Abp.Validation.IValidationEnabled"
        },
        {
          "name": "IUnitOfWorkEnabled",
          "namespace": "Volo.Abp.Uow",
          "declaringAssemblyName": "Volo.Abp.Uow",
          "fullName": "Volo.Abp.Uow.IUnitOfWorkEnabled"
        },
        {
          "name": "IAuditingEnabled",
          "namespace": "Volo.Abp.Auditing",
          "declaringAssemblyName": "Volo.Abp.Auditing.Contracts",
          "fullName": "Volo.Abp.Auditing.IAuditingEnabled"
        },
        {
          "name": "IGlobalFeatureCheckingEnabled",
          "namespace": "Volo.Abp.GlobalFeatures",
          "declaringAssemblyName": "Volo.Abp.GlobalFeatures",
          "fullName": "Volo.Abp.GlobalFeatures.IGlobalFeatureCheckingEnabled"
        },
        {
          "name": "ITransientDependency",
          "namespace": "Volo.Abp.DependencyInjection",
          "declaringAssemblyName": "Volo.Abp.Core",
          "fullName": "Volo.Abp.DependencyInjection.ITransientDependency"
        },
        {
          "name": "ICommentPublicAppService",
          "namespace": "Volo.CmsKit.Public.Comments",
          "declaringAssemblyName": "Volo.CmsKit.Public.Application.Contracts",
          "fullName": "Volo.CmsKit.Public.Comments.ICommentPublicAppService"
        }
      ],
      "methods": [
        {
          "returnType": "ListResultDto<CommentWithDetailsDto>",
          "name": "GetListAsync",
          "summary": null,
          "isAsync": true,
          "isPublic": true,
          "isPrivate": false,
          "isStatic": false,
          "parameters": [
            {
              "type": "String",
              "name": "entityType",
              "isOptional": false
            },
            {
              "type": "String",
              "name": "entityId",
              "isOptional": false
            }
          ]
        },
        {
          "returnType": "CommentDto",
          "name": "CreateAsync",
          "summary": null,
          "isAsync": true,
          "isPublic": true,
          "isPrivate": false,
          "isStatic": false,
          "parameters": [
            {
              "type": "String",
              "name": "entityType",
              "isOptional": false
            },
            {
              "type": "String",
              "name": "entityId",
              "isOptional": false
            },
            {
              "type": "CreateCommentInput",
              "name": "input",
              "isOptional": false
            }
          ]
        },
        {
          "returnType": "CommentDto",
          "name": "UpdateAsync",
          "summary": null,
          "isAsync": true,
          "isPublic": true,
          "isPrivate": false,
          "isStatic": false,
          "parameters": [
            {
              "type": "Guid",
              "name": "id",
              "isOptional": false
            },
            {
              "type": "UpdateCommentInput",
              "name": "input",
              "isOptional": false
            }
          ]
        },
        {
          "returnType": "Void",
          "name": "DeleteAsync",
          "summary": null,
          "isAsync": true,
          "isPublic": true,
          "isPrivate": false,
          "isStatic": false,
          "parameters": [
            {
              "type": "Guid",
              "name": "id",
              "isOptional": false
            }
          ]
        }
      ],
      "contentType": "applicationService",
      "name": "CommentPublicAppService",
      "summary": null
    },
    {
      "namespace": "Volo.CmsKit.Public.Blogs",
      "baseClass": {
        "name": "CmsKitPublicAppServiceBase",
        "namespace": "Volo.CmsKit.Public",
        "declaringAssemblyName": "Volo.CmsKit.Public.Application",
        "fullName": "Volo.CmsKit.Public.CmsKitPublicAppServiceBase"
      },
      "implementingInterfaces": [
        {
          "name": "IApplicationService",
          "namespace": "Volo.Abp.Application.Services",
          "declaringAssemblyName": "Volo.Abp.Ddd.Application.Contracts",
          "fullName": "Volo.Abp.Application.Services.IApplicationService"
        },
        {
          "name": "IRemoteService",
          "namespace": "Volo.Abp",
          "declaringAssemblyName": "Volo.Abp.Core",
          "fullName": "Volo.Abp.IRemoteService"
        },
        {
          "name": "IAvoidDuplicateCrossCuttingConcerns",
          "namespace": "Volo.Abp.Aspects",
          "declaringAssemblyName": "Volo.Abp.Core",
          "fullName": "Volo.Abp.Aspects.IAvoidDuplicateCrossCuttingConcerns"
        },
        {
          "name": "IValidationEnabled",
          "namespace": "Volo.Abp.Validation",
          "declaringAssemblyName": "Volo.Abp.Validation",
          "fullName": "Volo.Abp.Validation.IValidationEnabled"
        },
        {
          "name": "IUnitOfWorkEnabled",
          "namespace": "Volo.Abp.Uow",
          "declaringAssemblyName": "Volo.Abp.Uow",
          "fullName": "Volo.Abp.Uow.IUnitOfWorkEnabled"
        },
        {
          "name": "IAuditingEnabled",
          "namespace": "Volo.Abp.Auditing",
          "declaringAssemblyName": "Volo.Abp.Auditing.Contracts",
          "fullName": "Volo.Abp.Auditing.IAuditingEnabled"
        },
        {
          "name": "IGlobalFeatureCheckingEnabled",
          "namespace": "Volo.Abp.GlobalFeatures",
          "declaringAssemblyName": "Volo.Abp.GlobalFeatures",
          "fullName": "Volo.Abp.GlobalFeatures.IGlobalFeatureCheckingEnabled"
        },
        {
          "name": "ITransientDependency",
          "namespace": "Volo.Abp.DependencyInjection",
          "declaringAssemblyName": "Volo.Abp.Core",
          "fullName": "Volo.Abp.DependencyInjection.ITransientDependency"
        },
        {
          "name": "IBlogPostPublicAppService",
          "namespace": "Volo.CmsKit.Public.Blogs",
          "declaringAssemblyName": "Volo.CmsKit.Public.Application.Contracts",
          "fullName": "Volo.CmsKit.Public.Blogs.IBlogPostPublicAppService"
        }
      ],
      "methods": [
        {
<<<<<<< HEAD
          "returnType": "BlogPostPublicDto",
=======
          "returnType": "BlogPostCommonDto",
>>>>>>> 280a1753
          "name": "GetAsync",
          "summary": null,
          "isAsync": true,
          "isPublic": true,
          "isPrivate": false,
          "isStatic": false,
          "parameters": [
            {
              "type": "String",
              "name": "blogSlug",
              "isOptional": false
            },
            {
              "type": "String",
              "name": "blogPostSlug",
              "isOptional": false
            }
          ]
        },
        {
<<<<<<< HEAD
          "returnType": "PagedResultDto<BlogPostPublicDto>",
=======
          "returnType": "PagedResultDto<BlogPostCommonDto>",
>>>>>>> 280a1753
          "name": "GetListAsync",
          "summary": null,
          "isAsync": true,
          "isPublic": true,
          "isPrivate": false,
          "isStatic": false,
          "parameters": [
            {
              "type": "String",
              "name": "blogSlug",
              "isOptional": false
            },
            {
              "type": "BlogPostGetListInput",
              "name": "input",
              "isOptional": false
            }
          ]
        },
        {
          "returnType": "PagedResultDto<CmsUserDto>",
          "name": "GetAuthorsHasBlogPostsAsync",
          "summary": null,
          "isAsync": true,
          "isPublic": true,
          "isPrivate": false,
          "isStatic": false,
          "parameters": [
            {
              "type": "BlogPostFilteredPagedAndSortedResultRequestDto",
              "name": "input",
              "isOptional": false
            }
          ]
        },
        {
          "returnType": "CmsUserDto",
          "name": "GetAuthorHasBlogPostAsync",
          "summary": null,
          "isAsync": true,
          "isPublic": true,
          "isPrivate": false,
          "isStatic": false,
          "parameters": [
            {
              "type": "Guid",
              "name": "id",
              "isOptional": false
            }
          ]
        }
      ],
      "contentType": "applicationService",
      "name": "BlogPostPublicAppService",
      "summary": null
    }
  ]
}<|MERGE_RESOLUTION|>--- conflicted
+++ resolved
@@ -1,10 +1,6 @@
 {
   "name": "Volo.CmsKit.Public.Application",
-<<<<<<< HEAD
-  "hash": "4248c3406fe6f7da627fb8fe85c0e6f8",
-=======
   "hash": "b56557870806fcc0a1b72ff08f55da55",
->>>>>>> 280a1753
   "contents": [
     {
       "namespace": "Volo.CmsKit.Public",
@@ -840,11 +836,7 @@
       ],
       "methods": [
         {
-<<<<<<< HEAD
-          "returnType": "BlogPostPublicDto",
-=======
           "returnType": "BlogPostCommonDto",
->>>>>>> 280a1753
           "name": "GetAsync",
           "summary": null,
           "isAsync": true,
@@ -865,11 +857,7 @@
           ]
         },
         {
-<<<<<<< HEAD
-          "returnType": "PagedResultDto<BlogPostPublicDto>",
-=======
           "returnType": "PagedResultDto<BlogPostCommonDto>",
->>>>>>> 280a1753
           "name": "GetListAsync",
           "summary": null,
           "isAsync": true,
