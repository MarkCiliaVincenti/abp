{
  "name": "Volo.CmsKit.Public.Application",
<<<<<<< HEAD
  "hash": "b6a4273097bd7f31aeaa9103a148b979",
=======
  "hash": "dbc8794dfdbb275a73d410403ce7df09",
>>>>>>> 8865ee33
  "contents": [
    {
      "namespace": "Volo.CmsKit.Public",
      "dependsOnModules": [
        {
          "declaringAssemblyName": "Volo.CmsKit.Common.Application",
          "namespace": "Volo.CmsKit",
          "name": "CmsKitCommonApplicationModule"
        },
        {
          "declaringAssemblyName": "Volo.CmsKit.Public.Application.Contracts",
          "namespace": "Volo.CmsKit.Public",
          "name": "CmsKitPublicApplicationContractsModule"
        },
        {
          "declaringAssemblyName": "Volo.Abp.Caching",
          "namespace": "Volo.Abp.Caching",
          "name": "AbpCachingModule"
        }
      ],
      "contentType": "abpModule",
      "name": "CmsKitPublicApplicationModule",
      "summary": null
    },
    {
      "namespace": "Volo.CmsKit.Public.Reactions",
      "baseClass": {
        "name": "CmsKitPublicAppServiceBase",
        "namespace": "Volo.CmsKit.Public",
        "declaringAssemblyName": "Volo.CmsKit.Public.Application"
      },
      "implementingInterfaces": [
        {
          "name": "IApplicationService",
          "namespace": "Volo.Abp.Application.Services",
          "declaringAssemblyName": "Volo.Abp.Ddd.Application.Contracts"
        },
        {
          "name": "IRemoteService",
          "namespace": "Volo.Abp",
          "declaringAssemblyName": "Volo.Abp.Core"
        },
        {
          "name": "IAvoidDuplicateCrossCuttingConcerns",
          "namespace": "Volo.Abp.Aspects",
          "declaringAssemblyName": "Volo.Abp.Core"
        },
        {
          "name": "IValidationEnabled",
          "namespace": "Volo.Abp.Validation",
          "declaringAssemblyName": "Volo.Abp.Validation"
        },
        {
          "name": "IUnitOfWorkEnabled",
          "namespace": "Volo.Abp.Uow",
          "declaringAssemblyName": "Volo.Abp.Uow"
        },
        {
          "name": "IAuditingEnabled",
          "namespace": "Volo.Abp.Auditing",
          "declaringAssemblyName": "Volo.Abp.Auditing.Contracts"
        },
        {
          "name": "IGlobalFeatureCheckingEnabled",
          "namespace": "Volo.Abp.GlobalFeatures",
          "declaringAssemblyName": "Volo.Abp.GlobalFeatures"
        },
        {
          "name": "ITransientDependency",
          "namespace": "Volo.Abp.DependencyInjection",
          "declaringAssemblyName": "Volo.Abp.Core"
        },
        {
          "name": "IReactionPublicAppService",
          "namespace": "Volo.CmsKit.Public.Reactions",
          "declaringAssemblyName": "Volo.CmsKit.Public.Application.Contracts"
        }
      ],
      "methods": [
        {
          "returnType": "ListResultDto<ReactionWithSelectionDto>",
          "isAsync": true,
          "name": "GetForSelectionAsync",
          "summary": null,
          "parameters": [
            {
              "type": "String",
              "name": "entityType",
              "isOptional": false
            },
            {
              "type": "String",
              "name": "entityId",
              "isOptional": false
            }
          ]
        },
        {
          "returnType": "Void",
          "isAsync": true,
          "name": "CreateAsync",
          "summary": null,
          "parameters": [
            {
              "type": "String",
              "name": "entityType",
              "isOptional": false
            },
            {
              "type": "String",
              "name": "entityId",
              "isOptional": false
            },
            {
              "type": "String",
              "name": "reaction",
              "isOptional": false
            }
          ]
        },
        {
          "returnType": "Void",
          "isAsync": true,
          "name": "DeleteAsync",
          "summary": null,
          "parameters": [
            {
              "type": "String",
              "name": "entityType",
              "isOptional": false
            },
            {
              "type": "String",
              "name": "entityId",
              "isOptional": false
            },
            {
              "type": "String",
              "name": "reaction",
              "isOptional": false
            }
          ]
        }
      ],
      "contentType": "applicationService",
      "name": "ReactionPublicAppService",
      "summary": null
    },
    {
      "namespace": "Volo.CmsKit.Public.Ratings",
      "baseClass": {
        "name": "CmsKitPublicAppServiceBase",
        "namespace": "Volo.CmsKit.Public",
        "declaringAssemblyName": "Volo.CmsKit.Public.Application"
      },
      "implementingInterfaces": [
        {
          "name": "IApplicationService",
          "namespace": "Volo.Abp.Application.Services",
          "declaringAssemblyName": "Volo.Abp.Ddd.Application.Contracts"
        },
        {
          "name": "IRemoteService",
          "namespace": "Volo.Abp",
          "declaringAssemblyName": "Volo.Abp.Core"
        },
        {
          "name": "IAvoidDuplicateCrossCuttingConcerns",
          "namespace": "Volo.Abp.Aspects",
          "declaringAssemblyName": "Volo.Abp.Core"
        },
        {
          "name": "IValidationEnabled",
          "namespace": "Volo.Abp.Validation",
          "declaringAssemblyName": "Volo.Abp.Validation"
        },
        {
          "name": "IUnitOfWorkEnabled",
          "namespace": "Volo.Abp.Uow",
          "declaringAssemblyName": "Volo.Abp.Uow"
        },
        {
          "name": "IAuditingEnabled",
          "namespace": "Volo.Abp.Auditing",
          "declaringAssemblyName": "Volo.Abp.Auditing.Contracts"
        },
        {
          "name": "IGlobalFeatureCheckingEnabled",
          "namespace": "Volo.Abp.GlobalFeatures",
          "declaringAssemblyName": "Volo.Abp.GlobalFeatures"
        },
        {
          "name": "ITransientDependency",
          "namespace": "Volo.Abp.DependencyInjection",
          "declaringAssemblyName": "Volo.Abp.Core"
        },
        {
          "name": "IRatingPublicAppService",
          "namespace": "Volo.CmsKit.Public.Ratings",
          "declaringAssemblyName": "Volo.CmsKit.Public.Application.Contracts"
        }
      ],
      "methods": [
        {
          "returnType": "RatingDto",
          "isAsync": true,
          "name": "CreateAsync",
          "summary": null,
          "parameters": [
            {
              "type": "String",
              "name": "entityType",
              "isOptional": false
            },
            {
              "type": "String",
              "name": "entityId",
              "isOptional": false
            },
            {
              "type": "CreateUpdateRatingInput",
              "name": "input",
              "isOptional": false
            }
          ]
        },
        {
          "returnType": "Void",
          "isAsync": true,
          "name": "DeleteAsync",
          "summary": null,
          "parameters": [
            {
              "type": "String",
              "name": "entityType",
              "isOptional": false
            },
            {
              "type": "String",
              "name": "entityId",
              "isOptional": false
            }
          ]
        },
        {
          "returnType": "List<RatingWithStarCountDto>",
          "isAsync": true,
          "name": "GetGroupedStarCountsAsync",
          "summary": null,
          "parameters": [
            {
              "type": "String",
              "name": "entityType",
              "isOptional": false
            },
            {
              "type": "String",
              "name": "entityId",
              "isOptional": false
            }
          ]
        }
      ],
      "contentType": "applicationService",
      "name": "RatingPublicAppService",
      "summary": null
    },
    {
      "namespace": "Volo.CmsKit.Public.Pages",
      "baseClass": {
        "name": "CmsKitPublicAppServiceBase",
        "namespace": "Volo.CmsKit.Public",
        "declaringAssemblyName": "Volo.CmsKit.Public.Application"
      },
      "implementingInterfaces": [
        {
          "name": "IApplicationService",
          "namespace": "Volo.Abp.Application.Services",
          "declaringAssemblyName": "Volo.Abp.Ddd.Application.Contracts"
        },
        {
          "name": "IRemoteService",
          "namespace": "Volo.Abp",
          "declaringAssemblyName": "Volo.Abp.Core"
        },
        {
          "name": "IAvoidDuplicateCrossCuttingConcerns",
          "namespace": "Volo.Abp.Aspects",
          "declaringAssemblyName": "Volo.Abp.Core"
        },
        {
          "name": "IValidationEnabled",
          "namespace": "Volo.Abp.Validation",
          "declaringAssemblyName": "Volo.Abp.Validation"
        },
        {
          "name": "IUnitOfWorkEnabled",
          "namespace": "Volo.Abp.Uow",
          "declaringAssemblyName": "Volo.Abp.Uow"
        },
        {
          "name": "IAuditingEnabled",
          "namespace": "Volo.Abp.Auditing",
          "declaringAssemblyName": "Volo.Abp.Auditing.Contracts"
        },
        {
          "name": "IGlobalFeatureCheckingEnabled",
          "namespace": "Volo.Abp.GlobalFeatures",
          "declaringAssemblyName": "Volo.Abp.GlobalFeatures"
        },
        {
          "name": "ITransientDependency",
          "namespace": "Volo.Abp.DependencyInjection",
          "declaringAssemblyName": "Volo.Abp.Core"
        },
        {
          "name": "IPagePublicAppService",
          "namespace": "Volo.CmsKit.Public.Pages",
          "declaringAssemblyName": "Volo.CmsKit.Public.Application.Contracts"
        }
      ],
      "methods": [
        {
          "returnType": "PageDto",
          "isAsync": true,
          "name": "FindBySlugAsync",
          "summary": null,
          "parameters": [
            {
              "type": "String",
              "name": "slug",
              "isOptional": false
            }
          ]
        }
      ],
      "contentType": "applicationService",
      "name": "PagePublicAppService",
      "summary": null
    },
    {
      "namespace": "Volo.CmsKit.Public.Menus",
      "baseClass": {
        "name": "CmsKitPublicAppServiceBase",
        "namespace": "Volo.CmsKit.Public",
        "declaringAssemblyName": "Volo.CmsKit.Public.Application"
      },
      "implementingInterfaces": [
        {
          "name": "IApplicationService",
          "namespace": "Volo.Abp.Application.Services",
          "declaringAssemblyName": "Volo.Abp.Ddd.Application.Contracts"
        },
        {
          "name": "IRemoteService",
          "namespace": "Volo.Abp",
          "declaringAssemblyName": "Volo.Abp.Core"
        },
        {
          "name": "IAvoidDuplicateCrossCuttingConcerns",
          "namespace": "Volo.Abp.Aspects",
          "declaringAssemblyName": "Volo.Abp.Core"
        },
        {
          "name": "IValidationEnabled",
          "namespace": "Volo.Abp.Validation",
          "declaringAssemblyName": "Volo.Abp.Validation"
        },
        {
          "name": "IUnitOfWorkEnabled",
          "namespace": "Volo.Abp.Uow",
          "declaringAssemblyName": "Volo.Abp.Uow"
        },
        {
          "name": "IAuditingEnabled",
          "namespace": "Volo.Abp.Auditing",
          "declaringAssemblyName": "Volo.Abp.Auditing.Contracts"
        },
        {
          "name": "IGlobalFeatureCheckingEnabled",
          "namespace": "Volo.Abp.GlobalFeatures",
          "declaringAssemblyName": "Volo.Abp.GlobalFeatures"
        },
        {
          "name": "ITransientDependency",
          "namespace": "Volo.Abp.DependencyInjection",
          "declaringAssemblyName": "Volo.Abp.Core"
        },
        {
          "name": "IMenuItemPublicAppService",
          "namespace": "Volo.CmsKit.Public.Menus",
          "declaringAssemblyName": "Volo.CmsKit.Public.Application.Contracts"
        }
      ],
      "methods": [
        {
          "returnType": "List<MenuItemDto>",
          "isAsync": true,
          "name": "GetListAsync",
          "summary": null,
          "parameters": []
        }
      ],
      "contentType": "applicationService",
      "name": "MenuItemPublicAppService",
      "summary": null
    },
    {
      "namespace": "Volo.CmsKit.Public.GlobalResources",
      "baseClass": {
        "name": "ApplicationService",
        "namespace": "Volo.Abp.Application.Services",
        "declaringAssemblyName": "Volo.Abp.Ddd.Application"
      },
      "implementingInterfaces": [
        {
          "name": "IApplicationService",
          "namespace": "Volo.Abp.Application.Services",
          "declaringAssemblyName": "Volo.Abp.Ddd.Application.Contracts"
        },
        {
          "name": "IRemoteService",
          "namespace": "Volo.Abp",
          "declaringAssemblyName": "Volo.Abp.Core"
        },
        {
          "name": "IAvoidDuplicateCrossCuttingConcerns",
          "namespace": "Volo.Abp.Aspects",
          "declaringAssemblyName": "Volo.Abp.Core"
        },
        {
          "name": "IValidationEnabled",
          "namespace": "Volo.Abp.Validation",
          "declaringAssemblyName": "Volo.Abp.Validation"
        },
        {
          "name": "IUnitOfWorkEnabled",
          "namespace": "Volo.Abp.Uow",
          "declaringAssemblyName": "Volo.Abp.Uow"
        },
        {
          "name": "IAuditingEnabled",
          "namespace": "Volo.Abp.Auditing",
          "declaringAssemblyName": "Volo.Abp.Auditing.Contracts"
        },
        {
          "name": "IGlobalFeatureCheckingEnabled",
          "namespace": "Volo.Abp.GlobalFeatures",
          "declaringAssemblyName": "Volo.Abp.GlobalFeatures"
        },
        {
          "name": "ITransientDependency",
          "namespace": "Volo.Abp.DependencyInjection",
          "declaringAssemblyName": "Volo.Abp.Core"
        },
        {
          "name": "IGlobalResourcePublicAppService",
          "namespace": "Volo.CmsKit.Public.GlobalResources",
          "declaringAssemblyName": "Volo.CmsKit.Public.Application.Contracts"
        }
      ],
      "methods": [
        {
          "returnType": "GlobalResourceDto",
          "isAsync": true,
          "name": "GetGlobalScriptAsync",
          "summary": null,
          "parameters": []
        },
        {
          "returnType": "GlobalResourceDto",
          "isAsync": true,
          "name": "GetGlobalStyleAsync",
          "summary": null,
          "parameters": []
        }
      ],
      "contentType": "applicationService",
      "name": "GlobalResourcePublicAppService",
      "summary": null
    },
    {
      "namespace": "Volo.CmsKit.Public.Comments",
      "baseClass": {
        "name": "CmsKitPublicAppServiceBase",
        "namespace": "Volo.CmsKit.Public",
        "declaringAssemblyName": "Volo.CmsKit.Public.Application"
      },
      "implementingInterfaces": [
        {
          "name": "IApplicationService",
          "namespace": "Volo.Abp.Application.Services",
          "declaringAssemblyName": "Volo.Abp.Ddd.Application.Contracts"
        },
        {
          "name": "IRemoteService",
          "namespace": "Volo.Abp",
          "declaringAssemblyName": "Volo.Abp.Core"
        },
        {
          "name": "IAvoidDuplicateCrossCuttingConcerns",
          "namespace": "Volo.Abp.Aspects",
          "declaringAssemblyName": "Volo.Abp.Core"
        },
        {
          "name": "IValidationEnabled",
          "namespace": "Volo.Abp.Validation",
          "declaringAssemblyName": "Volo.Abp.Validation"
        },
        {
          "name": "IUnitOfWorkEnabled",
          "namespace": "Volo.Abp.Uow",
          "declaringAssemblyName": "Volo.Abp.Uow"
        },
        {
          "name": "IAuditingEnabled",
          "namespace": "Volo.Abp.Auditing",
          "declaringAssemblyName": "Volo.Abp.Auditing.Contracts"
        },
        {
          "name": "IGlobalFeatureCheckingEnabled",
          "namespace": "Volo.Abp.GlobalFeatures",
          "declaringAssemblyName": "Volo.Abp.GlobalFeatures"
        },
        {
          "name": "ITransientDependency",
          "namespace": "Volo.Abp.DependencyInjection",
          "declaringAssemblyName": "Volo.Abp.Core"
        },
        {
          "name": "ICommentPublicAppService",
          "namespace": "Volo.CmsKit.Public.Comments",
          "declaringAssemblyName": "Volo.CmsKit.Public.Application.Contracts"
        }
      ],
      "methods": [
        {
          "returnType": "ListResultDto<CommentWithDetailsDto>",
          "isAsync": true,
          "name": "GetListAsync",
          "summary": null,
          "parameters": [
            {
              "type": "String",
              "name": "entityType",
              "isOptional": false
            },
            {
              "type": "String",
              "name": "entityId",
              "isOptional": false
            }
          ]
        },
        {
          "returnType": "CommentDto",
          "isAsync": true,
          "name": "CreateAsync",
          "summary": null,
          "parameters": [
            {
              "type": "String",
              "name": "entityType",
              "isOptional": false
            },
            {
              "type": "String",
              "name": "entityId",
              "isOptional": false
            },
            {
              "type": "CreateCommentInput",
              "name": "input",
              "isOptional": false
            }
          ]
        },
        {
          "returnType": "CommentDto",
          "isAsync": true,
          "name": "UpdateAsync",
          "summary": null,
          "parameters": [
            {
              "type": "Guid",
              "name": "id",
              "isOptional": false
            },
            {
              "type": "UpdateCommentInput",
              "name": "input",
              "isOptional": false
            }
          ]
        },
        {
          "returnType": "Void",
          "isAsync": true,
          "name": "DeleteAsync",
          "summary": null,
          "parameters": [
            {
              "type": "Guid",
              "name": "id",
              "isOptional": false
            }
          ]
        }
      ],
      "contentType": "applicationService",
      "name": "CommentPublicAppService",
      "summary": null
    },
    {
      "namespace": "Volo.CmsKit.Public.Blogs",
      "baseClass": {
        "name": "CmsKitPublicAppServiceBase",
        "namespace": "Volo.CmsKit.Public",
        "declaringAssemblyName": "Volo.CmsKit.Public.Application"
      },
      "implementingInterfaces": [
        {
          "name": "IApplicationService",
          "namespace": "Volo.Abp.Application.Services",
          "declaringAssemblyName": "Volo.Abp.Ddd.Application.Contracts"
        },
        {
          "name": "IRemoteService",
          "namespace": "Volo.Abp",
          "declaringAssemblyName": "Volo.Abp.Core"
        },
        {
          "name": "IAvoidDuplicateCrossCuttingConcerns",
          "namespace": "Volo.Abp.Aspects",
          "declaringAssemblyName": "Volo.Abp.Core"
        },
        {
          "name": "IValidationEnabled",
          "namespace": "Volo.Abp.Validation",
          "declaringAssemblyName": "Volo.Abp.Validation"
        },
        {
          "name": "IUnitOfWorkEnabled",
          "namespace": "Volo.Abp.Uow",
          "declaringAssemblyName": "Volo.Abp.Uow"
        },
        {
          "name": "IAuditingEnabled",
          "namespace": "Volo.Abp.Auditing",
          "declaringAssemblyName": "Volo.Abp.Auditing.Contracts"
        },
        {
          "name": "IGlobalFeatureCheckingEnabled",
          "namespace": "Volo.Abp.GlobalFeatures",
          "declaringAssemblyName": "Volo.Abp.GlobalFeatures"
        },
        {
          "name": "ITransientDependency",
          "namespace": "Volo.Abp.DependencyInjection",
          "declaringAssemblyName": "Volo.Abp.Core"
        },
        {
          "name": "IBlogPostPublicAppService",
          "namespace": "Volo.CmsKit.Public.Blogs",
          "declaringAssemblyName": "Volo.CmsKit.Public.Application.Contracts"
        }
      ],
      "methods": [
        {
<<<<<<< HEAD
          "returnType": "BlogPostPublicDto",
=======
          "returnType": "BlogPostCommonDto",
>>>>>>> 8865ee33
          "isAsync": true,
          "name": "GetAsync",
          "summary": null,
          "parameters": [
            {
              "type": "String",
              "name": "blogSlug",
              "isOptional": false
            },
            {
              "type": "String",
              "name": "blogPostSlug",
              "isOptional": false
            }
          ]
        },
        {
<<<<<<< HEAD
          "returnType": "PagedResultDto<BlogPostPublicDto>",
=======
          "returnType": "PagedResultDto<BlogPostCommonDto>",
>>>>>>> 8865ee33
          "isAsync": true,
          "name": "GetListAsync",
          "summary": null,
          "parameters": [
            {
              "type": "String",
              "name": "blogSlug",
              "isOptional": false
            },
            {
              "type": "BlogPostGetListInput",
              "name": "input",
              "isOptional": false
            }
          ]
        },
        {
          "returnType": "PagedResultDto<CmsUserDto>",
          "isAsync": true,
          "name": "GetAuthorsHasBlogPostsAsync",
          "summary": null,
          "parameters": [
            {
              "type": "BlogPostFilteredPagedAndSortedResultRequestDto",
              "name": "input",
              "isOptional": false
            }
          ]
        },
        {
          "returnType": "CmsUserDto",
          "isAsync": true,
          "name": "GetAuthorHasBlogPostAsync",
          "summary": null,
          "parameters": [
            {
              "type": "Guid",
              "name": "id",
              "isOptional": false
            }
          ]
        }
      ],
      "contentType": "applicationService",
      "name": "BlogPostPublicAppService",
      "summary": null
    }
  ]
}<|MERGE_RESOLUTION|>--- conflicted
+++ resolved
@@ -1,10 +1,6 @@
 {
   "name": "Volo.CmsKit.Public.Application",
-<<<<<<< HEAD
-  "hash": "b6a4273097bd7f31aeaa9103a148b979",
-=======
   "hash": "dbc8794dfdbb275a73d410403ce7df09",
->>>>>>> 8865ee33
   "contents": [
     {
       "namespace": "Volo.CmsKit.Public",
@@ -674,11 +670,7 @@
       ],
       "methods": [
         {
-<<<<<<< HEAD
-          "returnType": "BlogPostPublicDto",
-=======
           "returnType": "BlogPostCommonDto",
->>>>>>> 8865ee33
           "isAsync": true,
           "name": "GetAsync",
           "summary": null,
@@ -696,11 +688,7 @@
           ]
         },
         {
-<<<<<<< HEAD
-          "returnType": "PagedResultDto<BlogPostPublicDto>",
-=======
           "returnType": "PagedResultDto<BlogPostCommonDto>",
->>>>>>> 8865ee33
           "isAsync": true,
           "name": "GetListAsync",
           "summary": null,
