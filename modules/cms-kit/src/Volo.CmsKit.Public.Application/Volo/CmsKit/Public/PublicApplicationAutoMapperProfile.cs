﻿using AutoMapper;
using Volo.Abp.AutoMapper;
using Volo.CmsKit.Blogs;
using Volo.CmsKit.Comments;
using Volo.CmsKit.Contents;
using Volo.CmsKit.GlobalResources;
using Volo.CmsKit.Menus;
using Volo.CmsKit.Pages;
using Volo.CmsKit.Public.Blogs;
using Volo.CmsKit.Public.Comments;
using Volo.CmsKit.Public.GlobalResources;
using Volo.CmsKit.Public.Ratings;
using Volo.CmsKit.Ratings;
using Volo.CmsKit.Users;

namespace Volo.CmsKit.Public;

public class PublicApplicationAutoMapperProfile : Profile
{
    public PublicApplicationAutoMapperProfile()
    {
        CreateMap<CmsUser, Comments.CmsUserDto>();

        CreateMap<Comment, CommentDto>()
            .Ignore(x => x.Author);

        CreateMap<Comment, CommentWithDetailsDto>()
            .Ignore(x => x.Replies)
            .Ignore(x => x.Author);

        CreateMap<Rating, RatingDto>();

        CreateMap<Page, PageDto>();

<<<<<<< HEAD
        CreateMap<BlogPost, BlogPostPublicDto>();
=======
        CreateMap<BlogPost, BlogPostCommonDto>()
            .Ignore(x => x.ContentFragments);
>>>>>>> 65ffdf6e

        CreateMap<MenuItem, MenuItemDto>();

        CreateMap<GlobalResource, GlobalResourceDto>();
    }
}<|MERGE_RESOLUTION|>--- conflicted
+++ resolved
@@ -31,13 +31,8 @@
         CreateMap<Rating, RatingDto>();
 
         CreateMap<Page, PageDto>();
-
-<<<<<<< HEAD
+        
         CreateMap<BlogPost, BlogPostPublicDto>();
-=======
-        CreateMap<BlogPost, BlogPostCommonDto>()
-            .Ignore(x => x.ContentFragments);
->>>>>>> 65ffdf6e
 
         CreateMap<MenuItem, MenuItemDto>();
 
