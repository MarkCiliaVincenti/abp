--- conflicted
+++ resolved
@@ -26,12 +26,8 @@
             ICommentRepository commentRepository,
             ICmsUserLookupService cmsUserLookupService,
             IDistributedEventBus distributedEventBus,
-<<<<<<< HEAD
-            IUnitOfWorkManager unitOfWorkManager)
-=======
             IOptions<CmsKitOptions> cmsKitOptions,
             CommentManager commentManager)
->>>>>>> 1228ee5e
         {
             CommentRepository = commentRepository;
             CmsUserLookupService = cmsUserLookupService;
