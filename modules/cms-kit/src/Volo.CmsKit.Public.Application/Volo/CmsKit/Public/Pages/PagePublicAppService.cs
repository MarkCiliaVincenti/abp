--- conflicted
+++ resolved
@@ -1,12 +1,8 @@
-<<<<<<< HEAD
 ﻿using System;
 using System.Threading.Tasks;
 using Microsoft.Extensions.Caching.Distributed;
 using Volo.Abp.Caching;
-=======
-﻿using System.Threading.Tasks;
 using Volo.Abp.Features;
->>>>>>> e6ef47c3
 using Volo.Abp.GlobalFeatures;
 using Volo.CmsKit.Contents;
 using Volo.CmsKit.Features;
@@ -20,7 +16,6 @@
 public class PagePublicAppService : CmsKitPublicAppServiceBase, IPagePublicAppService
 {
     protected IPageRepository PageRepository { get; }
-<<<<<<< HEAD
     protected ContentParser ContentParser { get; }
     private readonly IDistributedCache<PageDto> _cache;
 
@@ -29,12 +24,6 @@
         PageRepository = pageRepository;
         ContentParser = contentParser;
         _cache = cache;
-=======
-
-    public PagePublicAppService(IPageRepository pageRepository)
-    {
-        PageRepository = pageRepository;
->>>>>>> e6ef47c3
     }
 
     public virtual async Task<PageDto> FindBySlugAsync(string slug)
