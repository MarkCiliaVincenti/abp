--- conflicted
+++ resolved
@@ -1,10 +1,6 @@
 {
   "name": "Volo.CmsKit.Admin.Application.Contracts",
-<<<<<<< HEAD
-  "hash": "4dec360e425e32b1366c251b93971a3c",
-=======
   "hash": "f823ecf14f09a112538b9030d69584ec",
->>>>>>> 8865ee33
   "contents": [
     {
       "namespace": "Volo.CmsKit.Admin",
