--- conflicted
+++ resolved
@@ -74,8 +74,6 @@
       "summary": null
     },
     {
-<<<<<<< HEAD
-=======
       "displayName": "Permission:Comments.Update",
       "isEnabled": true,
       "contentType": "permission",
@@ -90,7 +88,6 @@
       "summary": null
     },
     {
->>>>>>> c861884f
       "displayName": "Tag management",
       "isEnabled": true,
       "contentType": "permission",
