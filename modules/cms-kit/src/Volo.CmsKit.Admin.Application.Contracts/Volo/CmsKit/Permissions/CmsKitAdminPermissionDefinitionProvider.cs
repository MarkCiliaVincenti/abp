﻿using Volo.Abp.Authorization.Permissions;
using Volo.Abp.GlobalFeatures;
using Volo.Abp.Localization;
using Volo.CmsKit.GlobalFeatures;
using Volo.CmsKit.Localization;

namespace Volo.CmsKit.Permissions
{
    public class CmsKitAdminPermissionDefinitionProvider : PermissionDefinitionProvider
    {
        public override void Define(IPermissionDefinitionContext context)
        {
            var cmsGroup = context.GetGroupOrNull(CmsKitAdminPermissions.GroupName) ?? context.AddGroup(CmsKitAdminPermissions.GroupName, L("Permission:CmsKit"));

<<<<<<< HEAD
            cmsGroup
                .AddPermission(CmsKitAdminPermissions.Tags.Default, L("Permission:TagManagement"))
                    .AddChild(CmsKitAdminPermissions.Tags.Create, L("Permission:TagManagement.Create"))
                    .AddChild(CmsKitAdminPermissions.Tags.Update, L("Permission:TagManagement.Update"))
                    .AddChild(CmsKitAdminPermissions.Tags.Delete, L("Permission:TagManagement.Delete"));

            if (GlobalFeatureManager.Instance.IsEnabled<ContentsFeature>())
            {
                var contentGroup = cmsGroup.AddPermission(CmsKitAdminPermissions.Contents.Default, L("Permission:Contents"));
                contentGroup.AddChild(CmsKitAdminPermissions.Contents.Create, L("Permission:Contents.Create"));
                contentGroup.AddChild(CmsKitAdminPermissions.Contents.Update, L("Permission:Contents.Update"));
                contentGroup.AddChild(CmsKitAdminPermissions.Contents.Delete, L("Permission:Contents.Delete"));
=======
            if (GlobalFeatureManager.Instance.IsEnabled<TagsFeature>())
            {
                var tagGroup = cmsGroup.AddPermission(CmsKitAdminPermissions.Tags.Default, L("Permission:TagManagement"));
                tagGroup.AddChild(CmsKitAdminPermissions.Tags.Create, L("Permission:TagManagement.Create"));
                tagGroup.AddChild(CmsKitAdminPermissions.Tags.Update, L("Permission:TagManagement.Update"));
                tagGroup.AddChild(CmsKitAdminPermissions.Tags.Delete, L("Permission:TagManagement.Delete"));
>>>>>>> 379a2150
            }
        }

        private static LocalizableString L(string name)
        {
            return LocalizableString.Create<CmsKitResource>(name);
        }
    }
}<|MERGE_RESOLUTION|>--- conflicted
+++ resolved
@@ -12,12 +12,6 @@
         {
             var cmsGroup = context.GetGroupOrNull(CmsKitAdminPermissions.GroupName) ?? context.AddGroup(CmsKitAdminPermissions.GroupName, L("Permission:CmsKit"));
 
-<<<<<<< HEAD
-            cmsGroup
-                .AddPermission(CmsKitAdminPermissions.Tags.Default, L("Permission:TagManagement"))
-                    .AddChild(CmsKitAdminPermissions.Tags.Create, L("Permission:TagManagement.Create"))
-                    .AddChild(CmsKitAdminPermissions.Tags.Update, L("Permission:TagManagement.Update"))
-                    .AddChild(CmsKitAdminPermissions.Tags.Delete, L("Permission:TagManagement.Delete"));
 
             if (GlobalFeatureManager.Instance.IsEnabled<ContentsFeature>())
             {
@@ -25,14 +19,13 @@
                 contentGroup.AddChild(CmsKitAdminPermissions.Contents.Create, L("Permission:Contents.Create"));
                 contentGroup.AddChild(CmsKitAdminPermissions.Contents.Update, L("Permission:Contents.Update"));
                 contentGroup.AddChild(CmsKitAdminPermissions.Contents.Delete, L("Permission:Contents.Delete"));
-=======
+            }
             if (GlobalFeatureManager.Instance.IsEnabled<TagsFeature>())
             {
                 var tagGroup = cmsGroup.AddPermission(CmsKitAdminPermissions.Tags.Default, L("Permission:TagManagement"));
                 tagGroup.AddChild(CmsKitAdminPermissions.Tags.Create, L("Permission:TagManagement.Create"));
                 tagGroup.AddChild(CmsKitAdminPermissions.Tags.Update, L("Permission:TagManagement.Update"));
                 tagGroup.AddChild(CmsKitAdminPermissions.Tags.Delete, L("Permission:TagManagement.Delete"));
->>>>>>> 379a2150
             }
         }
 
