--- conflicted
+++ resolved
@@ -12,12 +12,13 @@
         {
             var cmsGroup = context.GetGroupOrNull(CmsKitAdminPermissions.GroupName) ?? context.AddGroup(CmsKitAdminPermissions.GroupName, L("Permission:CmsKit"));
 
-<<<<<<< HEAD
-            cmsGroup
-                .AddPermission(CmsKitAdminPermissions.Tags.Default, L("Permission:TagManagement"))
-                    .AddChild(CmsKitAdminPermissions.Tags.Create, L("Permission:TagManagement.Create"))
-                    .AddChild(CmsKitAdminPermissions.Tags.Update, L("Permission:TagManagement.Update"))
-                    .AddChild(CmsKitAdminPermissions.Tags.Delete, L("Permission:TagManagement.Delete"));
+            if (GlobalFeatureManager.Instance.IsEnabled<TagsFeature>())
+            {
+                var tagGroup = cmsGroup.AddPermission(CmsKitAdminPermissions.Tags.Default, L("Permission:TagManagement"));
+                tagGroup.AddChild(CmsKitAdminPermissions.Tags.Create, L("Permission:TagManagement.Create"));
+                tagGroup.AddChild(CmsKitAdminPermissions.Tags.Update, L("Permission:TagManagement.Update"));
+                tagGroup.AddChild(CmsKitAdminPermissions.Tags.Delete, L("Permission:TagManagement.Delete"));
+            }
 
             if (GlobalFeatureManager.Instance.IsEnabled<PagesFeature>())
             {
@@ -25,14 +26,6 @@
                 pageManagement.AddChild(CmsKitAdminPermissions.Pages.Create, L("Permission:PageManagement:Create"));
                 pageManagement.AddChild(CmsKitAdminPermissions.Pages.Update, L("Permission:PageManagement:Update"));
                 pageManagement.AddChild(CmsKitAdminPermissions.Pages.Delete, L("Permission:PageManagement:Delete"));
-=======
-            if (GlobalFeatureManager.Instance.IsEnabled<TagsFeature>())
-            {
-                var tagGroup = cmsGroup.AddPermission(CmsKitAdminPermissions.Tags.Default, L("Permission:TagManagement"));
-                tagGroup.AddChild(CmsKitAdminPermissions.Tags.Create, L("Permission:TagManagement.Create"));
-                tagGroup.AddChild(CmsKitAdminPermissions.Tags.Update, L("Permission:TagManagement.Update"));
-                tagGroup.AddChild(CmsKitAdminPermissions.Tags.Delete, L("Permission:TagManagement.Delete"));
->>>>>>> 45ac9e8a
             }
         }
 
