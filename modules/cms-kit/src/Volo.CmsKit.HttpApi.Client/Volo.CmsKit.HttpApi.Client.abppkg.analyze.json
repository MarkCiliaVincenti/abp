{
  "name": "Volo.CmsKit.HttpApi.Client",
<<<<<<< HEAD
  "hash": "185e619338c9893ec58a9a7f92d9ce14",
=======
  "hash": "fb5db336838700eca3ae5ecf02fb2971",
>>>>>>> 3c25e01f
  "contents": [
    {
      "namespace": "Volo.CmsKit",
      "dependsOnModules": [
        {
          "declaringAssemblyName": "Volo.CmsKit.Admin.HttpApi.Client",
          "namespace": "Volo.CmsKit.Admin",
          "name": "CmsKitAdminHttpApiClientModule"
        },
        {
          "declaringAssemblyName": "Volo.CmsKit.Public.HttpApi.Client",
          "namespace": "Volo.CmsKit.Public",
          "name": "CmsKitPublicHttpApiClientModule"
        },
        {
          "declaringAssemblyName": "Volo.CmsKit.Application.Contracts",
          "namespace": "Volo.CmsKit",
          "name": "CmsKitApplicationContractsModule"
        }
      ],
      "contentType": "abpModule",
      "name": "CmsKitHttpApiClientModule",
      "summary": null
    }
  ]
}<|MERGE_RESOLUTION|>--- conflicted
+++ resolved
@@ -1,10 +1,6 @@
 {
   "name": "Volo.CmsKit.HttpApi.Client",
-<<<<<<< HEAD
-  "hash": "185e619338c9893ec58a9a7f92d9ce14",
-=======
   "hash": "fb5db336838700eca3ae5ecf02fb2971",
->>>>>>> 3c25e01f
   "contents": [
     {
       "namespace": "Volo.CmsKit",
