{
  "name": "Volo.CmsKit.HttpApi.Client",
<<<<<<< HEAD
  "hash": "a260875241c5216fc27ce94287ab5e18",
=======
  "hash": "81149b8997a408cc61968718d651707d",
>>>>>>> 280a1753
  "contents": [
    {
      "namespace": "Volo.CmsKit",
      "dependsOnModules": [
        {
          "declaringAssemblyName": "Volo.CmsKit.Admin.HttpApi.Client",
          "namespace": "Volo.CmsKit.Admin",
          "name": "CmsKitAdminHttpApiClientModule"
        },
        {
          "declaringAssemblyName": "Volo.CmsKit.Public.HttpApi.Client",
          "namespace": "Volo.CmsKit.Public",
          "name": "CmsKitPublicHttpApiClientModule"
        },
        {
          "declaringAssemblyName": "Volo.CmsKit.Application.Contracts",
          "namespace": "Volo.CmsKit",
          "name": "CmsKitApplicationContractsModule"
        }
      ],
      "implementingInterfaces": [
        {
          "name": "IAbpModule",
          "namespace": "Volo.Abp.Modularity",
          "declaringAssemblyName": "Volo.Abp.Core",
          "fullName": "Volo.Abp.Modularity.IAbpModule"
        },
        {
          "name": "IOnPreApplicationInitialization",
          "namespace": "Volo.Abp.Modularity",
          "declaringAssemblyName": "Volo.Abp.Core",
          "fullName": "Volo.Abp.Modularity.IOnPreApplicationInitialization"
        },
        {
          "name": "IOnApplicationInitialization",
          "namespace": "Volo.Abp",
          "declaringAssemblyName": "Volo.Abp.Core",
          "fullName": "Volo.Abp.IOnApplicationInitialization"
        },
        {
          "name": "IOnPostApplicationInitialization",
          "namespace": "Volo.Abp.Modularity",
          "declaringAssemblyName": "Volo.Abp.Core",
          "fullName": "Volo.Abp.Modularity.IOnPostApplicationInitialization"
        },
        {
          "name": "IOnApplicationShutdown",
          "namespace": "Volo.Abp",
          "declaringAssemblyName": "Volo.Abp.Core",
          "fullName": "Volo.Abp.IOnApplicationShutdown"
        },
        {
          "name": "IPreConfigureServices",
          "namespace": "Volo.Abp.Modularity",
          "declaringAssemblyName": "Volo.Abp.Core",
          "fullName": "Volo.Abp.Modularity.IPreConfigureServices"
        },
        {
          "name": "IPostConfigureServices",
          "namespace": "Volo.Abp.Modularity",
          "declaringAssemblyName": "Volo.Abp.Core",
          "fullName": "Volo.Abp.Modularity.IPostConfigureServices"
        }
      ],
      "contentType": "abpModule",
      "name": "CmsKitHttpApiClientModule",
      "summary": null
    }
  ]
}<|MERGE_RESOLUTION|>--- conflicted
+++ resolved
@@ -1,10 +1,6 @@
 {
   "name": "Volo.CmsKit.HttpApi.Client",
-<<<<<<< HEAD
-  "hash": "a260875241c5216fc27ce94287ab5e18",
-=======
   "hash": "81149b8997a408cc61968718d651707d",
->>>>>>> 280a1753
   "contents": [
     {
       "namespace": "Volo.CmsKit",
