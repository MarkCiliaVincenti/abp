--- conflicted
+++ resolved
@@ -1,10 +1,6 @@
 {
   "name": "Volo.CmsKit.Admin.HttpApi",
-<<<<<<< HEAD
-  "hash": "bbf89b7a5bdcbd26402c5d919315e054",
-=======
   "hash": "5d180189476676a5483931264591c077",
->>>>>>> 280a1753
   "contents": [
     {
       "namespace": "Volo.CmsKit.Admin",
