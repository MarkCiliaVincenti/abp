--- conflicted
+++ resolved
@@ -1,10 +1,6 @@
 {
   "name": "Volo.CmsKit.Admin.HttpApi",
-<<<<<<< HEAD
-  "hash": "d2bbe37090d08abf2c473b4cab9eecff",
-=======
   "hash": "3b9d25b1573a5a31a0b9b438692a46c5",
->>>>>>> 8865ee33
   "contents": [
     {
       "namespace": "Volo.CmsKit.Admin",
