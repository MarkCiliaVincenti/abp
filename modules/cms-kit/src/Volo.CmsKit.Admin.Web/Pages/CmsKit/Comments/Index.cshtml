--- conflicted
+++ resolved
@@ -62,11 +62,7 @@
                     <abp-column size-lg="_2" size-md="_6">
                         <div class="mb-3" id="isApprovedColumn">
                             <label class="mb-1" for="isApprovedSelect">@L["CommentFilter:ApproveState"].Value</label>
-<<<<<<< HEAD
-                            <select id="isApprovedSelect" asp-for="@Model.CommentApproveStateType" class="form-control">
-=======
                             <select id="isApprovedSelect" asp-for="@Model.CommentApproveState" class="form-control">
->>>>>>> 78680183
                                 <option value="@CommentApproveState.All">@L["CommentFilter:All"].Value</option>
                                 <option value="@CommentApproveState.Approved">@L["CommentFilter:Approved"].Value</option>
                                 <option value="@CommentApproveState.Disapproved">@L["CommentFilter:Disapproved"].Value</option>
