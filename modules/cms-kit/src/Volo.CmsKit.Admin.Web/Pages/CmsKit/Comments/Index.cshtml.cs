--- conflicted
+++ resolved
@@ -13,9 +13,5 @@
 
     public DateTime? CreationEndDate { get; set; }
     
-<<<<<<< HEAD
-    public CommentApproveState CommentApproveStateType { get; set; }
-=======
     public CommentApproveState CommentApproveState { get; set; }
->>>>>>> 78680183
 }