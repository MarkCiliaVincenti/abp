--- conflicted
+++ resolved
@@ -1,10 +1,6 @@
 {
   "name": "Volo.CmsKit.Admin.Web",
-<<<<<<< HEAD
-  "hash": "e050c0eb068d0c631bbf748c2757b7e1",
-=======
   "hash": "fa6d7b5a529c2c76386141dc3cb12bba",
->>>>>>> 280a1753
   "contents": [
     {
       "namespace": "Volo.CmsKit.Admin.Web",
