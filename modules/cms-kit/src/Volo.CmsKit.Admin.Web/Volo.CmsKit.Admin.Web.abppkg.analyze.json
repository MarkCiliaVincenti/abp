--- conflicted
+++ resolved
@@ -1,10 +1,6 @@
 {
   "name": "Volo.CmsKit.Admin.Web",
-<<<<<<< HEAD
-  "hash": "1673124e946468b0a7e48b4c7e410e68",
-=======
   "hash": "3f3a5cce861b64a820bf6f3a21d2a240",
->>>>>>> 8865ee33
   "contents": [
     {
       "namespace": "Volo.CmsKit.Admin.Web",
