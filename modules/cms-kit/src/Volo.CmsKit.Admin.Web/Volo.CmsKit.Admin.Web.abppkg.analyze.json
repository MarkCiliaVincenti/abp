{
  "name": "Volo.CmsKit.Admin.Web",
  "hash": "",
  "contents": [
    {
      "namespace": "Volo.CmsKit.Admin.Web",
      "dependsOnModules": [
        {
          "declaringAssemblyName": "Volo.CmsKit.Admin.Application.Contracts",
          "namespace": "Volo.CmsKit.Admin",
          "name": "CmsKitAdminApplicationContractsModule"
        },
        {
          "declaringAssemblyName": "Volo.CmsKit.Common.Web",
          "namespace": "Volo.CmsKit.Web",
          "name": "CmsKitCommonWebModule"
        }
      ],
      "implementingInterfaces": [
        {
          "name": "IAbpModule",
          "namespace": "Volo.Abp.Modularity",
          "declaringAssemblyName": "Volo.Abp.Core",
          "fullName": "Volo.Abp.Modularity.IAbpModule"
        },
        {
          "name": "IOnPreApplicationInitialization",
          "namespace": "Volo.Abp.Modularity",
          "declaringAssemblyName": "Volo.Abp.Core",
          "fullName": "Volo.Abp.Modularity.IOnPreApplicationInitialization"
        },
        {
          "name": "IOnApplicationInitialization",
          "namespace": "Volo.Abp",
          "declaringAssemblyName": "Volo.Abp.Core",
          "fullName": "Volo.Abp.IOnApplicationInitialization"
        },
        {
          "name": "IOnPostApplicationInitialization",
          "namespace": "Volo.Abp.Modularity",
          "declaringAssemblyName": "Volo.Abp.Core",
          "fullName": "Volo.Abp.Modularity.IOnPostApplicationInitialization"
        },
        {
          "name": "IOnApplicationShutdown",
          "namespace": "Volo.Abp",
          "declaringAssemblyName": "Volo.Abp.Core",
          "fullName": "Volo.Abp.IOnApplicationShutdown"
        },
        {
          "name": "IPreConfigureServices",
          "namespace": "Volo.Abp.Modularity",
          "declaringAssemblyName": "Volo.Abp.Core",
          "fullName": "Volo.Abp.Modularity.IPreConfigureServices"
        },
        {
          "name": "IPostConfigureServices",
          "namespace": "Volo.Abp.Modularity",
          "declaringAssemblyName": "Volo.Abp.Core",
          "fullName": "Volo.Abp.Modularity.IPostConfigureServices"
        }
      ],
      "contentType": "abpModule",
      "name": "CmsKitAdminWebModule",
      "summary": null
    },
    {
      "namespace": "Volo.CmsKit.Admin.Web.Pages.CmsKit.Tags",
      "contentType": "webPage",
      "name": "CreateModalModel",
      "summary": null
    },
    {
      "namespace": "Volo.CmsKit.Admin.Web.Pages.CmsKit.Tags",
      "contentType": "webPage",
      "name": "EditModalModel",
      "summary": null
    },
    {
      "namespace": "Volo.CmsKit.Admin.Web.Pages.CmsKit.Tags",
      "contentType": "webPage",
      "name": "IndexModel",
      "summary": null
    },
    {
      "namespace": "Volo.CmsKit.Admin.Web.Pages.CmsKit.Pages",
      "contentType": "webPage",
      "name": "CreateModel",
      "summary": null
    },
    {
      "namespace": "Volo.CmsKit.Admin.Web.Pages.CmsKit.Pages",
      "contentType": "webPage",
      "name": "IndexModel",
      "summary": null
    },
    {
      "namespace": "Volo.CmsKit.Admin.Web.Pages.CmsKit.Pages",
      "contentType": "webPage",
      "name": "UpdateModel",
      "summary": null
    },
    {
      "namespace": "Volo.CmsKit.Admin.Web.Pages.CmsKit.Menus.MenuItems",
      "contentType": "webPage",
      "name": "CreateModalModel",
      "summary": null
    },
    {
      "namespace": "Volo.CmsKit.Admin.Web.Pages.CmsKit.Menus.MenuItems",
      "contentType": "webPage",
      "name": "IndexModel",
      "summary": null
    },
    {
      "namespace": "Volo.CmsKit.Admin.Web.Pages.CmsKit.Menus.MenuItems",
      "contentType": "webPage",
      "name": "UpdateModalModel",
      "summary": null
    },
    {
      "namespace": "Volo.CmsKit.Admin.Web.Pages.CmsKit.GlobalResources",
      "contentType": "webPage",
      "name": "IndexModel",
      "summary": null
    },
    {
      "namespace": "Volo.CmsKit.Admin.Web.Pages.CmsKit.Contents",
      "contentType": "webPage",
      "name": "AddWidgetModal",
      "summary": null
    },
    {
      "namespace": "Volo.CmsKit.Admin.Web.Pages.CmsKit.Comments",
      "contentType": "webPage",
      "name": "DetailsModel",
      "summary": null
    },
    {
      "namespace": "Volo.CmsKit.Admin.Web.Pages.CmsKit.Comments",
      "contentType": "webPage",
      "name": "IndexModel",
      "summary": null
    },
    {
<<<<<<< HEAD
=======
      "namespace": "Volo.CmsKit.Admin.Web.Pages.CmsKit.Comments.Approve",
      "contentType": "webPage",
      "name": "IndexModel",
      "summary": null
    },
    {
>>>>>>> c861884f
      "namespace": "Volo.CmsKit.Admin.Web.Pages.CmsKit.Blogs",
      "contentType": "webPage",
      "name": "CreateModalModel",
      "summary": null
    },
    {
      "namespace": "Volo.CmsKit.Admin.Web.Pages.CmsKit.Blogs",
      "contentType": "webPage",
      "name": "FeaturesModalModel",
      "summary": null
    },
    {
      "namespace": "Volo.CmsKit.Admin.Web.Pages.CmsKit.Blogs",
      "contentType": "webPage",
      "name": "IndexModel",
      "summary": null
    },
    {
      "namespace": "Volo.CmsKit.Admin.Web.Pages.CmsKit.Blogs",
      "contentType": "webPage",
      "name": "UpdateModalModel",
      "summary": null
    },
    {
      "namespace": "Volo.CmsKit.Admin.Web.Pages.CmsKit.BlogPosts",
      "contentType": "webPage",
      "name": "CreateModel",
      "summary": null
    },
    {
      "namespace": "Volo.CmsKit.Admin.Web.Pages.CmsKit.BlogPosts",
      "contentType": "webPage",
      "name": "IndexModel",
      "summary": null
    },
    {
      "namespace": "Volo.CmsKit.Admin.Web.Pages.CmsKit.BlogPosts",
      "contentType": "webPage",
      "name": "UpdateModel",
      "summary": null
    }
  ]
}<|MERGE_RESOLUTION|>--- conflicted
+++ resolved
@@ -143,15 +143,12 @@
       "summary": null
     },
     {
-<<<<<<< HEAD
-=======
       "namespace": "Volo.CmsKit.Admin.Web.Pages.CmsKit.Comments.Approve",
       "contentType": "webPage",
       "name": "IndexModel",
       "summary": null
     },
     {
->>>>>>> c861884f
       "namespace": "Volo.CmsKit.Admin.Web.Pages.CmsKit.Blogs",
       "contentType": "webPage",
       "name": "CreateModalModel",
