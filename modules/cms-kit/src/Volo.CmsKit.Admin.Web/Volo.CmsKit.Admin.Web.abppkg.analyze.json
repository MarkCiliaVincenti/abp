--- conflicted
+++ resolved
@@ -1,10 +1,6 @@
 {
   "name": "Volo.CmsKit.Admin.Web",
-<<<<<<< HEAD
-  "hash": "36a6c3a65a7452347fa8282132435335",
-=======
   "hash": "3f3a5cce861b64a820bf6f3a21d2a240",
->>>>>>> 3c25e01f
   "contents": [
     {
       "namespace": "Volo.CmsKit.Admin.Web",
