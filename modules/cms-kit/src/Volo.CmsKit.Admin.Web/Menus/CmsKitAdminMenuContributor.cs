﻿using System.Collections.Generic;
using System.Linq;
using System.Threading.Tasks;
using Volo.Abp.Authorization.Permissions;
using Volo.Abp.Features;
using Volo.Abp.GlobalFeatures;
using Volo.Abp.UI.Navigation;
using Volo.CmsKit.Features;
using Volo.CmsKit.GlobalFeatures;
using Volo.CmsKit.Localization;
using Volo.CmsKit.Permissions;

namespace Volo.CmsKit.Admin.Web.Menus;

public class CmsKitAdminMenuContributor : IMenuContributor
{
    public async Task ConfigureMenuAsync(MenuConfigurationContext context)
    {
        if (context.Menu.Name == StandardMenus.Main)
        {
            await ConfigureMainMenuAsync(context);
        }
    }

    private async Task ConfigureMainMenuAsync(MenuConfigurationContext context)
    {
        await AddCmsMenuAsync(context);
    }

    private async Task AddCmsMenuAsync(MenuConfigurationContext context)
    {
        var l = context.GetLocalizer<CmsKitResource>();

        var cmsMenus = new List<ApplicationMenuItem>();

        cmsMenus.Add(new ApplicationMenuItem(
                CmsKitAdminMenus.Pages.PagesMenu,
                l["Pages"].Value,
                "/Cms/Pages",
<<<<<<< HEAD
                "fa fa-file-alt",
                order: 6)
=======
                "fa fa-file-alt")
            .RequireFeatures(CmsKitFeatures.PageEnable)
>>>>>>> c1e68838
            .RequireGlobalFeatures(typeof(PagesFeature))
            .RequirePermissions(CmsKitAdminPermissions.Pages.Default));

        cmsMenus.Add(new ApplicationMenuItem(
                CmsKitAdminMenus.Blogs.BlogsMenu,
                l["Blogs"],
                "/Cms/Blogs",
<<<<<<< HEAD
                "fa fa-blog",
                order: 1)
=======
                "fa fa-blog")
            .RequireFeatures(CmsKitFeatures.BlogEnable)
>>>>>>> c1e68838
            .RequireGlobalFeatures(typeof(BlogsFeature))
            .RequirePermissions(CmsKitAdminPermissions.Blogs.Default));

        cmsMenus.Add(new ApplicationMenuItem(
                CmsKitAdminMenus.BlogPosts.BlogPostsMenu,
                l["BlogPosts"],
                "/Cms/BlogPosts",
<<<<<<< HEAD
                "fa fa-file-signature",
                order: 2)
=======
                "fa fa-file-signature")
            .RequireFeatures(CmsKitFeatures.BlogEnable)
>>>>>>> c1e68838
            .RequireGlobalFeatures(typeof(BlogsFeature))
            .RequirePermissions(CmsKitAdminPermissions.BlogPosts.Default));

        cmsMenus.Add(new ApplicationMenuItem(
                CmsKitAdminMenus.Tags.TagsMenu,
                l["Tags"].Value,
                "/Cms/Tags",
<<<<<<< HEAD
                "fa fa-tags",
                order: 7)
=======
                "fa fa-tags")
            .RequireFeatures(CmsKitFeatures.TagEnable)
>>>>>>> c1e68838
            .RequireGlobalFeatures(typeof(TagsFeature))
            .RequirePermissions(CmsKitAdminPermissions.Tags.Default));

        cmsMenus.Add(new ApplicationMenuItem(
                CmsKitAdminMenus.Comments.CommentsMenu,
                l["Comments"].Value,
                "/Cms/Comments",
<<<<<<< HEAD
                "fa fa-comments",
                order: 3)
=======
                "fa fa-comments")
            .RequireFeatures(CmsKitFeatures.CommentEnable)
>>>>>>> c1e68838
            .RequireGlobalFeatures(typeof(CommentsFeature))
            .RequirePermissions(CmsKitAdminPermissions.Comments.Default));

        cmsMenus.Add(new ApplicationMenuItem(
                CmsKitAdminMenus.Menus.MenusMenu,
                l["Menus"],
                "/Cms/Menus/Items",
<<<<<<< HEAD
                "fa fa-stream",
                order: 5)
=======
                "fa fa-stream")
            .RequireFeatures(CmsKitFeatures.MenuEnable)
>>>>>>> c1e68838
            .RequireGlobalFeatures(typeof(MenuFeature))
            .RequirePermissions(CmsKitAdminPermissions.Menus.Default));

        cmsMenus.Add(new ApplicationMenuItem(
                CmsKitAdminMenus.GlobalResources.GlobalResourcesMenu,
                l["GlobalResources"],
                "/Cms/GlobalResources",
<<<<<<< HEAD
                "bi bi-code-slash",
                order: 4)
=======
                "fa fa-newspaper")
            .RequireFeatures(CmsKitFeatures.GlobalResourceEnable)
>>>>>>> c1e68838
            .RequireGlobalFeatures(typeof(GlobalResourcesFeature))
            .RequirePermissions(CmsKitAdminPermissions.GlobalResources.Default));

        if (cmsMenus.Any())
        {
            var cmsMenu = context.Menu.FindMenuItem(CmsKitAdminMenus.GroupName);

            if (cmsMenu == null)
            {
                cmsMenu = new ApplicationMenuItem(
                    CmsKitAdminMenus.GroupName,
                    l["Cms"],
                    icon: "far fa-newspaper");

                context.Menu.AddItem(cmsMenu);
            }

            foreach (var menu in cmsMenus)
            {
                cmsMenu.AddItem(menu);
            }
            
        }
    }
}<|MERGE_RESOLUTION|>--- conflicted
+++ resolved
@@ -37,13 +37,9 @@
                 CmsKitAdminMenus.Pages.PagesMenu,
                 l["Pages"].Value,
                 "/Cms/Pages",
-<<<<<<< HEAD
                 "fa fa-file-alt",
                 order: 6)
-=======
-                "fa fa-file-alt")
             .RequireFeatures(CmsKitFeatures.PageEnable)
->>>>>>> c1e68838
             .RequireGlobalFeatures(typeof(PagesFeature))
             .RequirePermissions(CmsKitAdminPermissions.Pages.Default));
 
@@ -51,13 +47,9 @@
                 CmsKitAdminMenus.Blogs.BlogsMenu,
                 l["Blogs"],
                 "/Cms/Blogs",
-<<<<<<< HEAD
                 "fa fa-blog",
                 order: 1)
-=======
-                "fa fa-blog")
             .RequireFeatures(CmsKitFeatures.BlogEnable)
->>>>>>> c1e68838
             .RequireGlobalFeatures(typeof(BlogsFeature))
             .RequirePermissions(CmsKitAdminPermissions.Blogs.Default));
 
@@ -65,13 +57,9 @@
                 CmsKitAdminMenus.BlogPosts.BlogPostsMenu,
                 l["BlogPosts"],
                 "/Cms/BlogPosts",
-<<<<<<< HEAD
                 "fa fa-file-signature",
                 order: 2)
-=======
-                "fa fa-file-signature")
             .RequireFeatures(CmsKitFeatures.BlogEnable)
->>>>>>> c1e68838
             .RequireGlobalFeatures(typeof(BlogsFeature))
             .RequirePermissions(CmsKitAdminPermissions.BlogPosts.Default));
 
@@ -79,13 +67,9 @@
                 CmsKitAdminMenus.Tags.TagsMenu,
                 l["Tags"].Value,
                 "/Cms/Tags",
-<<<<<<< HEAD
                 "fa fa-tags",
                 order: 7)
-=======
-                "fa fa-tags")
             .RequireFeatures(CmsKitFeatures.TagEnable)
->>>>>>> c1e68838
             .RequireGlobalFeatures(typeof(TagsFeature))
             .RequirePermissions(CmsKitAdminPermissions.Tags.Default));
 
@@ -93,13 +77,9 @@
                 CmsKitAdminMenus.Comments.CommentsMenu,
                 l["Comments"].Value,
                 "/Cms/Comments",
-<<<<<<< HEAD
                 "fa fa-comments",
                 order: 3)
-=======
-                "fa fa-comments")
             .RequireFeatures(CmsKitFeatures.CommentEnable)
->>>>>>> c1e68838
             .RequireGlobalFeatures(typeof(CommentsFeature))
             .RequirePermissions(CmsKitAdminPermissions.Comments.Default));
 
@@ -107,13 +87,9 @@
                 CmsKitAdminMenus.Menus.MenusMenu,
                 l["Menus"],
                 "/Cms/Menus/Items",
-<<<<<<< HEAD
                 "fa fa-stream",
                 order: 5)
-=======
-                "fa fa-stream")
             .RequireFeatures(CmsKitFeatures.MenuEnable)
->>>>>>> c1e68838
             .RequireGlobalFeatures(typeof(MenuFeature))
             .RequirePermissions(CmsKitAdminPermissions.Menus.Default));
 
@@ -121,13 +97,9 @@
                 CmsKitAdminMenus.GlobalResources.GlobalResourcesMenu,
                 l["GlobalResources"],
                 "/Cms/GlobalResources",
-<<<<<<< HEAD
                 "bi bi-code-slash",
                 order: 4)
-=======
-                "fa fa-newspaper")
             .RequireFeatures(CmsKitFeatures.GlobalResourceEnable)
->>>>>>> c1e68838
             .RequireGlobalFeatures(typeof(GlobalResourcesFeature))
             .RequirePermissions(CmsKitAdminPermissions.GlobalResources.Default));
 
