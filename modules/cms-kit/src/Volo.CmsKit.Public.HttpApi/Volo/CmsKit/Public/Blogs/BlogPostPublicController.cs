--- conflicted
+++ resolved
@@ -39,12 +39,8 @@
     }
 
     [HttpGet]
-<<<<<<< HEAD
+    [Route("authors")]
     public virtual Task<List<CmsUserDto>> GetAuthorsHasBlogPostsAsync()
-=======
-    [Route("authors")
-    public virtual Task<List<CmsUserDto>> GetAuthorsHasBlogPosts()
->>>>>>> ae27b07a
     {
         return BlogPostPublicAppService.GetAuthorsHasBlogPostsAsync();
     }
