{
  "name": "Volo.CmsKit.Public.HttpApi",
<<<<<<< HEAD
  "hash": "c048e9935d75ed76183546011bbff5e0",
=======
  "hash": "e0f90c7c40bbd72d50bcd41f413fbf6a",
>>>>>>> 280a1753
  "contents": [
    {
      "namespace": "Volo.CmsKit.Public",
      "dependsOnModules": [
        {
          "declaringAssemblyName": "Volo.CmsKit.Public.Application.Contracts",
          "namespace": "Volo.CmsKit.Public",
          "name": "CmsKitPublicApplicationContractsModule"
        },
        {
          "declaringAssemblyName": "Volo.CmsKit.Common.HttpApi",
          "namespace": "Volo.CmsKit",
          "name": "CmsKitCommonHttpApiModule"
        }
      ],
      "implementingInterfaces": [
        {
          "name": "IAbpModule",
          "namespace": "Volo.Abp.Modularity",
          "declaringAssemblyName": "Volo.Abp.Core",
          "fullName": "Volo.Abp.Modularity.IAbpModule"
        },
        {
          "name": "IOnPreApplicationInitialization",
          "namespace": "Volo.Abp.Modularity",
          "declaringAssemblyName": "Volo.Abp.Core",
          "fullName": "Volo.Abp.Modularity.IOnPreApplicationInitialization"
        },
        {
          "name": "IOnApplicationInitialization",
          "namespace": "Volo.Abp",
          "declaringAssemblyName": "Volo.Abp.Core",
          "fullName": "Volo.Abp.IOnApplicationInitialization"
        },
        {
          "name": "IOnPostApplicationInitialization",
          "namespace": "Volo.Abp.Modularity",
          "declaringAssemblyName": "Volo.Abp.Core",
          "fullName": "Volo.Abp.Modularity.IOnPostApplicationInitialization"
        },
        {
          "name": "IOnApplicationShutdown",
          "namespace": "Volo.Abp",
          "declaringAssemblyName": "Volo.Abp.Core",
          "fullName": "Volo.Abp.IOnApplicationShutdown"
        },
        {
          "name": "IPreConfigureServices",
          "namespace": "Volo.Abp.Modularity",
          "declaringAssemblyName": "Volo.Abp.Core",
          "fullName": "Volo.Abp.Modularity.IPreConfigureServices"
        },
        {
          "name": "IPostConfigureServices",
          "namespace": "Volo.Abp.Modularity",
          "declaringAssemblyName": "Volo.Abp.Core",
          "fullName": "Volo.Abp.Modularity.IPostConfigureServices"
        }
      ],
      "contentType": "abpModule",
      "name": "CmsKitPublicHttpApiModule",
      "summary": null
    }
  ]
}<|MERGE_RESOLUTION|>--- conflicted
+++ resolved
@@ -1,10 +1,6 @@
 {
   "name": "Volo.CmsKit.Public.HttpApi",
-<<<<<<< HEAD
-  "hash": "c048e9935d75ed76183546011bbff5e0",
-=======
   "hash": "e0f90c7c40bbd72d50bcd41f413fbf6a",
->>>>>>> 280a1753
   "contents": [
     {
       "namespace": "Volo.CmsKit.Public",
