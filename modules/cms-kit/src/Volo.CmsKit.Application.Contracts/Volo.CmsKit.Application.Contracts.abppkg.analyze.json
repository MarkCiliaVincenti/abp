{
  "name": "Volo.CmsKit.Application.Contracts",
<<<<<<< HEAD
  "hash": "87006901c71b03b33fb8c87bbe8aa07e",
=======
  "hash": "66c9cd5f35e614372742f30cffd8bd6f",
>>>>>>> 280a1753
  "contents": [
    {
      "namespace": "Volo.CmsKit",
      "dependsOnModules": [
        {
          "declaringAssemblyName": "Volo.CmsKit.Public.Application.Contracts",
          "namespace": "Volo.CmsKit.Public",
          "name": "CmsKitPublicApplicationContractsModule"
        },
        {
          "declaringAssemblyName": "Volo.CmsKit.Admin.Application.Contracts",
          "namespace": "Volo.CmsKit.Admin",
          "name": "CmsKitAdminApplicationContractsModule"
        }
      ],
      "implementingInterfaces": [
        {
          "name": "IAbpModule",
          "namespace": "Volo.Abp.Modularity",
          "declaringAssemblyName": "Volo.Abp.Core",
          "fullName": "Volo.Abp.Modularity.IAbpModule"
        },
        {
          "name": "IOnPreApplicationInitialization",
          "namespace": "Volo.Abp.Modularity",
          "declaringAssemblyName": "Volo.Abp.Core",
          "fullName": "Volo.Abp.Modularity.IOnPreApplicationInitialization"
        },
        {
          "name": "IOnApplicationInitialization",
          "namespace": "Volo.Abp",
          "declaringAssemblyName": "Volo.Abp.Core",
          "fullName": "Volo.Abp.IOnApplicationInitialization"
        },
        {
          "name": "IOnPostApplicationInitialization",
          "namespace": "Volo.Abp.Modularity",
          "declaringAssemblyName": "Volo.Abp.Core",
          "fullName": "Volo.Abp.Modularity.IOnPostApplicationInitialization"
        },
        {
          "name": "IOnApplicationShutdown",
          "namespace": "Volo.Abp",
          "declaringAssemblyName": "Volo.Abp.Core",
          "fullName": "Volo.Abp.IOnApplicationShutdown"
        },
        {
          "name": "IPreConfigureServices",
          "namespace": "Volo.Abp.Modularity",
          "declaringAssemblyName": "Volo.Abp.Core",
          "fullName": "Volo.Abp.Modularity.IPreConfigureServices"
        },
        {
          "name": "IPostConfigureServices",
          "namespace": "Volo.Abp.Modularity",
          "declaringAssemblyName": "Volo.Abp.Core",
          "fullName": "Volo.Abp.Modularity.IPostConfigureServices"
        }
      ],
      "contentType": "abpModule",
      "name": "CmsKitApplicationContractsModule",
      "summary": null
    }
  ]
}<|MERGE_RESOLUTION|>--- conflicted
+++ resolved
@@ -1,10 +1,6 @@
 {
   "name": "Volo.CmsKit.Application.Contracts",
-<<<<<<< HEAD
-  "hash": "87006901c71b03b33fb8c87bbe8aa07e",
-=======
   "hash": "66c9cd5f35e614372742f30cffd8bd6f",
->>>>>>> 280a1753
   "contents": [
     {
       "namespace": "Volo.CmsKit",
