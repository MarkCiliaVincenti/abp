--- conflicted
+++ resolved
@@ -1,10 +1,6 @@
 {
   "name": "Volo.CmsKit.Common.HttpApi",
-<<<<<<< HEAD
-  "hash": "8a6c5485e49772f45310dc7a05276431",
-=======
   "hash": "c8b44ad7bc8c09d598cab4a54fcb0ebb",
->>>>>>> 3c25e01f
   "contents": [
     {
       "namespace": "Volo.CmsKit",
