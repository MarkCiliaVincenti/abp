--- conflicted
+++ resolved
@@ -1,10 +1,6 @@
 {
   "name": "Volo.CmsKit.Common.HttpApi",
-<<<<<<< HEAD
-  "hash": "8b1e7f2d5b226879ce5b53e380b73c5e",
-=======
   "hash": "a5120d7c193b3e67658db2321ee7f3cf",
->>>>>>> 280a1753
   "contents": [
     {
       "namespace": "Volo.CmsKit",
