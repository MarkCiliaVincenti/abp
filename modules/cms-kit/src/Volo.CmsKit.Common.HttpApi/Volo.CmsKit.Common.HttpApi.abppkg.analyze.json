{
  "name": "Volo.CmsKit.Common.HttpApi",
<<<<<<< HEAD
  "hash": "230e876a4b1567d021635755c4a0b7ab",
=======
  "hash": "c8b44ad7bc8c09d598cab4a54fcb0ebb",
>>>>>>> 8865ee33
  "contents": [
    {
      "namespace": "Volo.CmsKit",
      "dependsOnModules": [
        {
          "declaringAssemblyName": "Volo.Abp.AspNetCore.Mvc",
          "namespace": "Volo.Abp.AspNetCore.Mvc",
          "name": "AbpAspNetCoreMvcModule"
        },
        {
          "declaringAssemblyName": "Volo.CmsKit.Common.Application.Contracts",
          "namespace": "Volo.CmsKit",
          "name": "CmsKitCommonApplicationContractsModule"
        }
      ],
      "contentType": "abpModule",
      "name": "CmsKitCommonHttpApiModule",
      "summary": null
    }
  ]
}<|MERGE_RESOLUTION|>--- conflicted
+++ resolved
@@ -1,10 +1,6 @@
 {
   "name": "Volo.CmsKit.Common.HttpApi",
-<<<<<<< HEAD
-  "hash": "230e876a4b1567d021635755c4a0b7ab",
-=======
   "hash": "c8b44ad7bc8c09d598cab4a54fcb0ebb",
->>>>>>> 8865ee33
   "contents": [
     {
       "namespace": "Volo.CmsKit",
