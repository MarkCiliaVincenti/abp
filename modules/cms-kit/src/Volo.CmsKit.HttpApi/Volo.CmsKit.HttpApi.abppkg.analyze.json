{
  "name": "Volo.CmsKit.HttpApi",
<<<<<<< HEAD
  "hash": "111ade43a78bcaa6757fe225eb159a6b",
=======
  "hash": "dd7ee0f528b8edd18423f0283ee48771",
>>>>>>> 8865ee33
  "contents": [
    {
      "namespace": "Volo.CmsKit",
      "dependsOnModules": [
        {
          "declaringAssemblyName": "Volo.CmsKit.Admin.HttpApi",
          "namespace": "Volo.CmsKit.Admin",
          "name": "CmsKitAdminHttpApiModule"
        },
        {
          "declaringAssemblyName": "Volo.CmsKit.Public.HttpApi",
          "namespace": "Volo.CmsKit.Public",
          "name": "CmsKitPublicHttpApiModule"
        },
        {
          "declaringAssemblyName": "Volo.CmsKit.Application.Contracts",
          "namespace": "Volo.CmsKit",
          "name": "CmsKitApplicationContractsModule"
        }
      ],
      "contentType": "abpModule",
      "name": "CmsKitHttpApiModule",
      "summary": null
    }
  ]
}<|MERGE_RESOLUTION|>--- conflicted
+++ resolved
@@ -1,10 +1,6 @@
 {
   "name": "Volo.CmsKit.HttpApi",
-<<<<<<< HEAD
-  "hash": "111ade43a78bcaa6757fe225eb159a6b",
-=======
   "hash": "dd7ee0f528b8edd18423f0283ee48771",
->>>>>>> 8865ee33
   "contents": [
     {
       "namespace": "Volo.CmsKit",
