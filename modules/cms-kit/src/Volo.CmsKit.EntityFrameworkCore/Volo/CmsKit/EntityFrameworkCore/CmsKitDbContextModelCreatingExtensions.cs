--- conflicted
+++ resolved
@@ -164,7 +164,12 @@
             }
             else
             {
-<<<<<<< HEAD
+                builder.Ignore<EntityTag>();
+                builder.Ignore<Tag>();
+            }
+
+            if (GlobalFeatureManager.Instance.IsEnabled<PagesFeature>())
+            {
                 builder.Entity<Page>(b =>
                 {
                     b.ToTable(options.TablePrefix + "Pages", options.Schema);
@@ -178,54 +183,9 @@
                     b.HasIndex(x => new { x.TenantId, x.Url });
                 });
             }
-
-            if (GlobalFeatureManager.Instance.IsEnabled<TagsFeature>())
-            {
-                builder.Entity<Tag>(b =>
-                {
-                    b.ToTable(options.TablePrefix + "Tags", options.Schema);
-
-                    b.ConfigureByConvention();
-
-                    b.Property(x => x.EntityType).IsRequired().HasMaxLength(TagConsts.MaxEntityTypeLength);
-                    b.Property(x => x.Name).IsRequired().HasMaxLength(TagConsts.MaxNameLength);
-
-                    b.HasIndex(x => new { x.TenantId, x.Name });
-                });
-
-                builder.Entity<EntityTag>(b =>
-                {
-                    b.ToTable(options.TablePrefix + "EntityTags", options.Schema);
-
-                    b.ConfigureByConvention();
-
-                    b.HasKey(x => new { x.EntityId, x.TagId });
-
-                    b.Property(x => x.EntityId).IsRequired();
-                    b.Property(x => x.TagId).IsRequired();
-
-                    b.HasIndex(x => new { x.TenantId, x.EntityId, x.TagId });
-                });
-=======
-                builder.Ignore<EntityTag>();
-                builder.Ignore<Tag>();
->>>>>>> 053059f8
-            }
-
-            if (GlobalFeatureManager.Instance.IsEnabled<PagesFeature>())
-            {
-                builder.Entity<Page>(b =>
-                {
-                    b.ToTable(options.TablePrefix + "Pages", options.Schema);
-
-                    b.ConfigureByConvention();
-
-                    b.Property(x => x.Title).IsRequired().HasMaxLength(PageConsts.MaxTitleLength);
-                    b.Property(x => x.Url).IsRequired().HasMaxLength(PageConsts.MaxUrlLength);
-                    b.Property(x => x.Description).HasMaxLength(PageConsts.MaxDescriptionLength);
-
-                    b.HasIndex(x => new { x.TenantId, x.Url });
-                });
+            else
+            {
+                builder.Ignore<Page>();
             }
 
             if (GlobalFeatureManager.Instance.IsEnabled<BlogsFeature>())
@@ -256,7 +216,8 @@
             }
             else
             {
-                builder.Ignore<Page>();
+                builder.Ignore<Blog>();
+                builder.Ignore<BlogPost>();
             }
         }
     }
