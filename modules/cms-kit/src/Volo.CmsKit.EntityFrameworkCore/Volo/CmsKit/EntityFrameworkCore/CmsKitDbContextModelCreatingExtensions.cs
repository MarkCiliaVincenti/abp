--- conflicted
+++ resolved
@@ -109,7 +109,6 @@
                     b.Property(x => x.EntityId).IsRequired().HasMaxLength(ContentConsts.MaxEntityIdLength);
                     b.Property(x => x.Value).IsRequired().HasMaxLength(ContentConsts.MaxValueLength);
 
-<<<<<<< HEAD
                     b.HasIndex(x => new { x.TenantId, x.EntityType, x.EntityId });
                 });
             }
@@ -152,7 +151,6 @@
 
                 b.HasIndex(x => new { x.TenantId, x.Url });
             });
-=======
                     b.HasIndex(x => new {x.TenantId, x.EntityType, x.EntityId});
                 });
             }
@@ -201,7 +199,6 @@
                     b.HasIndex(x => new {x.TenantId, x.Url});
                 });
             }
->>>>>>> ba62ac61
         }
     }
 }