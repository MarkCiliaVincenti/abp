--- conflicted
+++ resolved
@@ -107,18 +107,6 @@
 
     public async Task<List<CmsUser>> GetAuthorsHasBlogPostsAsync(int skipCount, int maxResultCount, string sorting, string filter, CancellationToken cancellationToken = default)
     {
-<<<<<<< HEAD
-        return await (await GetDbContextAsync()).BlogPosts
-            .Where(x => x.Status == BlogPostStatus.Published)
-            .Select(x => x.Author).Distinct()
-            .ToListAsync(GetCancellationToken(cancellationToken));
-    }
-    
-    public virtual async Task<bool> HasBlogPostWaitingForReviewAsync(CancellationToken cancellationToken = default)
-    {
-        return await (await GetDbSetAsync())
-            .AnyAsync(x => x.Status == BlogPostStatus.WaitingForReview, GetCancellationToken(cancellationToken));
-=======
         return await (await CreateAuthorsQueryableAsync())
             .Skip(skipCount)
             .Take(maxResultCount)
@@ -143,6 +131,11 @@
     private async Task<IQueryable<CmsUser>> CreateAuthorsQueryableAsync()
     {
         return (await GetDbContextAsync()).BlogPosts.Select(x => x.Author).Distinct();
->>>>>>> dbc68190
+    }
+    
+    public virtual async Task<bool> HasBlogPostWaitingForReviewAsync(CancellationToken cancellationToken = default)
+    {
+        return await (await GetDbSetAsync())
+            .AnyAsync(x => x.Status == BlogPostStatus.WaitingForReview, GetCancellationToken(cancellationToken));
     }
 }