﻿using Microsoft.EntityFrameworkCore;
using System;
<<<<<<< HEAD
=======
using System.Security.Cryptography.X509Certificates;
>>>>>>> dd00b6c2
using System.Threading.Tasks;
using Volo.Abp.Domain.Repositories.EntityFrameworkCore;
using Volo.Abp.EntityFrameworkCore;
using Volo.CmsKit.EntityFrameworkCore;

namespace Volo.CmsKit.Blogs
{
    public class EfCoreBlogRepository : EfCoreRepository<ICmsKitDbContext, Blog, Guid>, IBlogRepository
    {
        public EfCoreBlogRepository(IDbContextProvider<ICmsKitDbContext> dbContextProvider) : base(dbContextProvider)
        {
        }

        public async Task<bool> ExistsAsync(Guid blogId)
        {
            return await (await GetQueryableAsync()).AnyAsync(x => x.Id == blogId);
        }
<<<<<<< HEAD
=======

        public Task<Blog> GetByUrlSlugAsync(string urlSlug)
        {
            return GetAsync(x => x.UrlSlug == urlSlug);
        }
>>>>>>> dd00b6c2
    }
}<|MERGE_RESOLUTION|>--- conflicted
+++ resolved
@@ -1,9 +1,6 @@
 ﻿using Microsoft.EntityFrameworkCore;
 using System;
-<<<<<<< HEAD
-=======
 using System.Security.Cryptography.X509Certificates;
->>>>>>> dd00b6c2
 using System.Threading.Tasks;
 using Volo.Abp.Domain.Repositories.EntityFrameworkCore;
 using Volo.Abp.EntityFrameworkCore;
@@ -21,13 +18,15 @@
         {
             return await (await GetQueryableAsync()).AnyAsync(x => x.Id == blogId);
         }
-<<<<<<< HEAD
-=======
 
         public Task<Blog> GetByUrlSlugAsync(string urlSlug)
         {
             return GetAsync(x => x.UrlSlug == urlSlug);
         }
->>>>>>> dd00b6c2
+
+        public async Task<bool> ExistsAsync(Guid blogId)
+        {
+            return await (await GetQueryableAsync()).AnyAsync(x => x.Id == blogId);
+        }
     }
 }