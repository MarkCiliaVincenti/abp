--- conflicted
+++ resolved
@@ -1,10 +1,6 @@
 {
   "name": "Volo.CmsKit.EntityFrameworkCore",
-<<<<<<< HEAD
-  "hash": "89f6ea1c9c3dc1d0c65a288438010e8c",
-=======
   "hash": "052e43dff51cc6025796a334e3b6b401",
->>>>>>> 3c25e01f
   "contents": [
     {
       "namespace": "Volo.CmsKit.EntityFrameworkCore",
