{
  "name": "Volo.CmsKit.EntityFrameworkCore",
<<<<<<< HEAD
  "hash": "b3db3e6172f397295e28a459e83dae04",
=======
  "hash": "052e43dff51cc6025796a334e3b6b401",
>>>>>>> 8865ee33
  "contents": [
    {
      "namespace": "Volo.CmsKit.EntityFrameworkCore",
      "dependsOnModules": [
        {
          "declaringAssemblyName": "Volo.CmsKit.Domain",
          "namespace": "Volo.CmsKit",
          "name": "CmsKitDomainModule"
        },
        {
          "declaringAssemblyName": "Volo.Abp.Users.EntityFrameworkCore",
          "namespace": "Volo.Abp.Users.EntityFrameworkCore",
          "name": "AbpUsersEntityFrameworkCoreModule"
        },
        {
          "declaringAssemblyName": "Volo.Abp.EntityFrameworkCore",
          "namespace": "Volo.Abp.EntityFrameworkCore",
          "name": "AbpEntityFrameworkCoreModule"
        }
      ],
      "contentType": "abpModule",
      "name": "CmsKitEntityFrameworkCoreModule",
      "summary": null
    },
    {
      "namespace": "Volo.CmsKit.EntityFrameworkCore",
      "connectionStringName": "CmsKit",
      "databaseTables": [],
      "contentType": "efCoreDbContext",
      "name": "CmsKitDbContext",
      "summary": null
    }
  ]
}<|MERGE_RESOLUTION|>--- conflicted
+++ resolved
@@ -1,10 +1,6 @@
 {
   "name": "Volo.CmsKit.EntityFrameworkCore",
-<<<<<<< HEAD
-  "hash": "b3db3e6172f397295e28a459e83dae04",
-=======
   "hash": "052e43dff51cc6025796a334e3b6b401",
->>>>>>> 8865ee33
   "contents": [
     {
       "namespace": "Volo.CmsKit.EntityFrameworkCore",
