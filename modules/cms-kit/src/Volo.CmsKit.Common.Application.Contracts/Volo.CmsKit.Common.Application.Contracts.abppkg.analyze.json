{
  "name": "Volo.CmsKit.Common.Application.Contracts",
<<<<<<< HEAD
  "hash": "88be9e847a556ff71122d053db88160b",
=======
  "hash": "122d4a79e514bb0f349cb829500b1abf",
>>>>>>> 8865ee33
  "contents": [
    {
      "namespace": "Volo.CmsKit",
      "dependsOnModules": [
        {
          "declaringAssemblyName": "Volo.CmsKit.Domain.Shared",
          "namespace": "Volo.CmsKit",
          "name": "CmsKitDomainSharedModule"
        },
        {
          "declaringAssemblyName": "Volo.Abp.Ddd.Application.Contracts",
          "namespace": "Volo.Abp.Application",
          "name": "AbpDddApplicationContractsModule"
        },
        {
          "declaringAssemblyName": "Volo.Abp.Authorization",
          "namespace": "Volo.Abp.Authorization",
          "name": "AbpAuthorizationModule"
        },
        {
          "declaringAssemblyName": "Volo.Abp.Caching",
          "namespace": "Volo.Abp.Caching",
          "name": "AbpCachingModule"
        }
      ],
      "contentType": "abpModule",
      "name": "CmsKitCommonApplicationContractsModule",
      "summary": null
    }
  ]
}<|MERGE_RESOLUTION|>--- conflicted
+++ resolved
@@ -1,10 +1,6 @@
 {
   "name": "Volo.CmsKit.Common.Application.Contracts",
-<<<<<<< HEAD
-  "hash": "88be9e847a556ff71122d053db88160b",
-=======
   "hash": "122d4a79e514bb0f349cb829500b1abf",
->>>>>>> 8865ee33
   "contents": [
     {
       "namespace": "Volo.CmsKit",
