{
  "name": "Volo.CmsKit.Common.Application.Contracts",
<<<<<<< HEAD
  "hash": "b919ec7b4154c20275d6d4517995ed1b",
=======
  "hash": "122d4a79e514bb0f349cb829500b1abf",
>>>>>>> 3c25e01f
  "contents": [
    {
      "namespace": "Volo.CmsKit",
      "dependsOnModules": [
        {
          "declaringAssemblyName": "Volo.CmsKit.Domain.Shared",
          "namespace": "Volo.CmsKit",
          "name": "CmsKitDomainSharedModule"
        },
        {
          "declaringAssemblyName": "Volo.Abp.Ddd.Application.Contracts",
          "namespace": "Volo.Abp.Application",
          "name": "AbpDddApplicationContractsModule"
        },
        {
          "declaringAssemblyName": "Volo.Abp.Authorization",
          "namespace": "Volo.Abp.Authorization",
          "name": "AbpAuthorizationModule"
        },
        {
          "declaringAssemblyName": "Volo.Abp.Caching",
          "namespace": "Volo.Abp.Caching",
          "name": "AbpCachingModule"
        }
      ],
      "contentType": "abpModule",
      "name": "CmsKitCommonApplicationContractsModule",
      "summary": null
    }
  ]
}<|MERGE_RESOLUTION|>--- conflicted
+++ resolved
@@ -1,10 +1,6 @@
 {
   "name": "Volo.CmsKit.Common.Application.Contracts",
-<<<<<<< HEAD
-  "hash": "b919ec7b4154c20275d6d4517995ed1b",
-=======
   "hash": "122d4a79e514bb0f349cb829500b1abf",
->>>>>>> 3c25e01f
   "contents": [
     {
       "namespace": "Volo.CmsKit",
