--- conflicted
+++ resolved
@@ -1,10 +1,6 @@
 {
   "name": "Volo.CmsKit.Application",
-<<<<<<< HEAD
-  "hash": "2e1de3663e8a23f9e74b65bfaa9717e2",
-=======
   "hash": "00e09a7a3302312d77b39946caa4bfeb",
->>>>>>> 280a1753
   "contents": [
     {
       "namespace": "Volo.CmsKit",
