{
  "name": "Volo.CmsKit.Web",
<<<<<<< HEAD
  "hash": "b6167c9ae772371b1af0eba36fa6e0ca",
=======
  "hash": "5baa473fb5239f09781f6d7baf769b0c",
>>>>>>> 280a1753
  "contents": [
    {
      "namespace": "Volo.CmsKit.Web",
      "dependsOnModules": [
        {
          "declaringAssemblyName": "Volo.CmsKit.Public.Web",
          "namespace": "Volo.CmsKit.Public.Web",
          "name": "CmsKitPublicWebModule"
        },
        {
          "declaringAssemblyName": "Volo.CmsKit.Admin.Web",
          "namespace": "Volo.CmsKit.Admin.Web",
          "name": "CmsKitAdminWebModule"
        },
        {
          "declaringAssemblyName": "Volo.CmsKit.Application.Contracts",
          "namespace": "Volo.CmsKit",
          "name": "CmsKitApplicationContractsModule"
        }
      ],
      "implementingInterfaces": [
        {
          "name": "IAbpModule",
          "namespace": "Volo.Abp.Modularity",
          "declaringAssemblyName": "Volo.Abp.Core",
          "fullName": "Volo.Abp.Modularity.IAbpModule"
        },
        {
          "name": "IOnPreApplicationInitialization",
          "namespace": "Volo.Abp.Modularity",
          "declaringAssemblyName": "Volo.Abp.Core",
          "fullName": "Volo.Abp.Modularity.IOnPreApplicationInitialization"
        },
        {
          "name": "IOnApplicationInitialization",
          "namespace": "Volo.Abp",
          "declaringAssemblyName": "Volo.Abp.Core",
          "fullName": "Volo.Abp.IOnApplicationInitialization"
        },
        {
          "name": "IOnPostApplicationInitialization",
          "namespace": "Volo.Abp.Modularity",
          "declaringAssemblyName": "Volo.Abp.Core",
          "fullName": "Volo.Abp.Modularity.IOnPostApplicationInitialization"
        },
        {
          "name": "IOnApplicationShutdown",
          "namespace": "Volo.Abp",
          "declaringAssemblyName": "Volo.Abp.Core",
          "fullName": "Volo.Abp.IOnApplicationShutdown"
        },
        {
          "name": "IPreConfigureServices",
          "namespace": "Volo.Abp.Modularity",
          "declaringAssemblyName": "Volo.Abp.Core",
          "fullName": "Volo.Abp.Modularity.IPreConfigureServices"
        },
        {
          "name": "IPostConfigureServices",
          "namespace": "Volo.Abp.Modularity",
          "declaringAssemblyName": "Volo.Abp.Core",
          "fullName": "Volo.Abp.Modularity.IPostConfigureServices"
        }
      ],
      "contentType": "abpModule",
      "name": "CmsKitWebModule",
      "summary": null
    }
  ]
}<|MERGE_RESOLUTION|>--- conflicted
+++ resolved
@@ -1,10 +1,6 @@
 {
   "name": "Volo.CmsKit.Web",
-<<<<<<< HEAD
-  "hash": "b6167c9ae772371b1af0eba36fa6e0ca",
-=======
   "hash": "5baa473fb5239f09781f6d7baf769b0c",
->>>>>>> 280a1753
   "contents": [
     {
       "namespace": "Volo.CmsKit.Web",
