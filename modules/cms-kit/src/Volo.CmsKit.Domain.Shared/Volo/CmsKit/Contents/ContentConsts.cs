--- conflicted
+++ resolved
@@ -10,10 +10,6 @@
         public static int MaxEntityIdLength { get; set; } = CmsEntityConsts.MaxEntityIdLength;
         
         // TODO: consider
-<<<<<<< HEAD
-        public static int  MaxValueLength  { get; set; } = int.MaxValue;
-=======
         public static int MaxValueLength { get; set; } = int.MaxValue;
->>>>>>> aaf80dac
     }
 }