--- conflicted
+++ resolved
@@ -173,7 +173,6 @@
     "Draft": "Taslak olarak kaydet",
     "Publish": "Yayınla",
     "BlogPostDraftConfirmationMessage": "\"{0}\" başlıklı gönderiyi taslak haline getirmek istediğinize emin misiniz?",
-<<<<<<< HEAD
     "BlogPostSendToReviewConfirmationMessage": "\"{0}\" başlıklı gönderiyi yayınlamak için admin incelemesine göndermek istediğinize emin misiniz?",
     "SaveAsDraft": "Taslak olarak kaydet",
     "SendToReview": "İncelemeye gönder",
@@ -181,9 +180,7 @@
     "BlogPostSendToReviewSuccessMessage": "\"{0}\" başlıklı gönderiyi yayınlamak için admin incelemesine gönderildi.",
     "HasBlogPostWaitingForReviewMessage": "Yayınlanmak için onay bekleyen blog postlar var! Listelemek için tıklayın.",
     "SelectAStatus": "Durum seçin",
-    "Status": "Durum"
-=======
+    "Status": "Durum",
     "SelectAnAuthor": "Bir yazar seçin"
->>>>>>> d7d0bc42
   }
 }