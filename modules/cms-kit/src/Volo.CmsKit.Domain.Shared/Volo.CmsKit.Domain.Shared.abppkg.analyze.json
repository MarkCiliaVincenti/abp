--- conflicted
+++ resolved
@@ -1,10 +1,6 @@
 {
   "name": "Volo.CmsKit.Domain.Shared",
-<<<<<<< HEAD
-  "hash": "a02beded690e413e8b26804e79c6b2c5",
-=======
   "hash": "bdbefadcd3677ae51a666b11c07bee07",
->>>>>>> 280a1753
   "contents": [
     {
       "namespace": "Volo.CmsKit",
@@ -69,50 +65,6 @@
           "fullName": "Volo.Abp.Modularity.IPostConfigureServices"
         }
       ],
-      "implementingInterfaces": [
-        {
-          "name": "IAbpModule",
-          "namespace": "Volo.Abp.Modularity",
-          "declaringAssemblyName": "Volo.Abp.Core",
-          "fullName": "Volo.Abp.Modularity.IAbpModule"
-        },
-        {
-          "name": "IOnPreApplicationInitialization",
-          "namespace": "Volo.Abp.Modularity",
-          "declaringAssemblyName": "Volo.Abp.Core",
-          "fullName": "Volo.Abp.Modularity.IOnPreApplicationInitialization"
-        },
-        {
-          "name": "IOnApplicationInitialization",
-          "namespace": "Volo.Abp",
-          "declaringAssemblyName": "Volo.Abp.Core",
-          "fullName": "Volo.Abp.IOnApplicationInitialization"
-        },
-        {
-          "name": "IOnPostApplicationInitialization",
-          "namespace": "Volo.Abp.Modularity",
-          "declaringAssemblyName": "Volo.Abp.Core",
-          "fullName": "Volo.Abp.Modularity.IOnPostApplicationInitialization"
-        },
-        {
-          "name": "IOnApplicationShutdown",
-          "namespace": "Volo.Abp",
-          "declaringAssemblyName": "Volo.Abp.Core",
-          "fullName": "Volo.Abp.IOnApplicationShutdown"
-        },
-        {
-          "name": "IPreConfigureServices",
-          "namespace": "Volo.Abp.Modularity",
-          "declaringAssemblyName": "Volo.Abp.Core",
-          "fullName": "Volo.Abp.Modularity.IPreConfigureServices"
-        },
-        {
-          "name": "IPostConfigureServices",
-          "namespace": "Volo.Abp.Modularity",
-          "declaringAssemblyName": "Volo.Abp.Core",
-          "fullName": "Volo.Abp.Modularity.IPostConfigureServices"
-        }
-      ],
       "contentType": "abpModule",
       "name": "CmsKitDomainSharedModule",
       "summary": null
