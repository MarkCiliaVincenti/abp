--- conflicted
+++ resolved
@@ -1,10 +1,6 @@
 {
   "name": "Volo.CmsKit.Domain.Shared",
-<<<<<<< HEAD
-  "hash": "804655ff28b3cca5f6aa34ef8155d91b",
-=======
   "hash": "b350dc08d218613d7c72fd8613d8c8dd",
->>>>>>> 3c25e01f
   "contents": [
     {
       "namespace": "Volo.CmsKit",
@@ -23,8 +19,6 @@
       "contentType": "abpModule",
       "name": "CmsKitDomainSharedModule",
       "summary": null
-<<<<<<< HEAD
-=======
     },
     {
       "valueType": "ToggleStringValueType",
@@ -124,7 +118,6 @@
       "contentType": "feature",
       "name": "CmsKit.TagEnable",
       "summary": null
->>>>>>> 3c25e01f
     }
   ]
 }