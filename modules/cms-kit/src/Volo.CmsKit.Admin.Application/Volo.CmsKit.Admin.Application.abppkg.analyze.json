--- conflicted
+++ resolved
@@ -1,10 +1,6 @@
 {
   "name": "Volo.CmsKit.Admin.Application",
-<<<<<<< HEAD
-  "hash": "8914b7865c923cfe7f257f291a38f1c3",
-=======
   "hash": "1cf0db9a201c7d8143e4f8efb6218d59",
->>>>>>> 280a1753
   "contents": [
     {
       "namespace": "Volo.CmsKit.Admin",
@@ -576,8 +572,6 @@
           "isPublic": true,
           "isPrivate": false,
           "isStatic": false,
-<<<<<<< HEAD
-=======
           "parameters": [
             {
               "type": "Guid",
@@ -594,7 +588,6 @@
           "isPublic": true,
           "isPrivate": false,
           "isStatic": false,
->>>>>>> 280a1753
           "parameters": [
             {
               "type": "Guid",
