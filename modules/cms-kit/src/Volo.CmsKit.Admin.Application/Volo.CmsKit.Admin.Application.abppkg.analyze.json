{
  "name": "Volo.CmsKit.Admin.Application",
<<<<<<< HEAD
  "hash": "6fc4ece478c1d91b10d1efac20be8033",
=======
  "hash": "6fac0911c3d12cbfc50283181052cc0c",
>>>>>>> 8865ee33
  "contents": [
    {
      "namespace": "Volo.CmsKit.Admin",
      "dependsOnModules": [
        {
          "declaringAssemblyName": "Volo.CmsKit.Admin.Application.Contracts",
          "namespace": "Volo.CmsKit.Admin",
          "name": "CmsKitAdminApplicationContractsModule"
        },
        {
          "declaringAssemblyName": "Volo.Abp.AutoMapper",
          "namespace": "Volo.Abp.AutoMapper",
          "name": "AbpAutoMapperModule"
        },
        {
          "declaringAssemblyName": "Volo.CmsKit.Common.Application",
          "namespace": "Volo.CmsKit",
          "name": "CmsKitCommonApplicationModule"
        }
      ],
      "contentType": "abpModule",
      "name": "CmsKitAdminApplicationModule",
      "summary": null
    },
    {
      "namespace": "Volo.CmsKit.Admin.Tags",
      "baseClass": {
        "name": "CmsKitAdminAppServiceBase",
        "namespace": "Volo.CmsKit.Admin",
        "declaringAssemblyName": "Volo.CmsKit.Admin.Application"
      },
      "implementingInterfaces": [
        {
          "name": "IApplicationService",
          "namespace": "Volo.Abp.Application.Services",
          "declaringAssemblyName": "Volo.Abp.Ddd.Application.Contracts"
        },
        {
          "name": "IRemoteService",
          "namespace": "Volo.Abp",
          "declaringAssemblyName": "Volo.Abp.Core"
        },
        {
          "name": "IAvoidDuplicateCrossCuttingConcerns",
          "namespace": "Volo.Abp.Aspects",
          "declaringAssemblyName": "Volo.Abp.Core"
        },
        {
          "name": "IValidationEnabled",
          "namespace": "Volo.Abp.Validation",
          "declaringAssemblyName": "Volo.Abp.Validation"
        },
        {
          "name": "IUnitOfWorkEnabled",
          "namespace": "Volo.Abp.Uow",
          "declaringAssemblyName": "Volo.Abp.Uow"
        },
        {
          "name": "IAuditingEnabled",
          "namespace": "Volo.Abp.Auditing",
          "declaringAssemblyName": "Volo.Abp.Auditing.Contracts"
        },
        {
          "name": "IGlobalFeatureCheckingEnabled",
          "namespace": "Volo.Abp.GlobalFeatures",
          "declaringAssemblyName": "Volo.Abp.GlobalFeatures"
        },
        {
          "name": "ITransientDependency",
          "namespace": "Volo.Abp.DependencyInjection",
          "declaringAssemblyName": "Volo.Abp.Core"
        },
        {
          "name": "IEntityTagAdminAppService",
          "namespace": "Volo.CmsKit.Admin.Tags",
          "declaringAssemblyName": "Volo.CmsKit.Admin.Application.Contracts"
        }
      ],
      "methods": [
        {
          "returnType": "Void",
          "isAsync": true,
          "name": "AddTagToEntityAsync",
          "summary": null,
          "parameters": [
            {
              "type": "EntityTagCreateDto",
              "name": "input",
              "isOptional": false
            }
          ]
        },
        {
          "returnType": "Void",
          "isAsync": true,
          "name": "RemoveTagFromEntityAsync",
          "summary": null,
          "parameters": [
            {
              "type": "EntityTagRemoveDto",
              "name": "input",
              "isOptional": false
            }
          ]
        },
        {
          "returnType": "Void",
          "isAsync": true,
          "name": "SetEntityTagsAsync",
          "summary": null,
          "parameters": [
            {
              "type": "EntityTagSetDto",
              "name": "input",
              "isOptional": false
            }
          ]
        }
      ],
      "contentType": "applicationService",
      "name": "EntityTagAdminAppService",
      "summary": null
    },
    {
      "namespace": "Volo.CmsKit.Admin.Tags",
      "baseClass": {
        "name": "CmsKitAppServiceBase",
        "namespace": "Volo.CmsKit",
        "declaringAssemblyName": "Volo.CmsKit.Common.Application"
      },
      "implementingInterfaces": [
        {
          "name": "IApplicationService",
          "namespace": "Volo.Abp.Application.Services",
          "declaringAssemblyName": "Volo.Abp.Ddd.Application.Contracts"
        },
        {
          "name": "IRemoteService",
          "namespace": "Volo.Abp",
          "declaringAssemblyName": "Volo.Abp.Core"
        },
        {
          "name": "IAvoidDuplicateCrossCuttingConcerns",
          "namespace": "Volo.Abp.Aspects",
          "declaringAssemblyName": "Volo.Abp.Core"
        },
        {
          "name": "IValidationEnabled",
          "namespace": "Volo.Abp.Validation",
          "declaringAssemblyName": "Volo.Abp.Validation"
        },
        {
          "name": "IUnitOfWorkEnabled",
          "namespace": "Volo.Abp.Uow",
          "declaringAssemblyName": "Volo.Abp.Uow"
        },
        {
          "name": "IAuditingEnabled",
          "namespace": "Volo.Abp.Auditing",
          "declaringAssemblyName": "Volo.Abp.Auditing.Contracts"
        },
        {
          "name": "IGlobalFeatureCheckingEnabled",
          "namespace": "Volo.Abp.GlobalFeatures",
          "declaringAssemblyName": "Volo.Abp.GlobalFeatures"
        },
        {
          "name": "ITransientDependency",
          "namespace": "Volo.Abp.DependencyInjection",
          "declaringAssemblyName": "Volo.Abp.Core"
        },
        {
          "name": "ITagAdminAppService",
          "namespace": "Volo.CmsKit.Admin.Tags",
          "declaringAssemblyName": "Volo.CmsKit.Admin.Application.Contracts"
        },
        {
          "name": "ICrudAppService<TagDto, Guid, TagGetListInput, TagCreateDto, TagUpdateDto>",
          "namespace": "Volo.Abp.Application.Services",
          "declaringAssemblyName": "Volo.Abp.Ddd.Application.Contracts"
        },
        {
          "name": "ICrudAppService<TagDto, TagDto, Guid, TagGetListInput, TagCreateDto, TagUpdateDto>",
          "namespace": "Volo.Abp.Application.Services",
          "declaringAssemblyName": "Volo.Abp.Ddd.Application.Contracts"
        },
        {
          "name": "IReadOnlyAppService<TagDto, TagDto, Guid, TagGetListInput>",
          "namespace": "Volo.Abp.Application.Services",
          "declaringAssemblyName": "Volo.Abp.Ddd.Application.Contracts"
        },
        {
          "name": "ICreateUpdateAppService<TagDto, Guid, TagCreateDto, TagUpdateDto>",
          "namespace": "Volo.Abp.Application.Services",
          "declaringAssemblyName": "Volo.Abp.Ddd.Application.Contracts"
        },
        {
          "name": "ICreateAppService<TagDto, TagCreateDto>",
          "namespace": "Volo.Abp.Application.Services",
          "declaringAssemblyName": "Volo.Abp.Ddd.Application.Contracts"
        },
        {
          "name": "IUpdateAppService<TagDto, Guid, TagUpdateDto>",
          "namespace": "Volo.Abp.Application.Services",
          "declaringAssemblyName": "Volo.Abp.Ddd.Application.Contracts"
        },
        {
          "name": "IDeleteAppService<Guid>",
          "namespace": "Volo.Abp.Application.Services",
          "declaringAssemblyName": "Volo.Abp.Ddd.Application.Contracts"
        }
      ],
      "methods": [
        {
          "returnType": "TagDto",
          "isAsync": true,
          "name": "CreateAsync",
          "summary": null,
          "parameters": [
            {
              "type": "TagCreateDto",
              "name": "input",
              "isOptional": false
            }
          ]
        },
        {
          "returnType": "TagDto",
          "isAsync": true,
          "name": "UpdateAsync",
          "summary": null,
          "parameters": [
            {
              "type": "Guid",
              "name": "id",
              "isOptional": false
            },
            {
              "type": "TagUpdateDto",
              "name": "input",
              "isOptional": false
            }
          ]
        },
        {
          "returnType": "List<TagDefinitionDto>",
          "isAsync": true,
          "name": "GetTagDefinitionsAsync",
          "summary": null,
          "parameters": []
        },
        {
          "returnType": "TagDto",
          "isAsync": true,
          "name": "GetAsync",
          "summary": null,
          "parameters": [
            {
              "type": "Guid",
              "name": "id",
              "isOptional": false
            }
          ]
        },
        {
          "returnType": "PagedResultDto<TagDto>",
          "isAsync": true,
          "name": "GetListAsync",
          "summary": null,
          "parameters": [
            {
              "type": "TagGetListInput",
              "name": "input",
              "isOptional": false
            }
          ]
        },
        {
          "returnType": "Void",
          "isAsync": true,
          "name": "DeleteAsync",
          "summary": null,
          "parameters": [
            {
              "type": "Guid",
              "name": "id",
              "isOptional": false
            }
          ]
        }
      ],
      "contentType": "applicationService",
      "name": "TagAdminAppService",
      "summary": null
    },
    {
      "namespace": "Volo.CmsKit.Admin.Pages",
      "baseClass": {
        "name": "CmsKitAdminAppServiceBase",
        "namespace": "Volo.CmsKit.Admin",
        "declaringAssemblyName": "Volo.CmsKit.Admin.Application"
      },
      "implementingInterfaces": [
        {
          "name": "IApplicationService",
          "namespace": "Volo.Abp.Application.Services",
          "declaringAssemblyName": "Volo.Abp.Ddd.Application.Contracts"
        },
        {
          "name": "IRemoteService",
          "namespace": "Volo.Abp",
          "declaringAssemblyName": "Volo.Abp.Core"
        },
        {
          "name": "IAvoidDuplicateCrossCuttingConcerns",
          "namespace": "Volo.Abp.Aspects",
          "declaringAssemblyName": "Volo.Abp.Core"
        },
        {
          "name": "IValidationEnabled",
          "namespace": "Volo.Abp.Validation",
          "declaringAssemblyName": "Volo.Abp.Validation"
        },
        {
          "name": "IUnitOfWorkEnabled",
          "namespace": "Volo.Abp.Uow",
          "declaringAssemblyName": "Volo.Abp.Uow"
        },
        {
          "name": "IAuditingEnabled",
          "namespace": "Volo.Abp.Auditing",
          "declaringAssemblyName": "Volo.Abp.Auditing.Contracts"
        },
        {
          "name": "IGlobalFeatureCheckingEnabled",
          "namespace": "Volo.Abp.GlobalFeatures",
          "declaringAssemblyName": "Volo.Abp.GlobalFeatures"
        },
        {
          "name": "ITransientDependency",
          "namespace": "Volo.Abp.DependencyInjection",
          "declaringAssemblyName": "Volo.Abp.Core"
        },
        {
          "name": "IPageAdminAppService",
          "namespace": "Volo.CmsKit.Admin.Pages",
          "declaringAssemblyName": "Volo.CmsKit.Admin.Application.Contracts"
        },
        {
          "name": "ICrudAppService<PageDto, PageDto, Guid, GetPagesInputDto, CreatePageInputDto, UpdatePageInputDto>",
          "namespace": "Volo.Abp.Application.Services",
          "declaringAssemblyName": "Volo.Abp.Ddd.Application.Contracts"
        },
        {
          "name": "IReadOnlyAppService<PageDto, PageDto, Guid, GetPagesInputDto>",
          "namespace": "Volo.Abp.Application.Services",
          "declaringAssemblyName": "Volo.Abp.Ddd.Application.Contracts"
        },
        {
          "name": "ICreateUpdateAppService<PageDto, Guid, CreatePageInputDto, UpdatePageInputDto>",
          "namespace": "Volo.Abp.Application.Services",
          "declaringAssemblyName": "Volo.Abp.Ddd.Application.Contracts"
        },
        {
          "name": "ICreateAppService<PageDto, CreatePageInputDto>",
          "namespace": "Volo.Abp.Application.Services",
          "declaringAssemblyName": "Volo.Abp.Ddd.Application.Contracts"
        },
        {
          "name": "IUpdateAppService<PageDto, Guid, UpdatePageInputDto>",
          "namespace": "Volo.Abp.Application.Services",
          "declaringAssemblyName": "Volo.Abp.Ddd.Application.Contracts"
        },
        {
          "name": "IDeleteAppService<Guid>",
          "namespace": "Volo.Abp.Application.Services",
          "declaringAssemblyName": "Volo.Abp.Ddd.Application.Contracts"
        }
      ],
      "methods": [
        {
          "returnType": "PageDto",
          "isAsync": true,
          "name": "GetAsync",
          "summary": null,
          "parameters": [
            {
              "type": "Guid",
              "name": "id",
              "isOptional": false
            }
          ]
        },
        {
          "returnType": "PagedResultDto<PageDto>",
          "isAsync": true,
          "name": "GetListAsync",
          "summary": null,
          "parameters": [
            {
              "type": "GetPagesInputDto",
              "name": "input",
              "isOptional": false
            }
          ]
        },
        {
          "returnType": "PageDto",
          "isAsync": true,
          "name": "CreateAsync",
          "summary": null,
          "parameters": [
            {
              "type": "CreatePageInputDto",
              "name": "input",
              "isOptional": false
            }
          ]
        },
        {
          "returnType": "PageDto",
          "isAsync": true,
          "name": "UpdateAsync",
          "summary": null,
          "parameters": [
            {
              "type": "Guid",
              "name": "id",
              "isOptional": false
            },
            {
              "type": "UpdatePageInputDto",
              "name": "input",
              "isOptional": false
            }
          ]
        },
        {
          "returnType": "Void",
          "isAsync": true,
          "name": "DeleteAsync",
          "summary": null,
          "parameters": [
            {
              "type": "Guid",
              "name": "id",
              "isOptional": false
            }
          ]
        }
      ],
      "contentType": "applicationService",
      "name": "PageAdminAppService",
      "summary": null
    },
    {
      "namespace": "Volo.CmsKit.Admin.Menus",
      "baseClass": {
        "name": "CmsKitAdminAppServiceBase",
        "namespace": "Volo.CmsKit.Admin",
        "declaringAssemblyName": "Volo.CmsKit.Admin.Application"
      },
      "implementingInterfaces": [
        {
          "name": "IApplicationService",
          "namespace": "Volo.Abp.Application.Services",
          "declaringAssemblyName": "Volo.Abp.Ddd.Application.Contracts"
        },
        {
          "name": "IRemoteService",
          "namespace": "Volo.Abp",
          "declaringAssemblyName": "Volo.Abp.Core"
        },
        {
          "name": "IAvoidDuplicateCrossCuttingConcerns",
          "namespace": "Volo.Abp.Aspects",
          "declaringAssemblyName": "Volo.Abp.Core"
        },
        {
          "name": "IValidationEnabled",
          "namespace": "Volo.Abp.Validation",
          "declaringAssemblyName": "Volo.Abp.Validation"
        },
        {
          "name": "IUnitOfWorkEnabled",
          "namespace": "Volo.Abp.Uow",
          "declaringAssemblyName": "Volo.Abp.Uow"
        },
        {
          "name": "IAuditingEnabled",
          "namespace": "Volo.Abp.Auditing",
          "declaringAssemblyName": "Volo.Abp.Auditing.Contracts"
        },
        {
          "name": "IGlobalFeatureCheckingEnabled",
          "namespace": "Volo.Abp.GlobalFeatures",
          "declaringAssemblyName": "Volo.Abp.GlobalFeatures"
        },
        {
          "name": "ITransientDependency",
          "namespace": "Volo.Abp.DependencyInjection",
          "declaringAssemblyName": "Volo.Abp.Core"
        },
        {
          "name": "IMenuItemAdminAppService",
          "namespace": "Volo.CmsKit.Admin.Menus",
          "declaringAssemblyName": "Volo.CmsKit.Admin.Application.Contracts"
        }
      ],
      "methods": [
        {
          "returnType": "ListResultDto<MenuItemDto>",
          "isAsync": true,
          "name": "GetListAsync",
          "summary": null,
          "parameters": []
        },
        {
          "returnType": "MenuItemDto",
          "isAsync": true,
          "name": "GetAsync",
          "summary": null,
          "parameters": [
            {
              "type": "Guid",
              "name": "id",
              "isOptional": false
            }
          ]
        },
        {
          "returnType": "MenuItemDto",
          "isAsync": true,
          "name": "CreateAsync",
          "summary": null,
          "parameters": [
            {
              "type": "MenuItemCreateInput",
              "name": "input",
              "isOptional": false
            }
          ]
        },
        {
          "returnType": "MenuItemDto",
          "isAsync": true,
          "name": "UpdateAsync",
          "summary": null,
          "parameters": [
            {
              "type": "Guid",
              "name": "id",
              "isOptional": false
            },
            {
              "type": "MenuItemUpdateInput",
              "name": "input",
              "isOptional": false
            }
          ]
        },
        {
          "returnType": "Void",
          "isAsync": true,
          "name": "DeleteAsync",
          "summary": null,
          "parameters": [
            {
              "type": "Guid",
              "name": "id",
              "isOptional": false
            }
          ]
        },
        {
          "returnType": "Void",
          "isAsync": true,
          "name": "MoveMenuItemAsync",
          "summary": null,
          "parameters": [
            {
              "type": "Guid",
              "name": "id",
              "isOptional": false
            },
            {
              "type": "MenuItemMoveInput",
              "name": "input",
              "isOptional": false
            }
          ]
        },
        {
          "returnType": "PagedResultDto<PageLookupDto>",
          "isAsync": true,
          "name": "GetPageLookupAsync",
          "summary": null,
          "parameters": [
            {
              "type": "PageLookupInputDto",
              "name": "input",
              "isOptional": false
            }
          ]
        }
      ],
      "contentType": "applicationService",
      "name": "MenuItemAdminAppService",
      "summary": null
    },
    {
      "namespace": "Volo.CmsKit.Admin.MediaDescriptors",
      "baseClass": {
        "name": "CmsKitAdminAppServiceBase",
        "namespace": "Volo.CmsKit.Admin",
        "declaringAssemblyName": "Volo.CmsKit.Admin.Application"
      },
      "implementingInterfaces": [
        {
          "name": "IApplicationService",
          "namespace": "Volo.Abp.Application.Services",
          "declaringAssemblyName": "Volo.Abp.Ddd.Application.Contracts"
        },
        {
          "name": "IRemoteService",
          "namespace": "Volo.Abp",
          "declaringAssemblyName": "Volo.Abp.Core"
        },
        {
          "name": "IAvoidDuplicateCrossCuttingConcerns",
          "namespace": "Volo.Abp.Aspects",
          "declaringAssemblyName": "Volo.Abp.Core"
        },
        {
          "name": "IValidationEnabled",
          "namespace": "Volo.Abp.Validation",
          "declaringAssemblyName": "Volo.Abp.Validation"
        },
        {
          "name": "IUnitOfWorkEnabled",
          "namespace": "Volo.Abp.Uow",
          "declaringAssemblyName": "Volo.Abp.Uow"
        },
        {
          "name": "IAuditingEnabled",
          "namespace": "Volo.Abp.Auditing",
          "declaringAssemblyName": "Volo.Abp.Auditing.Contracts"
        },
        {
          "name": "IGlobalFeatureCheckingEnabled",
          "namespace": "Volo.Abp.GlobalFeatures",
          "declaringAssemblyName": "Volo.Abp.GlobalFeatures"
        },
        {
          "name": "ITransientDependency",
          "namespace": "Volo.Abp.DependencyInjection",
          "declaringAssemblyName": "Volo.Abp.Core"
        },
        {
          "name": "IMediaDescriptorAdminAppService",
          "namespace": "Volo.CmsKit.Admin.MediaDescriptors",
          "declaringAssemblyName": "Volo.CmsKit.Admin.Application.Contracts"
        }
      ],
      "methods": [
        {
          "returnType": "MediaDescriptorDto",
          "isAsync": true,
          "name": "CreateAsync",
          "summary": null,
          "parameters": [
            {
              "type": "String",
              "name": "entityType",
              "isOptional": false
            },
            {
              "type": "CreateMediaInputWithStream",
              "name": "inputStream",
              "isOptional": false
            }
          ]
        },
        {
          "returnType": "Void",
          "isAsync": true,
          "name": "DeleteAsync",
          "summary": null,
          "parameters": [
            {
              "type": "Guid",
              "name": "id",
              "isOptional": false
            }
          ]
        }
      ],
      "contentType": "applicationService",
      "name": "MediaDescriptorAdminAppService",
      "summary": null
    },
    {
      "namespace": "Volo.CmsKit.Admin.GlobalResources",
      "baseClass": {
        "name": "ApplicationService",
        "namespace": "Volo.Abp.Application.Services",
        "declaringAssemblyName": "Volo.Abp.Ddd.Application"
      },
      "implementingInterfaces": [
        {
          "name": "IApplicationService",
          "namespace": "Volo.Abp.Application.Services",
          "declaringAssemblyName": "Volo.Abp.Ddd.Application.Contracts"
        },
        {
          "name": "IRemoteService",
          "namespace": "Volo.Abp",
          "declaringAssemblyName": "Volo.Abp.Core"
        },
        {
          "name": "IAvoidDuplicateCrossCuttingConcerns",
          "namespace": "Volo.Abp.Aspects",
          "declaringAssemblyName": "Volo.Abp.Core"
        },
        {
          "name": "IValidationEnabled",
          "namespace": "Volo.Abp.Validation",
          "declaringAssemblyName": "Volo.Abp.Validation"
        },
        {
          "name": "IUnitOfWorkEnabled",
          "namespace": "Volo.Abp.Uow",
          "declaringAssemblyName": "Volo.Abp.Uow"
        },
        {
          "name": "IAuditingEnabled",
          "namespace": "Volo.Abp.Auditing",
          "declaringAssemblyName": "Volo.Abp.Auditing.Contracts"
        },
        {
          "name": "IGlobalFeatureCheckingEnabled",
          "namespace": "Volo.Abp.GlobalFeatures",
          "declaringAssemblyName": "Volo.Abp.GlobalFeatures"
        },
        {
          "name": "ITransientDependency",
          "namespace": "Volo.Abp.DependencyInjection",
          "declaringAssemblyName": "Volo.Abp.Core"
        },
        {
          "name": "IGlobalResourceAdminAppService",
          "namespace": "Volo.CmsKit.Admin.GlobalResources",
          "declaringAssemblyName": "Volo.CmsKit.Admin.Application.Contracts"
        }
      ],
      "methods": [
        {
          "returnType": "GlobalResourcesDto",
          "isAsync": true,
          "name": "GetAsync",
          "summary": null,
          "parameters": []
        },
        {
          "returnType": "Void",
          "isAsync": true,
          "name": "SetGlobalResourcesAsync",
          "summary": null,
          "parameters": [
            {
              "type": "GlobalResourcesUpdateDto",
              "name": "input",
              "isOptional": false
            }
          ]
        }
      ],
      "contentType": "applicationService",
      "name": "GlobalResourceAdminAppService",
      "summary": null
    },
    {
      "namespace": "Volo.CmsKit.Admin.Comments",
      "baseClass": {
        "name": "CmsKitAdminAppServiceBase",
        "namespace": "Volo.CmsKit.Admin",
        "declaringAssemblyName": "Volo.CmsKit.Admin.Application"
      },
      "implementingInterfaces": [
        {
          "name": "IApplicationService",
          "namespace": "Volo.Abp.Application.Services",
          "declaringAssemblyName": "Volo.Abp.Ddd.Application.Contracts"
        },
        {
          "name": "IRemoteService",
          "namespace": "Volo.Abp",
          "declaringAssemblyName": "Volo.Abp.Core"
        },
        {
          "name": "IAvoidDuplicateCrossCuttingConcerns",
          "namespace": "Volo.Abp.Aspects",
          "declaringAssemblyName": "Volo.Abp.Core"
        },
        {
          "name": "IValidationEnabled",
          "namespace": "Volo.Abp.Validation",
          "declaringAssemblyName": "Volo.Abp.Validation"
        },
        {
          "name": "IUnitOfWorkEnabled",
          "namespace": "Volo.Abp.Uow",
          "declaringAssemblyName": "Volo.Abp.Uow"
        },
        {
          "name": "IAuditingEnabled",
          "namespace": "Volo.Abp.Auditing",
          "declaringAssemblyName": "Volo.Abp.Auditing.Contracts"
        },
        {
          "name": "IGlobalFeatureCheckingEnabled",
          "namespace": "Volo.Abp.GlobalFeatures",
          "declaringAssemblyName": "Volo.Abp.GlobalFeatures"
        },
        {
          "name": "ITransientDependency",
          "namespace": "Volo.Abp.DependencyInjection",
          "declaringAssemblyName": "Volo.Abp.Core"
        },
        {
          "name": "ICommentAdminAppService",
          "namespace": "Volo.CmsKit.Admin.Comments",
          "declaringAssemblyName": "Volo.CmsKit.Admin.Application.Contracts"
        }
      ],
      "methods": [
        {
          "returnType": "PagedResultDto<CommentWithAuthorDto>",
          "isAsync": true,
          "name": "GetListAsync",
          "summary": null,
          "parameters": [
            {
              "type": "CommentGetListInput",
              "name": "input",
              "isOptional": false
            }
          ]
        },
        {
          "returnType": "CommentWithAuthorDto",
          "isAsync": true,
          "name": "GetAsync",
          "summary": null,
          "parameters": [
            {
              "type": "Guid",
              "name": "id",
              "isOptional": false
            }
          ]
        },
        {
          "returnType": "Void",
          "isAsync": true,
          "name": "DeleteAsync",
          "summary": null,
          "parameters": [
            {
              "type": "Guid",
              "name": "id",
              "isOptional": false
            }
          ]
        }
      ],
      "contentType": "applicationService",
      "name": "CommentAdminAppService",
      "summary": null
    },
    {
      "namespace": "Volo.CmsKit.Admin.Blogs",
      "baseClass": {
        "name": "CmsKitAdminAppServiceBase",
        "namespace": "Volo.CmsKit.Admin",
        "declaringAssemblyName": "Volo.CmsKit.Admin.Application"
      },
      "implementingInterfaces": [
        {
          "name": "IApplicationService",
          "namespace": "Volo.Abp.Application.Services",
          "declaringAssemblyName": "Volo.Abp.Ddd.Application.Contracts"
        },
        {
          "name": "IRemoteService",
          "namespace": "Volo.Abp",
          "declaringAssemblyName": "Volo.Abp.Core"
        },
        {
          "name": "IAvoidDuplicateCrossCuttingConcerns",
          "namespace": "Volo.Abp.Aspects",
          "declaringAssemblyName": "Volo.Abp.Core"
        },
        {
          "name": "IValidationEnabled",
          "namespace": "Volo.Abp.Validation",
          "declaringAssemblyName": "Volo.Abp.Validation"
        },
        {
          "name": "IUnitOfWorkEnabled",
          "namespace": "Volo.Abp.Uow",
          "declaringAssemblyName": "Volo.Abp.Uow"
        },
        {
          "name": "IAuditingEnabled",
          "namespace": "Volo.Abp.Auditing",
          "declaringAssemblyName": "Volo.Abp.Auditing.Contracts"
        },
        {
          "name": "IGlobalFeatureCheckingEnabled",
          "namespace": "Volo.Abp.GlobalFeatures",
          "declaringAssemblyName": "Volo.Abp.GlobalFeatures"
        },
        {
          "name": "ITransientDependency",
          "namespace": "Volo.Abp.DependencyInjection",
          "declaringAssemblyName": "Volo.Abp.Core"
        },
        {
          "name": "IBlogAdminAppService",
          "namespace": "Volo.CmsKit.Admin.Blogs",
          "declaringAssemblyName": "Volo.CmsKit.Admin.Application.Contracts"
        },
        {
          "name": "ICrudAppService<BlogDto, Guid, BlogGetListInput, CreateBlogDto, UpdateBlogDto>",
          "namespace": "Volo.Abp.Application.Services",
          "declaringAssemblyName": "Volo.Abp.Ddd.Application.Contracts"
        },
        {
          "name": "ICrudAppService<BlogDto, BlogDto, Guid, BlogGetListInput, CreateBlogDto, UpdateBlogDto>",
          "namespace": "Volo.Abp.Application.Services",
          "declaringAssemblyName": "Volo.Abp.Ddd.Application.Contracts"
        },
        {
          "name": "IReadOnlyAppService<BlogDto, BlogDto, Guid, BlogGetListInput>",
          "namespace": "Volo.Abp.Application.Services",
          "declaringAssemblyName": "Volo.Abp.Ddd.Application.Contracts"
        },
        {
          "name": "ICreateUpdateAppService<BlogDto, Guid, CreateBlogDto, UpdateBlogDto>",
          "namespace": "Volo.Abp.Application.Services",
          "declaringAssemblyName": "Volo.Abp.Ddd.Application.Contracts"
        },
        {
          "name": "ICreateAppService<BlogDto, CreateBlogDto>",
          "namespace": "Volo.Abp.Application.Services",
          "declaringAssemblyName": "Volo.Abp.Ddd.Application.Contracts"
        },
        {
          "name": "IUpdateAppService<BlogDto, Guid, UpdateBlogDto>",
          "namespace": "Volo.Abp.Application.Services",
          "declaringAssemblyName": "Volo.Abp.Ddd.Application.Contracts"
        },
        {
          "name": "IDeleteAppService<Guid>",
          "namespace": "Volo.Abp.Application.Services",
          "declaringAssemblyName": "Volo.Abp.Ddd.Application.Contracts"
        }
      ],
      "methods": [
        {
          "returnType": "BlogDto",
          "isAsync": true,
          "name": "GetAsync",
          "summary": null,
          "parameters": [
            {
              "type": "Guid",
              "name": "id",
              "isOptional": false
            }
          ]
        },
        {
          "returnType": "PagedResultDto<BlogDto>",
          "isAsync": true,
          "name": "GetListAsync",
          "summary": null,
          "parameters": [
            {
              "type": "BlogGetListInput",
              "name": "input",
              "isOptional": false
            }
          ]
        },
        {
          "returnType": "BlogDto",
          "isAsync": true,
          "name": "CreateAsync",
          "summary": null,
          "parameters": [
            {
              "type": "CreateBlogDto",
              "name": "input",
              "isOptional": false
            }
          ]
        },
        {
          "returnType": "BlogDto",
          "isAsync": true,
          "name": "UpdateAsync",
          "summary": null,
          "parameters": [
            {
              "type": "Guid",
              "name": "id",
              "isOptional": false
            },
            {
              "type": "UpdateBlogDto",
              "name": "input",
              "isOptional": false
            }
          ]
        },
        {
          "returnType": "Void",
          "isAsync": true,
          "name": "DeleteAsync",
          "summary": null,
          "parameters": [
            {
              "type": "Guid",
              "name": "id",
              "isOptional": false
            }
          ]
        }
      ],
      "contentType": "applicationService",
      "name": "BlogAdminAppService",
      "summary": null
    },
    {
      "namespace": "Volo.CmsKit.Admin.Blogs",
      "baseClass": {
        "name": "CmsKitAdminAppServiceBase",
        "namespace": "Volo.CmsKit.Admin",
        "declaringAssemblyName": "Volo.CmsKit.Admin.Application"
      },
      "implementingInterfaces": [
        {
          "name": "IApplicationService",
          "namespace": "Volo.Abp.Application.Services",
          "declaringAssemblyName": "Volo.Abp.Ddd.Application.Contracts"
        },
        {
          "name": "IRemoteService",
          "namespace": "Volo.Abp",
          "declaringAssemblyName": "Volo.Abp.Core"
        },
        {
          "name": "IAvoidDuplicateCrossCuttingConcerns",
          "namespace": "Volo.Abp.Aspects",
          "declaringAssemblyName": "Volo.Abp.Core"
        },
        {
          "name": "IValidationEnabled",
          "namespace": "Volo.Abp.Validation",
          "declaringAssemblyName": "Volo.Abp.Validation"
        },
        {
          "name": "IUnitOfWorkEnabled",
          "namespace": "Volo.Abp.Uow",
          "declaringAssemblyName": "Volo.Abp.Uow"
        },
        {
          "name": "IAuditingEnabled",
          "namespace": "Volo.Abp.Auditing",
          "declaringAssemblyName": "Volo.Abp.Auditing.Contracts"
        },
        {
          "name": "IGlobalFeatureCheckingEnabled",
          "namespace": "Volo.Abp.GlobalFeatures",
          "declaringAssemblyName": "Volo.Abp.GlobalFeatures"
        },
        {
          "name": "ITransientDependency",
          "namespace": "Volo.Abp.DependencyInjection",
          "declaringAssemblyName": "Volo.Abp.Core"
        },
        {
          "name": "IBlogFeatureAdminAppService",
          "namespace": "Volo.CmsKit.Admin.Blogs",
          "declaringAssemblyName": "Volo.CmsKit.Admin.Application.Contracts"
        }
      ],
      "methods": [
        {
          "returnType": "List<BlogFeatureDto>",
          "isAsync": true,
          "name": "GetListAsync",
          "summary": null,
          "parameters": [
            {
              "type": "Guid",
              "name": "blogId",
              "isOptional": false
            }
          ]
        },
        {
          "returnType": "Void",
          "isAsync": true,
          "name": "SetAsync",
          "summary": null,
          "parameters": [
            {
              "type": "Guid",
              "name": "blogId",
              "isOptional": false
            },
            {
              "type": "BlogFeatureInputDto",
              "name": "dto",
              "isOptional": false
            }
          ]
        }
      ],
      "contentType": "applicationService",
      "name": "BlogFeatureAdminAppService",
      "summary": null
    },
    {
      "namespace": "Volo.CmsKit.Admin.Blogs",
      "baseClass": {
        "name": "CmsKitAppServiceBase",
        "namespace": "Volo.CmsKit",
        "declaringAssemblyName": "Volo.CmsKit.Common.Application"
      },
      "implementingInterfaces": [
        {
          "name": "IApplicationService",
          "namespace": "Volo.Abp.Application.Services",
          "declaringAssemblyName": "Volo.Abp.Ddd.Application.Contracts"
        },
        {
          "name": "IRemoteService",
          "namespace": "Volo.Abp",
          "declaringAssemblyName": "Volo.Abp.Core"
        },
        {
          "name": "IAvoidDuplicateCrossCuttingConcerns",
          "namespace": "Volo.Abp.Aspects",
          "declaringAssemblyName": "Volo.Abp.Core"
        },
        {
          "name": "IValidationEnabled",
          "namespace": "Volo.Abp.Validation",
          "declaringAssemblyName": "Volo.Abp.Validation"
        },
        {
          "name": "IUnitOfWorkEnabled",
          "namespace": "Volo.Abp.Uow",
          "declaringAssemblyName": "Volo.Abp.Uow"
        },
        {
          "name": "IAuditingEnabled",
          "namespace": "Volo.Abp.Auditing",
          "declaringAssemblyName": "Volo.Abp.Auditing.Contracts"
        },
        {
          "name": "IGlobalFeatureCheckingEnabled",
          "namespace": "Volo.Abp.GlobalFeatures",
          "declaringAssemblyName": "Volo.Abp.GlobalFeatures"
        },
        {
          "name": "ITransientDependency",
          "namespace": "Volo.Abp.DependencyInjection",
          "declaringAssemblyName": "Volo.Abp.Core"
        },
        {
          "name": "IBlogPostAdminAppService",
          "namespace": "Volo.CmsKit.Admin.Blogs",
          "declaringAssemblyName": "Volo.CmsKit.Admin.Application.Contracts"
        },
        {
          "name": "ICrudAppService<BlogPostDto, BlogPostListDto, Guid, BlogPostGetListInput, CreateBlogPostDto, UpdateBlogPostDto>",
          "namespace": "Volo.Abp.Application.Services",
          "declaringAssemblyName": "Volo.Abp.Ddd.Application.Contracts"
        },
        {
          "name": "IReadOnlyAppService<BlogPostDto, BlogPostListDto, Guid, BlogPostGetListInput>",
          "namespace": "Volo.Abp.Application.Services",
          "declaringAssemblyName": "Volo.Abp.Ddd.Application.Contracts"
        },
        {
          "name": "ICreateUpdateAppService<BlogPostDto, Guid, CreateBlogPostDto, UpdateBlogPostDto>",
          "namespace": "Volo.Abp.Application.Services",
          "declaringAssemblyName": "Volo.Abp.Ddd.Application.Contracts"
        },
        {
          "name": "ICreateAppService<BlogPostDto, CreateBlogPostDto>",
          "namespace": "Volo.Abp.Application.Services",
          "declaringAssemblyName": "Volo.Abp.Ddd.Application.Contracts"
        },
        {
          "name": "IUpdateAppService<BlogPostDto, Guid, UpdateBlogPostDto>",
          "namespace": "Volo.Abp.Application.Services",
          "declaringAssemblyName": "Volo.Abp.Ddd.Application.Contracts"
        },
        {
          "name": "IDeleteAppService<Guid>",
          "namespace": "Volo.Abp.Application.Services",
          "declaringAssemblyName": "Volo.Abp.Ddd.Application.Contracts"
        }
      ],
      "methods": [
        {
          "returnType": "BlogPostDto",
          "isAsync": true,
          "name": "CreateAsync",
          "summary": null,
          "parameters": [
            {
              "type": "CreateBlogPostDto",
              "name": "input",
              "isOptional": false
            }
          ]
        },
        {
          "returnType": "BlogPostDto",
          "isAsync": true,
          "name": "UpdateAsync",
          "summary": null,
          "parameters": [
            {
              "type": "Guid",
              "name": "id",
              "isOptional": false
            },
            {
              "type": "UpdateBlogPostDto",
              "name": "input",
              "isOptional": false
            }
          ]
        },
        {
          "returnType": "BlogPostDto",
          "isAsync": true,
          "name": "GetAsync",
          "summary": null,
          "parameters": [
            {
              "type": "Guid",
              "name": "id",
              "isOptional": false
            }
          ]
        },
        {
          "returnType": "PagedResultDto<BlogPostListDto>",
          "isAsync": true,
          "name": "GetListAsync",
          "summary": null,
          "parameters": [
            {
              "type": "BlogPostGetListInput",
              "name": "input",
              "isOptional": false
            }
          ]
        },
        {
          "returnType": "Void",
          "isAsync": true,
          "name": "DeleteAsync",
          "summary": null,
          "parameters": [
            {
              "type": "Guid",
              "name": "id",
              "isOptional": false
            }
          ]
        },
        {
          "returnType": "Void",
          "isAsync": true,
          "name": "PublishAsync",
          "summary": null,
          "parameters": [
            {
              "type": "Guid",
              "name": "id",
              "isOptional": false
            }
          ]
        },
        {
          "returnType": "Void",
          "isAsync": true,
          "name": "DraftAsync",
          "summary": null,
          "parameters": [
            {
              "type": "Guid",
              "name": "id",
              "isOptional": false
            }
          ]
        },
        {
          "returnType": "BlogPostDto",
          "isAsync": true,
          "name": "CreateAndPublishAsync",
          "summary": null,
          "parameters": [
            {
              "type": "CreateBlogPostDto",
              "name": "input",
              "isOptional": false
            }
          ]
        },
        {
          "returnType": "Void",
          "isAsync": true,
          "name": "SendToReviewAsync",
          "summary": null,
          "parameters": [
            {
              "type": "Guid",
              "name": "id",
              "isOptional": false
            }
          ]
        },
        {
          "returnType": "BlogPostDto",
          "isAsync": true,
          "name": "CreateAndSendToReviewAsync",
          "summary": null,
          "parameters": [
            {
              "type": "CreateBlogPostDto",
              "name": "input",
              "isOptional": false
            }
          ]
        },
        {
          "returnType": "Boolean",
          "isAsync": true,
          "name": "HasBlogPostWaitingForReviewAsync",
          "summary": null,
          "parameters": []
        }
      ],
      "contentType": "applicationService",
      "name": "BlogPostAdminAppService",
      "summary": null
    }
  ]
}<|MERGE_RESOLUTION|>--- conflicted
+++ resolved
@@ -1,10 +1,6 @@
 {
   "name": "Volo.CmsKit.Admin.Application",
-<<<<<<< HEAD
-  "hash": "6fc4ece478c1d91b10d1efac20be8033",
-=======
   "hash": "6fac0911c3d12cbfc50283181052cc0c",
->>>>>>> 8865ee33
   "contents": [
     {
       "namespace": "Volo.CmsKit.Admin",
