﻿using System;
using System.Linq;
using System.Threading.Tasks;
using Microsoft.AspNetCore.Authorization;
using Volo.Abp.Application.Dtos;
using Volo.Abp.Features;
using Volo.Abp.GlobalFeatures;
using Volo.Abp.SettingManagement;
using Volo.CmsKit.Comments;
using Volo.CmsKit.Features;
using Volo.CmsKit.GlobalFeatures;
using Volo.CmsKit.Permissions;
using Volo.CmsKit.Settings;
using Volo.CmsKit.Users;

namespace Volo.CmsKit.Admin.Comments;

[RequiresFeature(CmsKitFeatures.CommentEnable)]
[RequiresGlobalFeature(typeof(CommentsFeature))]
[Authorize(CmsKitAdminPermissions.Comments.Default)]
public class CommentAdminAppService : CmsKitAdminAppServiceBase, ICommentAdminAppService
{
    protected ICommentRepository CommentRepository { get; }

<<<<<<< HEAD
    private readonly ISettingManager _settingManager;
    public CommentAdminAppService(ICommentRepository commentRepository, ISettingManager settingManager)
    {
        CommentRepository = commentRepository;
        _settingManager = settingManager;
=======
    private readonly ISettingManager SettingManager;
    public CommentAdminAppService(ICommentRepository commentRepository, ISettingManager settingManager)
    {
        CommentRepository = commentRepository;
        SettingManager = settingManager;
>>>>>>> 78680183
    }

    public virtual async Task<PagedResultDto<CommentWithAuthorDto>> GetListAsync(CommentGetListInput input)
    {
		var totalCount = await CommentRepository.GetCountAsync(
				input.Text,
				input.EntityType,
				input.RepliedCommentId,
				input.Author,
				input.CreationStartDate,
				input.CreationEndDate,
				input.CommentApproveState
                );


		var comments = await CommentRepository.GetListAsync(
			input.Text,
			input.EntityType,
			input.RepliedCommentId,
			input.Author,
			input.CreationStartDate,
			input.CreationEndDate,
			input.Sorting,
			input.MaxResultCount,
			input.SkipCount,
            input.CommentApproveState
        );

		var dtos = comments.Select(queryResultItem =>
        {
            var dto = ObjectMapper.Map<Comment, CommentWithAuthorDto>(queryResultItem.Comment);
            dto.Author = ObjectMapper.Map<CmsUser, CmsUserDto>(queryResultItem.Author);

            return dto;
        }).ToList();

        return new PagedResultDto<CommentWithAuthorDto>(totalCount, dtos);
    }

    public virtual async Task<CommentWithAuthorDto> GetAsync(Guid id)
    {
        var comment = await CommentRepository.GetWithAuthorAsync(id);

        var dto = ObjectMapper.Map<Comment, CommentWithAuthorDto>(comment.Comment);
        dto.Author = ObjectMapper.Map<CmsUser, CmsUserDto>(comment.Author);

        return dto;
    }

    [Authorize(CmsKitAdminPermissions.Comments.Delete)]
    public virtual async Task DeleteAsync(Guid id)
    {
        var comment = await CommentRepository.GetAsync(id);
        await CommentRepository.DeleteWithRepliesAsync(comment);
    }

    [Authorize(CmsKitAdminPermissions.Comments.Update)]
    public async Task UpdateApprovalStatusAsync(Guid id, CommentApprovalDto input)
    {
		var comment = await CommentRepository.GetAsync(id);
		comment.SetApprovalStatus(input.IsApproved);

		await CommentRepository.UpdateAsync(comment);
	}

    [Authorize(CmsKitAdminPermissions.Comments.Update)]
    public async Task SetSettingsAsync(CommentSettingsDto input)
    {
<<<<<<< HEAD
        await _settingManager.SetGlobalAsync(AppSettings.CommentRequireApprovement, input.CommentRequireApprovement.ToString());
=======
        await SettingManager.SetGlobalAsync(AppSettings.CommentRequireApprovement, input.CommentRequireApprovement.ToString());
>>>>>>> 78680183
    }

    public async Task<CommentSettingsDto> GetSettingsAsync()
    {
<<<<<<< HEAD
        var isRequireApprovementEnabled = bool.Parse(await _settingManager.GetOrNullGlobalAsync(AppSettings.CommentRequireApprovement));
=======
        var isRequireApprovementEnabled = bool.Parse(await SettingManager.GetOrNullGlobalAsync(AppSettings.CommentRequireApprovement));
>>>>>>> 78680183
        
	    return new CommentSettingsDto
        {
	        CommentRequireApprovement = isRequireApprovementEnabled
        };
    }
    
	public async Task<int> GetWaitingCountAsync()
	{
		return (int) await CommentRepository.GetCountAsync(commentApproveState: CommentApproveState.Waiting);
	}
}<|MERGE_RESOLUTION|>--- conflicted
+++ resolved
@@ -22,19 +22,11 @@
 {
     protected ICommentRepository CommentRepository { get; }
 
-<<<<<<< HEAD
-    private readonly ISettingManager _settingManager;
-    public CommentAdminAppService(ICommentRepository commentRepository, ISettingManager settingManager)
-    {
-        CommentRepository = commentRepository;
-        _settingManager = settingManager;
-=======
     private readonly ISettingManager SettingManager;
     public CommentAdminAppService(ICommentRepository commentRepository, ISettingManager settingManager)
     {
         CommentRepository = commentRepository;
         SettingManager = settingManager;
->>>>>>> 78680183
     }
 
     public virtual async Task<PagedResultDto<CommentWithAuthorDto>> GetListAsync(CommentGetListInput input)
@@ -103,20 +95,12 @@
     [Authorize(CmsKitAdminPermissions.Comments.Update)]
     public async Task SetSettingsAsync(CommentSettingsDto input)
     {
-<<<<<<< HEAD
-        await _settingManager.SetGlobalAsync(AppSettings.CommentRequireApprovement, input.CommentRequireApprovement.ToString());
-=======
         await SettingManager.SetGlobalAsync(AppSettings.CommentRequireApprovement, input.CommentRequireApprovement.ToString());
->>>>>>> 78680183
     }
 
     public async Task<CommentSettingsDto> GetSettingsAsync()
     {
-<<<<<<< HEAD
-        var isRequireApprovementEnabled = bool.Parse(await _settingManager.GetOrNullGlobalAsync(AppSettings.CommentRequireApprovement));
-=======
         var isRequireApprovementEnabled = bool.Parse(await SettingManager.GetOrNullGlobalAsync(AppSettings.CommentRequireApprovement));
->>>>>>> 78680183
         
 	    return new CommentSettingsDto
         {
