--- conflicted
+++ resolved
@@ -1,10 +1,6 @@
 {
   "name": "Volo.CmsKit.Admin.HttpApi.Client",
-<<<<<<< HEAD
-  "hash": "a32109e5a3e37b630c11f7c8240cdf66",
-=======
   "hash": "ef3894ffa45c8acb929d4feba96f8075",
->>>>>>> 280a1753
   "contents": [
     {
       "namespace": "Volo.CmsKit.Admin",
