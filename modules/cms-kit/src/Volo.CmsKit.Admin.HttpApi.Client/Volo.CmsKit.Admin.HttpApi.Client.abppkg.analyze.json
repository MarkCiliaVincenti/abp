{
  "name": "Volo.CmsKit.Admin.HttpApi.Client",
<<<<<<< HEAD
  "hash": "6574e591677b7c51025b287fa19bacfb",
=======
  "hash": "c5e56e4c87ad093dc595f003b988c399",
>>>>>>> 3c25e01f
  "contents": [
    {
      "namespace": "Volo.CmsKit.Admin",
      "dependsOnModules": [
        {
          "declaringAssemblyName": "Volo.CmsKit.Admin.Application.Contracts",
          "namespace": "Volo.CmsKit.Admin",
          "name": "CmsKitAdminApplicationContractsModule"
        },
        {
          "declaringAssemblyName": "Volo.CmsKit.Common.HttpApi.Client",
          "namespace": "Volo.CmsKit",
          "name": "CmsKitCommonHttpApiClientModule"
        }
      ],
      "contentType": "abpModule",
      "name": "CmsKitAdminHttpApiClientModule",
      "summary": null
    }
  ]
}<|MERGE_RESOLUTION|>--- conflicted
+++ resolved
@@ -1,10 +1,6 @@
 {
   "name": "Volo.CmsKit.Admin.HttpApi.Client",
-<<<<<<< HEAD
-  "hash": "6574e591677b7c51025b287fa19bacfb",
-=======
   "hash": "c5e56e4c87ad093dc595f003b988c399",
->>>>>>> 3c25e01f
   "contents": [
     {
       "namespace": "Volo.CmsKit.Admin",
