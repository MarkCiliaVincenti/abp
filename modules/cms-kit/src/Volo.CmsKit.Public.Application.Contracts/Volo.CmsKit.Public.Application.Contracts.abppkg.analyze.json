{
  "name": "Volo.CmsKit.Public.Application.Contracts",
<<<<<<< HEAD
  "hash": "dcaa69f9b4fb94f7f9706083b70d5771",
=======
  "hash": "4f50ee0046fbfc7a37609a9c4408cafc",
>>>>>>> 8865ee33
  "contents": [
    {
      "namespace": "Volo.CmsKit.Public",
      "dependsOnModules": [
        {
          "declaringAssemblyName": "Volo.CmsKit.Common.Application.Contracts",
          "namespace": "Volo.CmsKit",
          "name": "CmsKitCommonApplicationContractsModule"
        },
        {
          "declaringAssemblyName": "Volo.Abp.EventBus",
          "namespace": "Volo.Abp.EventBus",
          "name": "AbpEventBusModule"
        }
      ],
      "contentType": "abpModule",
      "name": "CmsKitPublicApplicationContractsModule",
      "summary": null
    }
  ]
}<|MERGE_RESOLUTION|>--- conflicted
+++ resolved
@@ -1,10 +1,6 @@
 {
   "name": "Volo.CmsKit.Public.Application.Contracts",
-<<<<<<< HEAD
-  "hash": "dcaa69f9b4fb94f7f9706083b70d5771",
-=======
   "hash": "4f50ee0046fbfc7a37609a9c4408cafc",
->>>>>>> 8865ee33
   "contents": [
     {
       "namespace": "Volo.CmsKit.Public",
