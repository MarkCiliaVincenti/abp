﻿using System.Linq;
using System.Threading.Tasks;
using Microsoft.Extensions.DependencyInjection;
using NSubstitute;
using Shouldly;
using Volo.Abp.Users;
using Volo.CmsKit.Public.Reactions;
using Xunit;

namespace Volo.CmsKit.Reactions
{
    public class ReactionPublicAppService_Tests : CmsKitApplicationTestBase
    {

        private readonly CmsKitTestData _cmsKitTestData;
        private readonly ReactionPublicAppService _reactionPublicAppService;
        private ICurrentUser _currentUser;

        public ReactionPublicAppService_Tests()
        {
            _cmsKitTestData = GetRequiredService<CmsKitTestData>();
            _reactionPublicAppService = GetRequiredService<ReactionPublicAppService>();
        }

        protected override void AfterAddApplication(IServiceCollection services)
        {
            _currentUser = Substitute.For<ICurrentUser>();
            services.AddSingleton(_currentUser);
        }

        [Fact]
        public async Task GetForSelectionAsync()
        {
            _currentUser.Id.Returns(_cmsKitTestData.User1Id);

            var reactions = await _reactionPublicAppService.GetForSelectionAsync(
                _cmsKitTestData.EntityType2,
                _cmsKitTestData.EntityId1
            );

            reactions.Items.
                First(r=>r.Reaction.Name == StandardReactions.Rocket).IsSelectedByCurrentUser.ShouldBeTrue();

            reactions.Items.
                First(r=>r.Reaction.Name == StandardReactions.Rocket).Count.ShouldBe(1);

            reactions.Items.
                Where(r=>r.Reaction.Name != StandardReactions.Rocket).All(r=>!r.IsSelectedByCurrentUser)
                .ShouldBeTrue();
            reactions.Items.
                Where(r=>r.Reaction.Name != StandardReactions.Rocket).All(r=> r.Count == 0)
                .ShouldBeTrue();
        }

        [Fact]
        public async Task CreateAsync()
        {
            _currentUser.Id.Returns(_cmsKitTestData.User1Id);

            await _reactionPublicAppService.CreateAsync(
                _cmsKitTestData.EntityType2,
                _cmsKitTestData.EntityId2,
<<<<<<< HEAD
                StandardReactions.ThumbsUp
=======
                StandardReactions.Eyes
>>>>>>> c2225b5d
            );

            UsingDbContext(context =>
            {
                var reaction = context.Set<UserReaction>().FirstOrDefault(x =>
                    x.CreatorId == _cmsKitTestData.User1Id &&
<<<<<<< HEAD
                    x.ReactionName == StandardReactions.ThumbsUp &&
=======
                    x.ReactionName == StandardReactions.Eyes &&
>>>>>>> c2225b5d
                    x.EntityId == _cmsKitTestData.EntityId2 &&
                    x.EntityType == _cmsKitTestData.EntityType2);

                reaction.ShouldNotBeNull();
            });
        }

        [Fact]
        public async Task DeleteAsync()
        {
            _currentUser.Id.Returns(_cmsKitTestData.User1Id);

            await _reactionPublicAppService.DeleteAsync(
                _cmsKitTestData.EntityType1,
                _cmsKitTestData.EntityId1,
                StandardReactions.Confused
            );

            UsingDbContext(context =>
            {
                var reaction = context.Set<UserReaction>().FirstOrDefault(x =>
                    x.CreatorId == _cmsKitTestData.User1Id &&
                    x.ReactionName == StandardReactions.Confused &&
                    x.EntityId == _cmsKitTestData.EntityId1 &&
                    x.EntityType == _cmsKitTestData.EntityType1);

                reaction.ShouldBeNull();
            });
        }
    }
}<|MERGE_RESOLUTION|>--- conflicted
+++ resolved
@@ -60,22 +60,14 @@
             await _reactionPublicAppService.CreateAsync(
                 _cmsKitTestData.EntityType2,
                 _cmsKitTestData.EntityId2,
-<<<<<<< HEAD
-                StandardReactions.ThumbsUp
-=======
                 StandardReactions.Eyes
->>>>>>> c2225b5d
             );
 
             UsingDbContext(context =>
             {
                 var reaction = context.Set<UserReaction>().FirstOrDefault(x =>
                     x.CreatorId == _cmsKitTestData.User1Id &&
-<<<<<<< HEAD
-                    x.ReactionName == StandardReactions.ThumbsUp &&
-=======
                     x.ReactionName == StandardReactions.Eyes &&
->>>>>>> c2225b5d
                     x.EntityId == _cmsKitTestData.EntityId2 &&
                     x.EntityType == _cmsKitTestData.EntityType2);
 
