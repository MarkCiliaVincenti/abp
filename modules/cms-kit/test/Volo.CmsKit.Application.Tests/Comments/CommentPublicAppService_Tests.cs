﻿using System;
using System.Linq;
using System.Threading.Tasks;
using Microsoft.Extensions.DependencyInjection;
using NSubstitute;
using Shouldly;
using Volo.Abp;
using Volo.Abp.Users;
using Volo.CmsKit.Public.Comments;
using Xunit;

namespace Volo.CmsKit.Comments;

public class CommentPublicAppService_Tests : CmsKitApplicationTestBase
{
    private readonly ICommentPublicAppService _commentAppService;
    private ICurrentUser _currentUser;
    private readonly CmsKitTestData _cmsKitTestData;

    public CommentPublicAppService_Tests()
    {
        _commentAppService = GetRequiredService<ICommentPublicAppService>();
        _cmsKitTestData = GetRequiredService<CmsKitTestData>();
    }

    protected override void AfterAddApplication(IServiceCollection services)
    {
        _currentUser = Substitute.For<ICurrentUser>();
        services.AddSingleton(_currentUser);
    }

    [Fact]
    public async Task GetAllForEntityAsync()
    {
        var list = await _commentAppService.GetListAsync(_cmsKitTestData.EntityType1, _cmsKitTestData.EntityId1);

        list.Items.Count.ShouldBe(2);
        list.Items.First().Replies.Count.ShouldBe(2);
    }

    [Fact]
    public async Task CreateAsync()
    {
        _currentUser.Id.Returns(_cmsKitTestData.User2Id);

        var newComment = await _commentAppService.CreateAsync(
            _cmsKitTestData.EntityType1,
            _cmsKitTestData.EntityId1,
            new CreateCommentInput
            {
                RepliedCommentId = null,
                Text = "newComment",
                IdempotencyToken = Guid.NewGuid().ToString("N")
            }
        );

        UsingDbContext(context =>
        {
            var comments = context.Set<Comment>().Where(x =>
                x.EntityId == _cmsKitTestData.EntityId1 && x.EntityType == _cmsKitTestData.EntityType1).ToList();

            comments
                .Any(c => c.Id == newComment.Id && c.CreatorId == newComment.CreatorId && c.Text == "newComment")
                .ShouldBeTrue();
        });
    }

    [Theory]
    [InlineData("https://abp.io/features")]
    public async Task CreateAsync_ShouldCreateComment_If_Url_Allowed(string text)
    {
        _currentUser.Id.Returns(_cmsKitTestData.User2Id);

        await _commentAppService.CreateAsync(
            _cmsKitTestData.EntityType1,
            _cmsKitTestData.EntityId1,
            new CreateCommentInput
            {
                RepliedCommentId = null,
                Text = text,
                IdempotencyToken = Guid.NewGuid().ToString("N")
            }
        );
    }

    [Theory]
<<<<<<< HEAD
    [InlineData("[ABP Community](https://community.abp.io/)")] //not allowed URL
    [InlineData("<a href='https://docs.abp.io/en/abp/latest'>docs.abp.io</a>")] //not allowed URL
=======
    [InlineData("[ABP Community](https://community.abp.io/)")]
    [InlineData("<a href='https://docs.abp.io/en/abp/latest'>docs.abp.io</a>")]
>>>>>>> 30a2dda9
    public async Task CreateAsync_ShouldThrowUserFriendlyException_If_Url_UnAllowed(string text)
    {
        _currentUser.Id.Returns(_cmsKitTestData.User2Id);

        await Should.ThrowAsync<UserFriendlyException>(async () =>
            await _commentAppService.CreateAsync(
                _cmsKitTestData.EntityType1,
                _cmsKitTestData.EntityId1,
                new CreateCommentInput
                {
                    RepliedCommentId = null,
                    Text = text, //not allowed URL
                    IdempotencyToken = Guid.NewGuid().ToString("N")
                }
            ));
    }

    [Fact]
    public async Task CreateAsync_ShouldThrowUserFriendlyException_If_IdempotencyToken_Not_Unique()
    {
        _currentUser.Id.Returns(_cmsKitTestData.User2Id);

        await Should.ThrowAsync<UserFriendlyException>(async () =>
            await _commentAppService.CreateAsync(
                _cmsKitTestData.EntityType1,
                _cmsKitTestData.EntityId1,
                new CreateCommentInput
                {
                    RepliedCommentId = null,
                    Text = "<text>",
                    IdempotencyToken = _cmsKitTestData.IdempotencyToken_1
                }
            ));
    }

    [Fact]
    public async Task UpdateAsync()
    {
        _currentUser.Id.Returns(_cmsKitTestData.User1Id);

        await _commentAppService.UpdateAsync(_cmsKitTestData.CommentWithChildId, new UpdateCommentInput
        {
            Text = "I'm Updated"
        });

        UsingDbContext(context =>
        {
            var comment = context.Set<Comment>().Single(x =>
                x.Id == _cmsKitTestData.CommentWithChildId);

            comment.Text.ShouldBe("I'm Updated");
        });
    }

    [Fact]
    public async Task UpdateAsync_ShouldThrowUserFriendlyException_If_Url_UnAllowed()
    {
        _currentUser.Id.Returns(_cmsKitTestData.User1Id);

        await Should.ThrowAsync<UserFriendlyException>(async () =>
            await _commentAppService.UpdateAsync(
                _cmsKitTestData.CommentWithChildId,
                new UpdateCommentInput
                {
                    Text = "[ABP Community - Update](https://community.abp.io/)", //not allowed URL
                }
            ));
    }

    [Fact]
    public async Task DeleteAsync()
    {
        _currentUser.Id.Returns(_cmsKitTestData.User1Id);

        await _commentAppService.DeleteAsync(_cmsKitTestData.CommentWithChildId);

        UsingDbContext(context =>
        {
            var comment = context.Set<Comment>().FirstOrDefault(x =>
                x.Id == _cmsKitTestData.CommentWithChildId);

            comment.ShouldBeNull();
        });
    }
}<|MERGE_RESOLUTION|>--- conflicted
+++ resolved
@@ -84,13 +84,8 @@
     }
 
     [Theory]
-<<<<<<< HEAD
     [InlineData("[ABP Community](https://community.abp.io/)")] //not allowed URL
     [InlineData("<a href='https://docs.abp.io/en/abp/latest'>docs.abp.io</a>")] //not allowed URL
-=======
-    [InlineData("[ABP Community](https://community.abp.io/)")]
-    [InlineData("<a href='https://docs.abp.io/en/abp/latest'>docs.abp.io</a>")]
->>>>>>> 30a2dda9
     public async Task CreateAsync_ShouldThrowUserFriendlyException_If_Url_UnAllowed(string text)
     {
         _currentUser.Id.Returns(_cmsKitTestData.User2Id);
