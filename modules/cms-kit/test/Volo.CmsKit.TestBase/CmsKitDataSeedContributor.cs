--- conflicted
+++ resolved
@@ -32,14 +32,12 @@
         private readonly IContentRepository _contentRepository;
         private readonly IEntityTagManager _entityTagManager;
         private readonly ITagManager _tagManager;
+        private readonly IEntityTagRepository _entityTagRepository;
         private readonly IPageRepository _pageRepository;
-<<<<<<< HEAD
         private readonly IBlogRepository _blogRepository;
         private readonly IBlogPostRepository _blogPostRepository;
-=======
         private readonly IOptions<CmsKitOptions> _options;
         private readonly IOptions<CmsKitTagOptions> _tagOptions;
->>>>>>> 053059f8
 
         public CmsKitDataSeedContributor(
             IGuidGenerator guidGenerator,
@@ -51,17 +49,13 @@
             ICurrentTenant currentTenant,
             IContentRepository contentRepository,
             ITagManager tagManager,
-<<<<<<< HEAD
             IEntityTagRepository entityTagRepository,
             IPageRepository pageRepository,
             IBlogRepository blogRepository,
-            IBlogPostRepository blogPostRepository)
-=======
+            IBlogPostRepository blogPostRepository,
             IEntityTagManager entityTagManager,
-            IPageRepository pageRepository,
             IOptions<CmsKitOptions> options,
             IOptions<CmsKitTagOptions> tagOptions)
->>>>>>> 053059f8
         {
             _guidGenerator = guidGenerator;
             _cmsUserRepository = cmsUserRepository;
@@ -73,14 +67,12 @@
             _contentRepository = contentRepository;
             _tagManager = tagManager;
             _entityTagManager = entityTagManager;
+            _entityTagRepository = entityTagRepository;
             _pageRepository = pageRepository;
-<<<<<<< HEAD
             _blogRepository = blogRepository;
             _blogPostRepository = blogPostRepository;
-=======
             _options = options;
             _tagOptions = tagOptions;
->>>>>>> 053059f8
         }
 
         public async Task SeedAsync(DataSeedContext context)
@@ -295,11 +287,7 @@
             {
                 var tagEntity = await _tagManager.InsertAsync(_guidGenerator.Create(), _cmsKitTestData.Content_2_EntityType, tag);
 
-<<<<<<< HEAD
-                await _entityTagRepository.InsertAsync(new EntityTag(tagEntity.Id, _cmsKitTestData.Content_2_EntityId));
-=======
                 await _entityTagManager.AddTagToEntityAsync(tagEntity.Id, _cmsKitTestData.Content_2_EntityType, _cmsKitTestData.Content_2_EntityId);
->>>>>>> 053059f8
             }
         }
 
