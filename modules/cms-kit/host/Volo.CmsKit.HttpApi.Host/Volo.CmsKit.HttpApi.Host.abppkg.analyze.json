--- conflicted
+++ resolved
@@ -1,10 +1,6 @@
 {
   "name": "Volo.CmsKit.HttpApi.Host",
-<<<<<<< HEAD
-  "hash": "e62474308beca9f4b345857d56300ddf",
-=======
   "hash": "efbde27b2d57ead9638e0d097ccc028f",
->>>>>>> 8865ee33
   "contents": [
     {
       "namespace": "Volo.CmsKit",
