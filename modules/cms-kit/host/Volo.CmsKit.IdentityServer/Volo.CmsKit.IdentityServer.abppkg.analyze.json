--- conflicted
+++ resolved
@@ -1,10 +1,6 @@
 {
   "name": "Volo.CmsKit.IdentityServer",
-<<<<<<< HEAD
-  "hash": "ef562090e2a154ab02d2002349289e5c",
-=======
   "hash": "91bb151a8b87037091d5102c7f762541",
->>>>>>> 280a1753
   "contents": [
     {
       "namespace": "Volo.CmsKit",
