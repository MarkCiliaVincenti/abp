{
  "version": "1.0.0",
  "name": "my-app",
  "private": true,
  "dependencies": {
<<<<<<< HEAD
    "@abp/aspnetcore.mvc.ui.theme.basic": "^4.1.0"
=======
    "@abp/aspnetcore.mvc.ui.theme.basic": "^4.1.0-rc.2",
    "@abp/cms-kit": "4.1.0-rc.2"
>>>>>>> ba62ac61
  }
}<|MERGE_RESOLUTION|>--- conflicted
+++ resolved
@@ -3,11 +3,7 @@
   "name": "my-app",
   "private": true,
   "dependencies": {
-<<<<<<< HEAD
-    "@abp/aspnetcore.mvc.ui.theme.basic": "^4.1.0"
-=======
-    "@abp/aspnetcore.mvc.ui.theme.basic": "^4.1.0-rc.2",
-    "@abp/cms-kit": "4.1.0-rc.2"
->>>>>>> ba62ac61
+    "@abp/aspnetcore.mvc.ui.theme.basic": "^4.1.0",
+    "@abp/cms-kit": "4.1.0"
   }
 }