--- conflicted
+++ resolved
@@ -7,13 +7,8 @@
     "@abp/cms-kit": "4.3.3",
     "@abp/tui-editor": "^4.3.3",
     "tui-code-snippet": "1.5.2",
-<<<<<<< HEAD
     "@abp/uppy": "^4.3.3",
-    "slugify": "1.4.6"
-=======
-    "@abp/uppy": "^4.3.2",
     "slugify": "1.4.6",
-    "@abp/jstree": "4.3.2"
->>>>>>> cfc648bc
+    "@abp/jstree": "4.3.3"
   }
 }