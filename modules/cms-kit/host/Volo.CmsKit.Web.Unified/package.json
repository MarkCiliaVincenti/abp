--- conflicted
+++ resolved
@@ -3,12 +3,7 @@
   "name": "my-app",
   "private": true,
   "dependencies": {
-<<<<<<< HEAD
-    "@abp/aspnetcore.mvc.ui.theme.basic": "~7.1.1",
-    "@abp/cms-kit": "~7.1.1"
-=======
     "@abp/aspnetcore.mvc.ui.theme.basic": "^7.2.0-rc.1",
     "@abp/cms-kit": "7.2.0-rc.1"
->>>>>>> 39834d4e
   }
 }