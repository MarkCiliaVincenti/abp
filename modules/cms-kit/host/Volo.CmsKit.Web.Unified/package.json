{
  "version": "1.0.0",
  "name": "my-app",
  "private": true,
  "dependencies": {
<<<<<<< HEAD
    "@abp/aspnetcore.mvc.ui.theme.basic": "^4.0.0",
    "@abp/star-rating-svg": "^4.0.0"
=======
    "@abp/aspnetcore.mvc.ui.theme.basic": "^4.0.1"
>>>>>>> e2aa2b49
  }
}<|MERGE_RESOLUTION|>--- conflicted
+++ resolved
@@ -3,11 +3,6 @@
   "name": "my-app",
   "private": true,
   "dependencies": {
-<<<<<<< HEAD
-    "@abp/aspnetcore.mvc.ui.theme.basic": "^4.0.0",
-    "@abp/star-rating-svg": "^4.0.0"
-=======
     "@abp/aspnetcore.mvc.ui.theme.basic": "^4.0.1"
->>>>>>> e2aa2b49
   }
 }