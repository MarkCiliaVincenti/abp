--- conflicted
+++ resolved
@@ -3,12 +3,7 @@
   "name": "my-app",
   "private": true,
   "dependencies": {
-<<<<<<< HEAD
-    "@abp/aspnetcore.mvc.ui.theme.basic": "~8.2.3",
-    "@abp/cms-kit": "8.2.3"
-=======
     "@abp/aspnetcore.mvc.ui.theme.basic": "~8.3.0-rc.3",
     "@abp/cms-kit": "8.3.0-rc.3"
->>>>>>> c861884f
   }
 }