--- conflicted
+++ resolved
@@ -3,12 +3,7 @@
   "name": "my-app",
   "private": true,
   "dependencies": {
-<<<<<<< HEAD
-    "@abp/aspnetcore.mvc.ui.theme.basic": "~8.2.2",
-    "@abp/cms-kit": "8.2.2"
-=======
     "@abp/aspnetcore.mvc.ui.theme.basic": "~8.3.0-rc.1",
     "@abp/cms-kit": "8.3.0-rc.1"
->>>>>>> c3d88357
   }
 }