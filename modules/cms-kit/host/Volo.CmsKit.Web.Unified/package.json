--- conflicted
+++ resolved
@@ -3,16 +3,11 @@
   "name": "my-app",
   "private": true,
   "dependencies": {
-<<<<<<< HEAD
     "@abp/aspnetcore.mvc.ui.theme.basic": "^4.2.2",
-    "@abp/cms-kit": "4.2.2"
-=======
-    "@abp/aspnetcore.mvc.ui.theme.basic": "^4.2.1",
-    "@abp/cms-kit": "4.2.1",
-    "@abp/tui-editor": "^4.2.1",
+    "@abp/cms-kit": "4.2.2",
+    "@abp/tui-editor": "^4.2.2",
     "tui-code-snippet": "1.5.2",
-    "@abp/uppy": "^4.2.1",
+    "@abp/uppy": "^4.2.2",
     "slugify": "1.4.6"
->>>>>>> f9185e49
   }
 }