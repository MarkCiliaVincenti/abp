{
  "version": "1.0.0",
  "name": "my-app",
  "private": true,
  "dependencies": {
<<<<<<< HEAD
    "@abp/aspnetcore.mvc.ui.theme.basic": "^4.4.4",
    "@abp/cms-kit": "4.4.4",
    "@abp/tui-editor": "^4.4.4",
    "tui-code-snippet": "1.5.2",
    "@abp/uppy": "^4.4.4",
    "slugify": "1.4.6",
    "@abp/jstree": "4.4.4"
=======
    "@abp/aspnetcore.mvc.ui.theme.basic": "^5.0.0-beta.3",
    "@abp/cms-kit": "5.0.0-beta.3",
    "@abp/tui-editor": "^5.0.0-beta.3",
    "tui-code-snippet": "1.5.2",
    "@abp/uppy": "^5.0.0-beta.3",
    "slugify": "1.4.6",
    "@abp/jstree": "5.0.0-beta.3"
>>>>>>> 6051fd4e
  }
}<|MERGE_RESOLUTION|>--- conflicted
+++ resolved
@@ -3,15 +3,6 @@
   "name": "my-app",
   "private": true,
   "dependencies": {
-<<<<<<< HEAD
-    "@abp/aspnetcore.mvc.ui.theme.basic": "^4.4.4",
-    "@abp/cms-kit": "4.4.4",
-    "@abp/tui-editor": "^4.4.4",
-    "tui-code-snippet": "1.5.2",
-    "@abp/uppy": "^4.4.4",
-    "slugify": "1.4.6",
-    "@abp/jstree": "4.4.4"
-=======
     "@abp/aspnetcore.mvc.ui.theme.basic": "^5.0.0-beta.3",
     "@abp/cms-kit": "5.0.0-beta.3",
     "@abp/tui-editor": "^5.0.0-beta.3",
@@ -19,6 +10,5 @@
     "@abp/uppy": "^5.0.0-beta.3",
     "slugify": "1.4.6",
     "@abp/jstree": "5.0.0-beta.3"
->>>>>>> 6051fd4e
   }
 }