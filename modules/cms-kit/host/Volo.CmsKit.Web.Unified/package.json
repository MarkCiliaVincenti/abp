{
  "version": "1.0.0",
  "name": "my-app",
  "private": true,
  "dependencies": {
<<<<<<< HEAD
    "@abp/aspnetcore.mvc.ui.theme.basic": "^4.1.2"
=======
    "@abp/aspnetcore.mvc.ui.theme.basic": "^4.2.0",
    "@abp/cms-kit": "4.2.0"
>>>>>>> 14d55167
  }
}<|MERGE_RESOLUTION|>--- conflicted
+++ resolved
@@ -3,11 +3,7 @@
   "name": "my-app",
   "private": true,
   "dependencies": {
-<<<<<<< HEAD
-    "@abp/aspnetcore.mvc.ui.theme.basic": "^4.1.2"
-=======
     "@abp/aspnetcore.mvc.ui.theme.basic": "^4.2.0",
     "@abp/cms-kit": "4.2.0"
->>>>>>> 14d55167
   }
 }