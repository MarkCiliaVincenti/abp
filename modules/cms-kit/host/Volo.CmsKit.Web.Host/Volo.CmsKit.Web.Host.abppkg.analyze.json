--- conflicted
+++ resolved
@@ -1,10 +1,6 @@
 {
   "name": "Volo.CmsKit.Web.Host",
-<<<<<<< HEAD
-  "hash": "dbfdd3751ae2512245a46045f7289447",
-=======
   "hash": "4e765df6a6f987aba4c051f2106178ac",
->>>>>>> 280a1753
   "contents": [
     {
       "namespace": "Volo.CmsKit",
