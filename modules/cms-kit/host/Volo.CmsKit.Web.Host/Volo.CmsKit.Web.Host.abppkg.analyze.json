--- conflicted
+++ resolved
@@ -1,10 +1,6 @@
 {
   "name": "Volo.CmsKit.Web.Host",
-<<<<<<< HEAD
-  "hash": "759c3e76e6f1955c74b84752d81b6885",
-=======
   "hash": "1c229420cd1cafa77509174e7c9a47a4",
->>>>>>> 3c25e01f
   "contents": [
     {
       "namespace": "Volo.CmsKit",
