{
  "version": "1.0.0",
  "name": "my-app",
  "private": true,
  "dependencies": {
<<<<<<< HEAD
    "@abp/aspnetcore.mvc.ui.theme.basic": "~8.0.4"
=======
    "@abp/aspnetcore.mvc.ui.theme.basic": "~8.1.0-rc.1"
>>>>>>> 992b383f
  }
}<|MERGE_RESOLUTION|>--- conflicted
+++ resolved
@@ -3,10 +3,6 @@
   "name": "my-app",
   "private": true,
   "dependencies": {
-<<<<<<< HEAD
-    "@abp/aspnetcore.mvc.ui.theme.basic": "~8.0.4"
-=======
     "@abp/aspnetcore.mvc.ui.theme.basic": "~8.1.0-rc.1"
->>>>>>> 992b383f
   }
 }