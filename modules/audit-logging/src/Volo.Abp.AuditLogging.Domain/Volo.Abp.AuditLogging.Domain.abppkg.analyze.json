--- conflicted
+++ resolved
@@ -1,10 +1,6 @@
 {
   "name": "Volo.Abp.AuditLogging.Domain",
-<<<<<<< HEAD
-  "hash": "56813918b7f154332e4cc0937b882a29",
-=======
   "hash": "fa171768247503b44e7e57d4518d2ef8",
->>>>>>> 280a1753
   "contents": [
     {
       "namespace": "Volo.Abp.AuditLogging",
