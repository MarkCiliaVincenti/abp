{
  "name": "Volo.Abp.AuditLogging.Domain",
<<<<<<< HEAD
  "hash": "5c5286214fbab006a052643a69ca13d9",
=======
  "hash": "9acd8ed269385ff15150449590c209fe",
>>>>>>> 8865ee33
  "contents": [
    {
      "namespace": "Volo.Abp.AuditLogging",
      "dependsOnModules": [
        {
          "declaringAssemblyName": "Volo.Abp.Auditing",
          "namespace": "Volo.Abp.Auditing",
          "name": "AbpAuditingModule"
        },
        {
          "declaringAssemblyName": "Volo.Abp.Ddd.Domain",
          "namespace": "Volo.Abp.Domain",
          "name": "AbpDddDomainModule"
        },
        {
          "declaringAssemblyName": "Volo.Abp.AuditLogging.Domain.Shared",
          "namespace": "Volo.Abp.AuditLogging",
          "name": "AbpAuditLoggingDomainSharedModule"
        },
        {
          "declaringAssemblyName": "Volo.Abp.ExceptionHandling",
          "namespace": "Volo.Abp.ExceptionHandling",
          "name": "AbpExceptionHandlingModule"
        },
        {
          "declaringAssemblyName": "Volo.Abp.Json",
          "namespace": "Volo.Abp.Json",
          "name": "AbpJsonModule"
        }
      ],
      "contentType": "abpModule",
      "name": "AbpAuditLoggingDomainModule",
      "summary": null
    },
    {
      "baseClass": {
        "name": "AggregateRoot<Guid>",
        "namespace": "Volo.Abp.Domain.Entities",
        "declaringAssemblyName": "Volo.Abp.Ddd.Domain"
      },
      "implementingInterfaces": [
        {
          "name": "IEntity",
          "namespace": "Volo.Abp.Domain.Entities",
          "declaringAssemblyName": "Volo.Abp.Ddd.Domain"
        },
        {
          "name": "IEntity<Guid>",
          "namespace": "Volo.Abp.Domain.Entities",
          "declaringAssemblyName": "Volo.Abp.Ddd.Domain"
        },
        {
          "name": "IAggregateRoot<Guid>",
          "namespace": "Volo.Abp.Domain.Entities",
          "declaringAssemblyName": "Volo.Abp.Ddd.Domain"
        },
        {
          "name": "IAggregateRoot",
          "namespace": "Volo.Abp.Domain.Entities",
          "declaringAssemblyName": "Volo.Abp.Ddd.Domain"
        },
        {
          "name": "IGeneratesDomainEvents",
          "namespace": "Volo.Abp.Domain.Entities",
          "declaringAssemblyName": "Volo.Abp.Ddd.Domain"
        },
        {
          "name": "IHasExtraProperties",
          "namespace": "Volo.Abp.Data",
          "declaringAssemblyName": "Volo.Abp.ObjectExtending"
        },
        {
          "name": "IHasConcurrencyStamp",
          "namespace": "Volo.Abp.Domain.Entities",
          "declaringAssemblyName": "Volo.Abp.Data"
        },
        {
          "name": "IMultiTenant",
          "namespace": "Volo.Abp.MultiTenancy",
          "declaringAssemblyName": "Volo.Abp.MultiTenancy"
        }
      ],
      "methods": [],
      "namespace": "Volo.Abp.AuditLogging",
      "primaryKeyType": "Guid",
      "collectionProperties": {
        "entityChanges": {
          "name": "EntityChange",
          "namespace": "Volo.Abp.AuditLogging",
          "declaringAssemblyName": "Volo.Abp.AuditLogging.Domain"
        },
        "actions": {
          "name": "AuditLogAction",
          "namespace": "Volo.Abp.AuditLogging",
          "declaringAssemblyName": "Volo.Abp.AuditLogging.Domain"
        }
      },
      "navigationProperties": {},
      "contentType": "aggregateRoot",
      "name": "AuditLog",
      "summary": null
    },
    {
      "namespace": "Volo.Abp.AuditLogging",
      "entityAnalyzeModel": {
        "namespace": "Volo.Abp.AuditLogging",
        "primaryKeyType": "Guid",
        "collectionProperties": {
          "entityChanges": {
            "name": "EntityChange",
            "namespace": "Volo.Abp.AuditLogging",
            "declaringAssemblyName": "Volo.Abp.AuditLogging.Domain"
          },
          "actions": {
            "name": "AuditLogAction",
            "namespace": "Volo.Abp.AuditLogging",
            "declaringAssemblyName": "Volo.Abp.AuditLogging.Domain"
          }
        },
        "navigationProperties": {},
        "contentType": "entity",
        "name": "AuditLog",
        "summary": null
      },
      "contentType": "repositoryInterface",
      "name": "IAuditLogRepository",
      "summary": null
    }
  ]
}<|MERGE_RESOLUTION|>--- conflicted
+++ resolved
@@ -1,10 +1,6 @@
 {
   "name": "Volo.Abp.AuditLogging.Domain",
-<<<<<<< HEAD
-  "hash": "5c5286214fbab006a052643a69ca13d9",
-=======
   "hash": "9acd8ed269385ff15150449590c209fe",
->>>>>>> 8865ee33
   "contents": [
     {
       "namespace": "Volo.Abp.AuditLogging",
