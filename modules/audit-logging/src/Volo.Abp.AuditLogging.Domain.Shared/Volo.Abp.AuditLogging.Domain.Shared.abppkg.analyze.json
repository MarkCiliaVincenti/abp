{
  "name": "Volo.Abp.AuditLogging.Domain.Shared",
<<<<<<< HEAD
  "hash": "b39eb9511ee4281112e139242b38f6b9",
  "contents": [
    {
      "namespace": "Volo.Abp.AuditLogging",
      "dependsOnModules": [],
=======
  "hash": "e6804aee981e73c0bf60780e69c001ac",
  "contents": [
    {
      "namespace": "Volo.Abp.AuditLogging",
      "dependsOnModules": [
        {
          "declaringAssemblyName": "Volo.Abp.Validation",
          "namespace": "Volo.Abp.Validation",
          "name": "AbpValidationModule"
        }
      ],
>>>>>>> 3c25e01f
      "contentType": "abpModule",
      "name": "AbpAuditLoggingDomainSharedModule",
      "summary": null
    }
  ]
}<|MERGE_RESOLUTION|>--- conflicted
+++ resolved
@@ -1,12 +1,5 @@
 {
   "name": "Volo.Abp.AuditLogging.Domain.Shared",
-<<<<<<< HEAD
-  "hash": "b39eb9511ee4281112e139242b38f6b9",
-  "contents": [
-    {
-      "namespace": "Volo.Abp.AuditLogging",
-      "dependsOnModules": [],
-=======
   "hash": "e6804aee981e73c0bf60780e69c001ac",
   "contents": [
     {
@@ -18,7 +11,6 @@
           "name": "AbpValidationModule"
         }
       ],
->>>>>>> 3c25e01f
       "contentType": "abpModule",
       "name": "AbpAuditLoggingDomainSharedModule",
       "summary": null
