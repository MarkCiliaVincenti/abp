--- conflicted
+++ resolved
@@ -1,12 +1,5 @@
 {
   "name": "Volo.Abp.AuditLogging.Domain.Shared",
-<<<<<<< HEAD
-  "hash": "a21cf916b35122ce5487d32e2a19a122",
-  "contents": [
-    {
-      "namespace": "Volo.Abp.AuditLogging",
-      "dependsOnModules": [],
-=======
   "hash": "8e82f96ec1349d214e72c8fb4f902460",
   "contents": [
     {
@@ -18,7 +11,6 @@
           "name": "AbpValidationModule"
         }
       ],
->>>>>>> 280a1753
       "implementingInterfaces": [
         {
           "name": "IAbpModule",
