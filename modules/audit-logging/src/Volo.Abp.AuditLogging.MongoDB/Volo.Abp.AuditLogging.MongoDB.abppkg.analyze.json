{
  "name": "Volo.Abp.AuditLogging.MongoDB",
<<<<<<< HEAD
  "hash": "fbfbd278bb48e848d4743bd745812874",
=======
  "hash": "482d735c586fc845551e14d2c62324e0",
>>>>>>> 8865ee33
  "contents": [
    {
      "namespace": "Volo.Abp.AuditLogging.MongoDB",
      "dependsOnModules": [
        {
          "declaringAssemblyName": "Volo.Abp.AuditLogging.Domain",
          "namespace": "Volo.Abp.AuditLogging",
          "name": "AbpAuditLoggingDomainModule"
        },
        {
          "declaringAssemblyName": "Volo.Abp.MongoDB",
          "namespace": "Volo.Abp.MongoDB",
          "name": "AbpMongoDbModule"
        }
      ],
      "contentType": "abpModule",
      "name": "AbpAuditLoggingMongoDbModule",
      "summary": null
    },
    {
      "namespace": "Volo.Abp.AuditLogging.MongoDB",
      "connectionStringName": "AbpAuditLogging",
      "databaseCollections": [
        {
          "entityFullName": "Volo.Abp.AuditLogging.AuditLog",
          "contentType": "databaseCollection",
          "name": "AbpAuditLogs",
          "summary": null
        }
      ],
      "contentType": "mongoDbContext",
      "name": "AuditLoggingMongoDbContext",
      "summary": null
    }
  ]
}<|MERGE_RESOLUTION|>--- conflicted
+++ resolved
@@ -1,10 +1,6 @@
 {
   "name": "Volo.Abp.AuditLogging.MongoDB",
-<<<<<<< HEAD
-  "hash": "fbfbd278bb48e848d4743bd745812874",
-=======
   "hash": "482d735c586fc845551e14d2c62324e0",
->>>>>>> 8865ee33
   "contents": [
     {
       "namespace": "Volo.Abp.AuditLogging.MongoDB",
