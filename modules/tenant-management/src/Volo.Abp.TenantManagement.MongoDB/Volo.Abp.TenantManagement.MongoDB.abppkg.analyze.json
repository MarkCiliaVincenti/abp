{
  "name": "Volo.Abp.TenantManagement.MongoDB",
<<<<<<< HEAD
  "hash": "e9c3833a2ddcef697db353e1d91111ee",
=======
  "hash": "8b4054243e2c137c27d3479fd281c0cb",
>>>>>>> 3c25e01f
  "contents": [
    {
      "namespace": "Volo.Abp.TenantManagement.MongoDB",
      "dependsOnModules": [
        {
          "declaringAssemblyName": "Volo.Abp.TenantManagement.Domain",
          "namespace": "Volo.Abp.TenantManagement",
          "name": "AbpTenantManagementDomainModule"
        },
        {
          "declaringAssemblyName": "Volo.Abp.MongoDB",
          "namespace": "Volo.Abp.MongoDB",
          "name": "AbpMongoDbModule"
        }
      ],
      "contentType": "abpModule",
      "name": "AbpTenantManagementMongoDbModule",
      "summary": null
    },
    {
      "namespace": "Volo.Abp.TenantManagement.MongoDB",
      "connectionStringName": "AbpTenantManagement",
      "databaseCollections": [
        {
          "entityFullName": "Volo.Abp.TenantManagement.Tenant",
          "contentType": "databaseCollection",
          "name": "AbpTenants",
          "summary": null
        }
      ],
      "contentType": "mongoDbContext",
      "name": "TenantManagementMongoDbContext",
      "summary": null
    }
  ]
}<|MERGE_RESOLUTION|>--- conflicted
+++ resolved
@@ -1,10 +1,6 @@
 {
   "name": "Volo.Abp.TenantManagement.MongoDB",
-<<<<<<< HEAD
-  "hash": "e9c3833a2ddcef697db353e1d91111ee",
-=======
   "hash": "8b4054243e2c137c27d3479fd281c0cb",
->>>>>>> 3c25e01f
   "contents": [
     {
       "namespace": "Volo.Abp.TenantManagement.MongoDB",
