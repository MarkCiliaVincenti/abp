{
  "name": "Volo.Abp.TenantManagement.EntityFrameworkCore",
<<<<<<< HEAD
  "hash": "d5be7ecde589386b35d45a61e63f2ff1",
=======
  "hash": "a6c37dd94fcea243ee1fe20256c7aa2a",
>>>>>>> 8865ee33
  "contents": [
    {
      "namespace": "Volo.Abp.TenantManagement.EntityFrameworkCore",
      "dependsOnModules": [
        {
          "declaringAssemblyName": "Volo.Abp.TenantManagement.Domain",
          "namespace": "Volo.Abp.TenantManagement",
          "name": "AbpTenantManagementDomainModule"
        },
        {
          "declaringAssemblyName": "Volo.Abp.EntityFrameworkCore",
          "namespace": "Volo.Abp.EntityFrameworkCore",
          "name": "AbpEntityFrameworkCoreModule"
        }
      ],
      "contentType": "abpModule",
      "name": "AbpTenantManagementEntityFrameworkCoreModule",
      "summary": null
    },
    {
      "namespace": "Volo.Abp.TenantManagement.EntityFrameworkCore",
      "connectionStringName": "AbpTenantManagement",
      "databaseTables": [
        {
          "entityFullName": "Volo.Abp.TenantManagement.Tenant",
          "contentType": "databaseTable",
          "name": "AbpTenants",
          "summary": null
        },
        {
          "entityFullName": "Volo.Abp.TenantManagement.TenantConnectionString",
          "contentType": "databaseTable",
          "name": "AbpTenantConnectionStrings",
          "summary": null
        }
      ],
      "contentType": "efCoreDbContext",
      "name": "TenantManagementDbContext",
      "summary": null
    }
  ]
}<|MERGE_RESOLUTION|>--- conflicted
+++ resolved
@@ -1,10 +1,6 @@
 {
   "name": "Volo.Abp.TenantManagement.EntityFrameworkCore",
-<<<<<<< HEAD
-  "hash": "d5be7ecde589386b35d45a61e63f2ff1",
-=======
   "hash": "a6c37dd94fcea243ee1fe20256c7aa2a",
->>>>>>> 8865ee33
   "contents": [
     {
       "namespace": "Volo.Abp.TenantManagement.EntityFrameworkCore",
