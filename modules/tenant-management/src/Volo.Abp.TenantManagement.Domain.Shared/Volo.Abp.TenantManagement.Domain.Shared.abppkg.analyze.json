--- conflicted
+++ resolved
@@ -1,10 +1,6 @@
 {
   "name": "Volo.Abp.TenantManagement.Domain.Shared",
-<<<<<<< HEAD
-  "hash": "44ad187bd4ce00e26509db2b6562d3c1",
-=======
   "hash": "d1e554e55cca1907327bb258e9a779be",
->>>>>>> 8865ee33
   "contents": [
     {
       "namespace": "Volo.Abp.TenantManagement",
