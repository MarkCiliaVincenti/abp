--- conflicted
+++ resolved
@@ -1,10 +1,6 @@
 {
   "name": "Volo.Abp.TenantManagement.HttpApi",
-<<<<<<< HEAD
-  "hash": "96652ec16cc039adbe993847ca6b9e81",
-=======
   "hash": "2c9a1e6f63162b72133324efcb847119",
->>>>>>> 8865ee33
   "contents": [
     {
       "namespace": "Volo.Abp.TenantManagement",
