--- conflicted
+++ resolved
@@ -1,10 +1,6 @@
 {
   "name": "Volo.Abp.TenantManagement.HttpApi",
-<<<<<<< HEAD
-  "hash": "0dc144b824c071e08bec54aa83a5cadd",
-=======
   "hash": "ac5f94dc37adf0b83aaf38cb220ee0f1",
->>>>>>> 280a1753
   "contents": [
     {
       "namespace": "Volo.Abp.TenantManagement",
