--- conflicted
+++ resolved
@@ -41,49 +41,6 @@
             HasManageFeaturesPermission = await AuthorizationService.IsGrantedAsync(ManageFeaturesPolicyName);
         }
 
-<<<<<<< HEAD
-        protected virtual async Task OpenEditConnectionStringModalAsync(TenantDto entity)
-        {
-            ManageConnectionStringValidations.ClearAll();
-
-            var tenantConnectionString = await AppService.GetDefaultConnectionStringAsync(entity.Id);
-
-            TenantInfo = new TenantInfoModel
-            {
-                Id = entity.Id,
-                DefaultConnectionString = tenantConnectionString,
-                UseSharedDatabase = tenantConnectionString.IsNullOrWhiteSpace()
-            };
-
-            await InvokeAsync(ManageConnectionStringModal.Show);
-        }
-
-        protected virtual Task CloseEditConnectionStringModal()
-        {
-            return InvokeAsync(ManageConnectionStringModal.Hide);
-        }
-
-        protected virtual async Task UpdateConnectionStringAsync()
-        {
-            if (ManageConnectionStringValidations.ValidateAll())
-            {
-                await CheckPolicyAsync(ManageConnectionStringsPolicyName);
-
-                if (TenantInfo.UseSharedDatabase || TenantInfo.DefaultConnectionString.IsNullOrWhiteSpace())
-                {
-                    await AppService.DeleteDefaultConnectionStringAsync(TenantInfo.Id);
-                }
-                else
-                {
-                    await AppService.UpdateDefaultConnectionStringAsync(TenantInfo.Id, TenantInfo.DefaultConnectionString);
-                }
-
-                await InvokeAsync(ManageConnectionStringModal.Hide);
-            }
-        }
-
-=======
->>>>>>> d536db8d
         protected override string GetDeleteConfirmationMessage(TenantDto entity)
         {
             return string.Format(L["TenantDeletionConfirmationMessage"], entity.Name);
