--- conflicted
+++ resolved
@@ -51,25 +51,16 @@
         return string.Format(L["TenantDeletionConfirmationMessage"], entity.Name);
     }
 
-<<<<<<< HEAD
-        protected override ValueTask SetToolbarItemsAsync()
-        {
-            Toolbar.AddButton(L["ManageHostFeatures"],
-                async () => await FeatureManagementModal.OpenAsync(FeatureProviderName),
-                "fa fa-cog");
-
-            Toolbar.AddButton(L["NewTenant"],
-                OpenCreateModalAsync,
-                IconName.Add,
-                requiredPolicyName: CreatePolicyName);
-=======
     protected override ValueTask SetToolbarItemsAsync()
     {
+        Toolbar.AddButton(L["ManageHostFeatures"],
+            async () => await FeatureManagementModal.OpenAsync(FeatureProviderName),
+            "fa fa-cog");
+
         Toolbar.AddButton(L["NewTenant"],
             OpenCreateModalAsync,
             IconName.Add,
             requiredPolicyName: CreatePolicyName);
->>>>>>> e230ea05
 
         return base.SetToolbarItemsAsync();
     }
