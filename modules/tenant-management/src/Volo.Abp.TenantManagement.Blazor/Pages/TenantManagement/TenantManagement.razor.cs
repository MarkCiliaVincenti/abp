--- conflicted
+++ resolved
@@ -7,7 +7,7 @@
 
 namespace Volo.Abp.TenantManagement.Blazor.Pages.TenantManagement
 {
-    public abstract class TenantManagementBase
+    public abstract class TenantManagementBase 
         : AbpCrudPageBase<ITenantAppService, TenantDto, Guid, GetTenantsInput, TenantCreateDto, TenantUpdateDto>
     {
         protected const string FeatureProviderName = "T";
@@ -35,13 +35,8 @@
 
             TenantInfo = new TenantInfoModel();
         }
-<<<<<<< HEAD
-
-        protected override async Task SetPermissionsAsync()
-=======
         
         protected async override Task SetPermissionsAsync()
->>>>>>> 5b19156c
         {
             await base.SetPermissionsAsync();
 
