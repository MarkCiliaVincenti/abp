<<<<<<< HEAD
﻿using System;
using System.Collections.Generic;
using System.ComponentModel.DataAnnotations;
using System.Threading.Tasks;
using Blazorise;
using Microsoft.AspNetCore.Authorization;
using Volo.Abp.AspNetCore.Components.Extensibility.EntityActions;
using Volo.Abp.AspNetCore.Components.Extensibility.TableColumns;
using Volo.Abp.AspNetCore.Components.WebAssembly.Theming.PageToolbars;
using Volo.Abp.BlazoriseUI;
=======
﻿using System.Threading.Tasks;
using Microsoft.AspNetCore.Authorization;
>>>>>>> ffad819d
using Volo.Abp.FeatureManagement.Blazor.Components;
using Volo.Abp.ObjectExtending;
using Volo.Abp.TenantManagement.Localization;

namespace Volo.Abp.TenantManagement.Blazor.Pages.TenantManagement
{
    public partial class TenantManagement
    {
        protected const string FeatureProviderName = "T";

        protected bool HasManageFeaturesPermission;
        protected string ManageFeaturesPolicyName;

        protected FeatureManagementModal FeatureManagementModal;

<<<<<<< HEAD
        protected TenantInfoModel TenantInfo;

        protected PageToolbar Toolbar { get; } = new();

        protected List<TableColumn> TenantManagementTableColumns => TableColumns.Get<TenantManagement>();

=======
>>>>>>> ffad819d
        public TenantManagement()
        {
            LocalizationResource = typeof(AbpTenantManagementResource);
            ObjectMapperContext = typeof(AbpTenantManagementBlazorModule);

            CreatePolicyName = TenantManagementPermissions.Tenants.Create;
            UpdatePolicyName = TenantManagementPermissions.Tenants.Update;
            DeletePolicyName = TenantManagementPermissions.Tenants.Delete;

            ManageFeaturesPolicyName = TenantManagementPermissions.Tenants.ManageFeatures;
        }

        protected override async Task SetPermissionsAsync()
        {
            await base.SetPermissionsAsync();

            HasManageFeaturesPermission = await AuthorizationService.IsGrantedAsync(ManageFeaturesPolicyName);
        }

        protected override string GetDeleteConfirmationMessage(TenantDto entity)
        {
            return string.Format(L["TenantDeletionConfirmationMessage"], entity.Name);
        }

        protected override ValueTask SetToolbarItemsAsync()
        {
            Toolbar.AddButton(L["NewTenant"],
                OpenCreateModalAsync,
                IconName.Add,
                requiredPolicyName: CreatePolicyName);

            return base.SetToolbarItemsAsync();
        }

        protected override ValueTask SetEntityActionsAsync()
        {
            EntityActions
                .Get<TenantManagement>()
                .AddRange(new EntityAction[]
                {
                    new EntityAction
                    {
                        Text = L["Edit"],
                        RequiredPolicy = UpdatePolicyName,
                        Clicked = async (data) => { await OpenEditModalAsync(data.As<TenantDto>()); }
                    },
                    new EntityAction
                    {
                        Text = L["Features"],
                        RequiredPolicy = ManageFeaturesPolicyName,
                        Clicked = async (data) =>
                        {
                            var tenant = data.As<TenantDto>();
                            await FeatureManagementModal.OpenAsync(FeatureProviderName, tenant.Id.ToString());
                        }
                    },
                    new EntityAction
                    {
                        Text = L["Delete"],
                        RequiredPolicy = DeletePolicyName,
                        Clicked = async (data) => await DeleteEntityAsync(data.As<TenantDto>()),
                        ConfirmationMessage = (data) => GetDeleteConfirmationMessage(data.As<TenantDto>())
                    }
                });

            return base.SetEntityActionsAsync();
        }

        protected override ValueTask SetTableColumnsAsync()
        {
            TenantManagementTableColumns
                .AddRange(new TableColumn[]
                {
                    new TableColumn
                    {
                        Title = L["Actions"],
                        Actions = EntityActions.Get<TenantManagement>()
                    },
                    new TableColumn
                    {
                        Title = L["TenantName"],
                        Data = nameof(TenantDto.Name),
                    },
                });

            TenantManagementTableColumns.AddRange(GetExtensionTableColumns(
                TenantManagementModuleExtensionConsts.ModuleName,
                TenantManagementModuleExtensionConsts.EntityNames.Tenant));

            return base.SetTableColumnsAsync();
        }
    }
}<|MERGE_RESOLUTION|>--- conflicted
+++ resolved
@@ -1,18 +1,12 @@
-<<<<<<< HEAD
 ﻿using System;
 using System.Collections.Generic;
 using System.ComponentModel.DataAnnotations;
 using System.Threading.Tasks;
-using Blazorise;
 using Microsoft.AspNetCore.Authorization;
 using Volo.Abp.AspNetCore.Components.Extensibility.EntityActions;
 using Volo.Abp.AspNetCore.Components.Extensibility.TableColumns;
 using Volo.Abp.AspNetCore.Components.WebAssembly.Theming.PageToolbars;
 using Volo.Abp.BlazoriseUI;
-=======
-﻿using System.Threading.Tasks;
-using Microsoft.AspNetCore.Authorization;
->>>>>>> ffad819d
 using Volo.Abp.FeatureManagement.Blazor.Components;
 using Volo.Abp.ObjectExtending;
 using Volo.Abp.TenantManagement.Localization;
@@ -28,15 +22,10 @@
 
         protected FeatureManagementModal FeatureManagementModal;
 
-<<<<<<< HEAD
-        protected TenantInfoModel TenantInfo;
-
         protected PageToolbar Toolbar { get; } = new();
 
         protected List<TableColumn> TenantManagementTableColumns => TableColumns.Get<TenantManagement>();
 
-=======
->>>>>>> ffad819d
         public TenantManagement()
         {
             LocalizationResource = typeof(AbpTenantManagementResource);
