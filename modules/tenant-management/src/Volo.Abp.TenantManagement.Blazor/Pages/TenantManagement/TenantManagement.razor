﻿@page "/tenant-management/tenants"
@attribute [Authorize(TenantManagementPermissions.Tenants.Default)]
@using Microsoft.AspNetCore.Authorization
@using Volo.Abp.FeatureManagement.Blazor.Components
@using Microsoft.AspNetCore.Components.Forms
@using Volo.Abp.TenantManagement.Localization
<<<<<<< HEAD
@using Volo.Abp.AspNetCore.Components.WebAssembly.Theming.Layout
@using Volo.Abp.BlazoriseUI.Components.ObjectExtending
=======
@using Volo.Abp.AspNetCore.Components.Web
>>>>>>> ffad819d
@inject AbpBlazorMessageLocalizerHelper<AbpTenantManagementResource> LH
@inherits AbpCrudPageBase<ITenantAppService, TenantDto, Guid, GetTenantsInput, TenantCreateDto, TenantUpdateDto>

<Card>
    <CardHeader>
        @* ************************* PAGE HEADER ************************* *@
<<<<<<< HEAD
        <PageHeader Title="@L["Tenants"]"
                    BreadcrumbItems="@BreadcrumbItems"
                    Toolbar="@Toolbar">
        </PageHeader>
=======
        <Row Class="justify-content-between">
            <Column ColumnSize="ColumnSize.IsAuto">
                <Heading Size="HeadingSize.Is1">@L["Tenants"]</Heading>
            </Column>
            <Column ColumnSize="ColumnSize.IsAuto">
                @if ( HasCreatePermission )
                {
                    <Button Color="Color.Primary" Clicked="OpenCreateModalAsync">
                        <Icon Margin="Margin.Is1.FromRight" Name="IconName.Add"></Icon>@L["NewTenant"]
                    </Button>
                }
            </Column>
        </Row>
>>>>>>> ffad819d
    </CardHeader>
    <CardBody>
        @* ************************* DATA GRID ************************* *@
        <AbpExtensibleDataGrid TItem="TenantDto"
                               Data="@Entities"
                               ReadData="@OnDataGridReadAsync"
                               TotalItems="@TotalCount"
                               ShowPager="true"
                               PageSize="@PageSize"
                               CurrentPage="@CurrentPage"
                               Columns="@TenantManagementTableColumns">
        </AbpExtensibleDataGrid>
    </CardBody>
</Card>

@* ************************* CREATE MODAL ************************* *@
@if ( HasCreatePermission )
{
<<<<<<< HEAD
    <Modal @ref="CreateModal">
        <ModalBackdrop/>
=======
    <Modal @ref="CreateModal" Closing="@ClosingCreateModal">
>>>>>>> ffad819d
        <ModalContent Centered="true">
            <Form>
                <ModalHeader>
                    <ModalTitle>@L["NewTenant"]</ModalTitle>
                    <CloseButton Clicked="CloseCreateModalAsync"/>
                </ModalHeader>
                <ModalBody>
                    <Validations @ref="@CreateValidationsRef" Model="@NewEntity" ValidateOnLoad="false">
                        <Validation MessageLocalizer="@LH.Localize">
                            <Field>
                                <FieldLabel>@L["TenantName"]</FieldLabel>
                                <TextEdit @bind-Text="@NewEntity.Name">
                                    <Feedback>
                                        <ValidationError/>
                                    </Feedback>
                                </TextEdit>
                            </Field>
                        </Validation>
                        <Validation MessageLocalizer="@LH.Localize">
                            <Field>
                                <FieldLabel>@L["DisplayName:AdminEmailAddress"]</FieldLabel>
                                <TextEdit Role="@TextRole.Email" @bind-Text="@NewEntity.AdminEmailAddress">
                                    <Feedback>
                                        <ValidationError/>
                                    </Feedback>
                                </TextEdit>
                            </Field>
                        </Validation>
                        <Validation MessageLocalizer="@LH.Localize">
                            <Field>
                                <FieldLabel>@L["DisplayName:AdminPassword"]</FieldLabel>
                                <TextEdit Role="@TextRole.Password" @bind-Text="@NewEntity.AdminPassword">
                                    <Feedback>
                                        <ValidationError/>
                                    </Feedback>
                                </TextEdit>
                            </Field>
                        </Validation>
                        <ExtensionProperties TEntityType="TenantCreateDto" TResourceType="AbpTenantManagementResource" Entity="@NewEntity" LH="@LH"/>
                    </Validations>
                </ModalBody>
                <ModalFooter>
                    <Button Color="Color.Secondary" Clicked="CloseCreateModalAsync">@L["Cancel"]</Button>
                    <SubmitButton Clicked="@CreateEntityAsync"/>
                </ModalFooter>
            </Form>
        </ModalContent>
    </Modal>
}

@* ************************* EDIT MODAL ************************* *@
@if ( HasUpdatePermission )
{
<<<<<<< HEAD
    <Modal @ref="EditModal">
        <ModalBackdrop/>
=======
    <Modal @ref="EditModal" Closing="@ClosingEditModal">
>>>>>>> ffad819d
        <ModalContent Centered="true">
            <Form>
                <ModalHeader>
                    <ModalTitle>@L["Edit"]</ModalTitle>
                    <CloseButton Clicked="CloseEditModalAsync"/>
                </ModalHeader>
                <ModalBody>
                    <Validations @ref="@EditValidationsRef" Model="@EditingEntity" ValidateOnLoad="false">
                        <Validation MessageLocalizer="@LH.Localize">
                            <Field>
                                <FieldLabel>@L["TenantName"]</FieldLabel>
                                <TextEdit @bind-Text="@EditingEntity.Name">
                                    <Feedback>
                                        <ValidationError/>
                                    </Feedback>
                                </TextEdit>
                            </Field>
                        </Validation>
                    </Validations>
                    <ExtensionProperties TEntityType="TenantUpdateDto" TResourceType="AbpTenantManagementResource" Entity="@EditingEntity" LH="@LH"/>
                </ModalBody>
                <ModalFooter>
                    <Button Color="Color.Secondary" Clicked="CloseEditModalAsync">@L["Cancel"]</Button>
                    <SubmitButton Clicked="@UpdateEntityAsync"/>
                </ModalFooter>
            </Form>
        </ModalContent>
    </Modal>
}

@if (HasManageFeaturesPermission)
{
    <FeatureManagementModal @ref="FeatureManagementModal"/>
}<|MERGE_RESOLUTION|>--- conflicted
+++ resolved
@@ -4,38 +4,19 @@
 @using Volo.Abp.FeatureManagement.Blazor.Components
 @using Microsoft.AspNetCore.Components.Forms
 @using Volo.Abp.TenantManagement.Localization
-<<<<<<< HEAD
 @using Volo.Abp.AspNetCore.Components.WebAssembly.Theming.Layout
 @using Volo.Abp.BlazoriseUI.Components.ObjectExtending
-=======
 @using Volo.Abp.AspNetCore.Components.Web
->>>>>>> ffad819d
 @inject AbpBlazorMessageLocalizerHelper<AbpTenantManagementResource> LH
 @inherits AbpCrudPageBase<ITenantAppService, TenantDto, Guid, GetTenantsInput, TenantCreateDto, TenantUpdateDto>
 
 <Card>
     <CardHeader>
         @* ************************* PAGE HEADER ************************* *@
-<<<<<<< HEAD
         <PageHeader Title="@L["Tenants"]"
                     BreadcrumbItems="@BreadcrumbItems"
                     Toolbar="@Toolbar">
         </PageHeader>
-=======
-        <Row Class="justify-content-between">
-            <Column ColumnSize="ColumnSize.IsAuto">
-                <Heading Size="HeadingSize.Is1">@L["Tenants"]</Heading>
-            </Column>
-            <Column ColumnSize="ColumnSize.IsAuto">
-                @if ( HasCreatePermission )
-                {
-                    <Button Color="Color.Primary" Clicked="OpenCreateModalAsync">
-                        <Icon Margin="Margin.Is1.FromRight" Name="IconName.Add"></Icon>@L["NewTenant"]
-                    </Button>
-                }
-            </Column>
-        </Row>
->>>>>>> ffad819d
     </CardHeader>
     <CardBody>
         @* ************************* DATA GRID ************************* *@
@@ -54,12 +35,7 @@
 @* ************************* CREATE MODAL ************************* *@
 @if ( HasCreatePermission )
 {
-<<<<<<< HEAD
-    <Modal @ref="CreateModal">
-        <ModalBackdrop/>
-=======
     <Modal @ref="CreateModal" Closing="@ClosingCreateModal">
->>>>>>> ffad819d
         <ModalContent Centered="true">
             <Form>
                 <ModalHeader>
@@ -113,12 +89,7 @@
 @* ************************* EDIT MODAL ************************* *@
 @if ( HasUpdatePermission )
 {
-<<<<<<< HEAD
-    <Modal @ref="EditModal">
-        <ModalBackdrop/>
-=======
     <Modal @ref="EditModal" Closing="@ClosingEditModal">
->>>>>>> ffad819d
         <ModalContent Centered="true">
             <Form>
                 <ModalHeader>
