--- conflicted
+++ resolved
@@ -151,50 +151,7 @@
     </Modal>
 }
 
-<<<<<<< HEAD
-@* ************************* EDIT CONNECTION STRING MODAL ************************* *@
-@if ( HasManageConnectionStringsPermission )
-{
-    <Modal @ref="@ManageConnectionStringModal">
-        <ModalBackdrop />
-        <ModalContent Centered="true">
-            <Form>
-                <ModalHeader>
-                    <ModalTitle>@L["ConnectionStrings"]</ModalTitle>
-                    <CloseButton Clicked="CloseEditConnectionStringModal" />
-                </ModalHeader>
-                <ModalBody>
-                    <Validations @ref="@ManageConnectionStringValidations" Model="@TenantInfo" ValidateOnLoad="false">
-                        <Validation MessageLocalizer="@LH.Localize">
-                            <Field>
-                                <FieldLabel>@L["DisplayName:UseSharedDatabase"]</FieldLabel>
-                                <Check TValue="bool" @bind-Checked="@TenantInfo.UseSharedDatabase" Cursor="@Cursor.Pointer" />
-                            </Field>
-                        </Validation>
-                        @if ( !TenantInfo.UseSharedDatabase )
-                        {
-                            <Validation MessageLocalizer="@LH.Localize">
-                                <Field>
-                                    <FieldLabel>@L["DisplayName:DefaultConnectionString"]</FieldLabel>
-                                    <TextEdit @bind-Text="@TenantInfo.DefaultConnectionString" />
-                                </Field>
-                            </Validation>
-                        }
-                    </Validations>
-                </ModalBody>
-                <ModalFooter>
-                    <Button Color="Color.Secondary" Clicked="CloseEditConnectionStringModal">@L["Cancel"]</Button>
-                    <SubmitButton Clicked="@UpdateConnectionStringAsync" />
-                </ModalFooter>
-            </Form>
-        </ModalContent>
-    </Modal>
-}
-
-@if ( HasManageFeaturesPermission )
-=======
 @if (HasManageFeaturesPermission)
->>>>>>> d536db8d
 {
     <FeatureManagementModal @ref="FeatureManagementModal" />
 }