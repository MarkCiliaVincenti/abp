{
  "name": "Volo.Abp.TenantManagement.Application.Contracts",
<<<<<<< HEAD
  "hash": "d5b154ef1a0d7295dacb938f271ab759",
=======
  "hash": "e1f3dac6048d2ca6284ea045f63842a6",
>>>>>>> 280a1753
  "contents": [
    {
      "namespace": "Volo.Abp.TenantManagement",
      "dependsOnModules": [
        {
          "declaringAssemblyName": "Volo.Abp.Ddd.Application.Contracts",
          "namespace": "Volo.Abp.Application",
          "name": "AbpDddApplicationContractsModule"
        },
        {
          "declaringAssemblyName": "Volo.Abp.TenantManagement.Domain.Shared",
          "namespace": "Volo.Abp.TenantManagement",
          "name": "AbpTenantManagementDomainSharedModule"
        },
        {
          "declaringAssemblyName": "Volo.Abp.Authorization.Abstractions",
          "namespace": "Volo.Abp.Authorization",
          "name": "AbpAuthorizationAbstractionsModule"
        }
      ],
      "implementingInterfaces": [
        {
          "name": "IAbpModule",
          "namespace": "Volo.Abp.Modularity",
          "declaringAssemblyName": "Volo.Abp.Core",
          "fullName": "Volo.Abp.Modularity.IAbpModule"
        },
        {
          "name": "IOnPreApplicationInitialization",
          "namespace": "Volo.Abp.Modularity",
          "declaringAssemblyName": "Volo.Abp.Core",
          "fullName": "Volo.Abp.Modularity.IOnPreApplicationInitialization"
        },
        {
          "name": "IOnApplicationInitialization",
          "namespace": "Volo.Abp",
          "declaringAssemblyName": "Volo.Abp.Core",
          "fullName": "Volo.Abp.IOnApplicationInitialization"
        },
        {
          "name": "IOnPostApplicationInitialization",
          "namespace": "Volo.Abp.Modularity",
          "declaringAssemblyName": "Volo.Abp.Core",
          "fullName": "Volo.Abp.Modularity.IOnPostApplicationInitialization"
        },
        {
          "name": "IOnApplicationShutdown",
          "namespace": "Volo.Abp",
          "declaringAssemblyName": "Volo.Abp.Core",
          "fullName": "Volo.Abp.IOnApplicationShutdown"
        },
        {
          "name": "IPreConfigureServices",
          "namespace": "Volo.Abp.Modularity",
          "declaringAssemblyName": "Volo.Abp.Core",
          "fullName": "Volo.Abp.Modularity.IPreConfigureServices"
        },
        {
          "name": "IPostConfigureServices",
          "namespace": "Volo.Abp.Modularity",
          "declaringAssemblyName": "Volo.Abp.Core",
          "fullName": "Volo.Abp.Modularity.IPostConfigureServices"
        }
      ],
      "contentType": "abpModule",
      "name": "AbpTenantManagementApplicationContractsModule",
      "summary": null
    },
    {
      "displayName": "Tenant management",
      "isEnabled": true,
      "contentType": "permission",
      "name": "AbpTenantManagement.Tenants",
      "summary": null
    },
    {
      "displayName": "Create",
      "isEnabled": true,
      "contentType": "permission",
      "name": "AbpTenantManagement.Tenants.Create",
      "summary": null
    },
    {
      "displayName": "Edit",
      "isEnabled": true,
      "contentType": "permission",
      "name": "AbpTenantManagement.Tenants.Update",
      "summary": null
    },
    {
      "displayName": "Delete",
      "isEnabled": true,
      "contentType": "permission",
      "name": "AbpTenantManagement.Tenants.Delete",
      "summary": null
    },
    {
      "displayName": "Manage features",
      "isEnabled": true,
      "contentType": "permission",
      "name": "AbpTenantManagement.Tenants.ManageFeatures",
      "summary": null
    },
    {
      "displayName": "Manage connection strings",
      "isEnabled": true,
      "contentType": "permission",
      "name": "AbpTenantManagement.Tenants.ManageConnectionStrings",
      "summary": null
    }
  ]
}<|MERGE_RESOLUTION|>--- conflicted
+++ resolved
@@ -1,10 +1,6 @@
 {
   "name": "Volo.Abp.TenantManagement.Application.Contracts",
-<<<<<<< HEAD
-  "hash": "d5b154ef1a0d7295dacb938f271ab759",
-=======
   "hash": "e1f3dac6048d2ca6284ea045f63842a6",
->>>>>>> 280a1753
   "contents": [
     {
       "namespace": "Volo.Abp.TenantManagement",
