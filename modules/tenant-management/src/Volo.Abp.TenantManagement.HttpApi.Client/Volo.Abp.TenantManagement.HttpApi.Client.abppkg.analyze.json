{
  "name": "Volo.Abp.TenantManagement.HttpApi.Client",
<<<<<<< HEAD
  "hash": "20ed9239207d2ac5512349a4ce89f094",
=======
  "hash": "480c1662d374db4e0c6a8cb9de911f2b",
>>>>>>> 280a1753
  "contents": [
    {
      "namespace": "Volo.Abp.TenantManagement",
      "dependsOnModules": [
        {
          "declaringAssemblyName": "Volo.Abp.TenantManagement.Application.Contracts",
          "namespace": "Volo.Abp.TenantManagement",
          "name": "AbpTenantManagementApplicationContractsModule"
        },
        {
          "declaringAssemblyName": "Volo.Abp.Http.Client",
          "namespace": "Volo.Abp.Http.Client",
          "name": "AbpHttpClientModule"
        }
      ],
      "implementingInterfaces": [
        {
          "name": "IAbpModule",
          "namespace": "Volo.Abp.Modularity",
          "declaringAssemblyName": "Volo.Abp.Core",
          "fullName": "Volo.Abp.Modularity.IAbpModule"
        },
        {
          "name": "IOnPreApplicationInitialization",
          "namespace": "Volo.Abp.Modularity",
          "declaringAssemblyName": "Volo.Abp.Core",
          "fullName": "Volo.Abp.Modularity.IOnPreApplicationInitialization"
        },
        {
          "name": "IOnApplicationInitialization",
          "namespace": "Volo.Abp",
          "declaringAssemblyName": "Volo.Abp.Core",
          "fullName": "Volo.Abp.IOnApplicationInitialization"
        },
        {
          "name": "IOnPostApplicationInitialization",
          "namespace": "Volo.Abp.Modularity",
          "declaringAssemblyName": "Volo.Abp.Core",
          "fullName": "Volo.Abp.Modularity.IOnPostApplicationInitialization"
        },
        {
          "name": "IOnApplicationShutdown",
          "namespace": "Volo.Abp",
          "declaringAssemblyName": "Volo.Abp.Core",
          "fullName": "Volo.Abp.IOnApplicationShutdown"
        },
        {
          "name": "IPreConfigureServices",
          "namespace": "Volo.Abp.Modularity",
          "declaringAssemblyName": "Volo.Abp.Core",
          "fullName": "Volo.Abp.Modularity.IPreConfigureServices"
        },
        {
          "name": "IPostConfigureServices",
          "namespace": "Volo.Abp.Modularity",
          "declaringAssemblyName": "Volo.Abp.Core",
          "fullName": "Volo.Abp.Modularity.IPostConfigureServices"
        }
      ],
      "contentType": "abpModule",
      "name": "AbpTenantManagementHttpApiClientModule",
      "summary": null
    }
  ]
}<|MERGE_RESOLUTION|>--- conflicted
+++ resolved
@@ -1,10 +1,6 @@
 {
   "name": "Volo.Abp.TenantManagement.HttpApi.Client",
-<<<<<<< HEAD
-  "hash": "20ed9239207d2ac5512349a4ce89f094",
-=======
   "hash": "480c1662d374db4e0c6a8cb9de911f2b",
->>>>>>> 280a1753
   "contents": [
     {
       "namespace": "Volo.Abp.TenantManagement",
