--- conflicted
+++ resolved
@@ -1,10 +1,6 @@
 {
   "name": "Volo.Abp.TenantManagement.HttpApi.Client",
-<<<<<<< HEAD
-  "hash": "28e51d51c412a2a3e34a9accac153bdc",
-=======
   "hash": "a570693d2c9763c4cc4e4b22329a3ac1",
->>>>>>> 8865ee33
   "contents": [
     {
       "namespace": "Volo.Abp.TenantManagement",
