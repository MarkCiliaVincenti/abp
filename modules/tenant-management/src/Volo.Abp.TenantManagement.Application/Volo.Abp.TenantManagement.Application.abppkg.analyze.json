{
  "name": "Volo.Abp.TenantManagement.Application",
<<<<<<< HEAD
  "hash": "4e30d977fa6fc716d96169a55451d602",
=======
  "hash": "688edf873e866db07c39a080b1d040f4",
>>>>>>> 280a1753
  "contents": [
    {
      "namespace": "Volo.Abp.TenantManagement",
      "dependsOnModules": [
        {
          "declaringAssemblyName": "Volo.Abp.TenantManagement.Domain",
          "namespace": "Volo.Abp.TenantManagement",
          "name": "AbpTenantManagementDomainModule"
        },
        {
          "declaringAssemblyName": "Volo.Abp.TenantManagement.Application.Contracts",
          "namespace": "Volo.Abp.TenantManagement",
          "name": "AbpTenantManagementApplicationContractsModule"
        },
        {
          "declaringAssemblyName": "Volo.Abp.Ddd.Application",
          "namespace": "Volo.Abp.Application",
          "name": "AbpDddApplicationModule"
        }
      ],
      "implementingInterfaces": [
        {
          "name": "IAbpModule",
          "namespace": "Volo.Abp.Modularity",
          "declaringAssemblyName": "Volo.Abp.Core",
          "fullName": "Volo.Abp.Modularity.IAbpModule"
        },
        {
          "name": "IOnPreApplicationInitialization",
          "namespace": "Volo.Abp.Modularity",
          "declaringAssemblyName": "Volo.Abp.Core",
          "fullName": "Volo.Abp.Modularity.IOnPreApplicationInitialization"
        },
        {
          "name": "IOnApplicationInitialization",
          "namespace": "Volo.Abp",
          "declaringAssemblyName": "Volo.Abp.Core",
          "fullName": "Volo.Abp.IOnApplicationInitialization"
        },
        {
          "name": "IOnPostApplicationInitialization",
          "namespace": "Volo.Abp.Modularity",
          "declaringAssemblyName": "Volo.Abp.Core",
          "fullName": "Volo.Abp.Modularity.IOnPostApplicationInitialization"
        },
        {
          "name": "IOnApplicationShutdown",
          "namespace": "Volo.Abp",
          "declaringAssemblyName": "Volo.Abp.Core",
          "fullName": "Volo.Abp.IOnApplicationShutdown"
        },
        {
          "name": "IPreConfigureServices",
          "namespace": "Volo.Abp.Modularity",
          "declaringAssemblyName": "Volo.Abp.Core",
          "fullName": "Volo.Abp.Modularity.IPreConfigureServices"
        },
        {
          "name": "IPostConfigureServices",
          "namespace": "Volo.Abp.Modularity",
          "declaringAssemblyName": "Volo.Abp.Core",
          "fullName": "Volo.Abp.Modularity.IPostConfigureServices"
        }
      ],
      "contentType": "abpModule",
      "name": "AbpTenantManagementApplicationModule",
      "summary": null
    },
    {
      "namespace": "Volo.Abp.TenantManagement",
      "baseClass": {
        "name": "TenantManagementAppServiceBase",
        "namespace": "Volo.Abp.TenantManagement",
        "declaringAssemblyName": "Volo.Abp.TenantManagement.Application",
        "fullName": "Volo.Abp.TenantManagement.TenantManagementAppServiceBase"
      },
      "implementingInterfaces": [
        {
          "name": "IApplicationService",
          "namespace": "Volo.Abp.Application.Services",
          "declaringAssemblyName": "Volo.Abp.Ddd.Application.Contracts",
          "fullName": "Volo.Abp.Application.Services.IApplicationService"
        },
        {
          "name": "IRemoteService",
          "namespace": "Volo.Abp",
          "declaringAssemblyName": "Volo.Abp.Core",
          "fullName": "Volo.Abp.IRemoteService"
        },
        {
          "name": "IAvoidDuplicateCrossCuttingConcerns",
          "namespace": "Volo.Abp.Aspects",
          "declaringAssemblyName": "Volo.Abp.Core",
          "fullName": "Volo.Abp.Aspects.IAvoidDuplicateCrossCuttingConcerns"
        },
        {
          "name": "IValidationEnabled",
          "namespace": "Volo.Abp.Validation",
          "declaringAssemblyName": "Volo.Abp.Validation",
          "fullName": "Volo.Abp.Validation.IValidationEnabled"
        },
        {
          "name": "IUnitOfWorkEnabled",
          "namespace": "Volo.Abp.Uow",
          "declaringAssemblyName": "Volo.Abp.Uow",
          "fullName": "Volo.Abp.Uow.IUnitOfWorkEnabled"
        },
        {
          "name": "IAuditingEnabled",
          "namespace": "Volo.Abp.Auditing",
          "declaringAssemblyName": "Volo.Abp.Auditing.Contracts",
          "fullName": "Volo.Abp.Auditing.IAuditingEnabled"
        },
        {
          "name": "IGlobalFeatureCheckingEnabled",
          "namespace": "Volo.Abp.GlobalFeatures",
          "declaringAssemblyName": "Volo.Abp.GlobalFeatures",
          "fullName": "Volo.Abp.GlobalFeatures.IGlobalFeatureCheckingEnabled"
        },
        {
          "name": "ITransientDependency",
          "namespace": "Volo.Abp.DependencyInjection",
          "declaringAssemblyName": "Volo.Abp.Core",
          "fullName": "Volo.Abp.DependencyInjection.ITransientDependency"
        },
        {
          "name": "ITenantAppService",
          "namespace": "Volo.Abp.TenantManagement",
          "declaringAssemblyName": "Volo.Abp.TenantManagement.Application.Contracts",
          "fullName": "Volo.Abp.TenantManagement.ITenantAppService"
        },
        {
          "name": "ICrudAppService<TenantDto, Guid, GetTenantsInput, TenantCreateDto, TenantUpdateDto>",
          "namespace": "Volo.Abp.Application.Services",
          "declaringAssemblyName": "Volo.Abp.Ddd.Application.Contracts",
          "fullName": "Volo.Abp.Application.Services.ICrudAppService<TenantDto, Guid, GetTenantsInput, TenantCreateDto, TenantUpdateDto>"
        },
        {
          "name": "ICrudAppService<TenantDto, TenantDto, Guid, GetTenantsInput, TenantCreateDto, TenantUpdateDto>",
          "namespace": "Volo.Abp.Application.Services",
          "declaringAssemblyName": "Volo.Abp.Ddd.Application.Contracts",
          "fullName": "Volo.Abp.Application.Services.ICrudAppService<TenantDto, TenantDto, Guid, GetTenantsInput, TenantCreateDto, TenantUpdateDto>"
        },
        {
          "name": "IReadOnlyAppService<TenantDto, TenantDto, Guid, GetTenantsInput>",
          "namespace": "Volo.Abp.Application.Services",
          "declaringAssemblyName": "Volo.Abp.Ddd.Application.Contracts",
          "fullName": "Volo.Abp.Application.Services.IReadOnlyAppService<TenantDto, TenantDto, Guid, GetTenantsInput>"
        },
        {
          "name": "ICreateUpdateAppService<TenantDto, Guid, TenantCreateDto, TenantUpdateDto>",
          "namespace": "Volo.Abp.Application.Services",
          "declaringAssemblyName": "Volo.Abp.Ddd.Application.Contracts",
          "fullName": "Volo.Abp.Application.Services.ICreateUpdateAppService<TenantDto, Guid, TenantCreateDto, TenantUpdateDto>"
        },
        {
          "name": "ICreateAppService<TenantDto, TenantCreateDto>",
          "namespace": "Volo.Abp.Application.Services",
          "declaringAssemblyName": "Volo.Abp.Ddd.Application.Contracts",
          "fullName": "Volo.Abp.Application.Services.ICreateAppService<TenantDto, TenantCreateDto>"
        },
        {
          "name": "IUpdateAppService<TenantDto, Guid, TenantUpdateDto>",
          "namespace": "Volo.Abp.Application.Services",
          "declaringAssemblyName": "Volo.Abp.Ddd.Application.Contracts",
          "fullName": "Volo.Abp.Application.Services.IUpdateAppService<TenantDto, Guid, TenantUpdateDto>"
        },
        {
          "name": "IDeleteAppService<Guid>",
          "namespace": "Volo.Abp.Application.Services",
          "declaringAssemblyName": "Volo.Abp.Ddd.Application.Contracts",
          "fullName": "Volo.Abp.Application.Services.IDeleteAppService<Guid>"
        }
      ],
      "methods": [
        {
          "returnType": "TenantDto",
          "name": "GetAsync",
          "summary": null,
          "isAsync": true,
          "isPublic": true,
          "isPrivate": false,
          "isStatic": false,
          "parameters": [
            {
              "type": "Guid",
              "name": "id",
              "isOptional": false
            }
          ]
        },
        {
          "returnType": "PagedResultDto<TenantDto>",
          "name": "GetListAsync",
          "summary": null,
          "isAsync": true,
          "isPublic": true,
          "isPrivate": false,
          "isStatic": false,
          "parameters": [
            {
              "type": "GetTenantsInput",
              "name": "input",
              "isOptional": false
            }
          ]
        },
        {
          "returnType": "TenantDto",
          "name": "CreateAsync",
          "summary": null,
          "isAsync": true,
          "isPublic": true,
          "isPrivate": false,
          "isStatic": false,
          "parameters": [
            {
              "type": "TenantCreateDto",
              "name": "input",
              "isOptional": false
            }
          ]
        },
        {
          "returnType": "TenantDto",
          "name": "UpdateAsync",
          "summary": null,
          "isAsync": true,
          "isPublic": true,
          "isPrivate": false,
          "isStatic": false,
          "parameters": [
            {
              "type": "Guid",
              "name": "id",
              "isOptional": false
            },
            {
              "type": "TenantUpdateDto",
              "name": "input",
              "isOptional": false
            }
          ]
        },
        {
          "returnType": "Void",
          "name": "DeleteAsync",
          "summary": null,
          "isAsync": true,
          "isPublic": true,
          "isPrivate": false,
          "isStatic": false,
          "parameters": [
            {
              "type": "Guid",
              "name": "id",
              "isOptional": false
            }
          ]
        },
        {
          "returnType": "String",
          "name": "GetDefaultConnectionStringAsync",
          "summary": null,
          "isAsync": true,
          "isPublic": true,
          "isPrivate": false,
          "isStatic": false,
          "parameters": [
            {
              "type": "Guid",
              "name": "id",
              "isOptional": false
            }
          ]
        },
        {
          "returnType": "Void",
          "name": "UpdateDefaultConnectionStringAsync",
          "summary": null,
          "isAsync": true,
          "isPublic": true,
          "isPrivate": false,
          "isStatic": false,
          "parameters": [
            {
              "type": "Guid",
              "name": "id",
              "isOptional": false
            },
            {
              "type": "String",
              "name": "defaultConnectionString",
              "isOptional": false
            }
          ]
        },
        {
          "returnType": "Void",
          "name": "DeleteDefaultConnectionStringAsync",
          "summary": null,
          "isAsync": true,
          "isPublic": true,
          "isPrivate": false,
          "isStatic": false,
          "parameters": [
            {
              "type": "Guid",
              "name": "id",
              "isOptional": false
            }
          ]
        }
      ],
      "contentType": "applicationService",
      "name": "TenantAppService",
      "summary": null
    }
  ]
}<|MERGE_RESOLUTION|>--- conflicted
+++ resolved
@@ -1,10 +1,6 @@
 {
   "name": "Volo.Abp.TenantManagement.Application",
-<<<<<<< HEAD
-  "hash": "4e30d977fa6fc716d96169a55451d602",
-=======
   "hash": "688edf873e866db07c39a080b1d040f4",
->>>>>>> 280a1753
   "contents": [
     {
       "namespace": "Volo.Abp.TenantManagement",
