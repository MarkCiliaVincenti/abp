--- conflicted
+++ resolved
@@ -1,10 +1,6 @@
 {
   "name": "Volo.Abp.TenantManagement.Application",
-<<<<<<< HEAD
-  "hash": "538b91030108d1739ef7e2b13baf9c3d",
-=======
   "hash": "a299f7454cf684f81e0021bdbddb12ef",
->>>>>>> 8865ee33
   "contents": [
     {
       "namespace": "Volo.Abp.TenantManagement",
