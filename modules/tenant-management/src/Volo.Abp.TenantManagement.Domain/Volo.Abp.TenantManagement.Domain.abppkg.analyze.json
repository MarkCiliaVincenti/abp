{
  "name": "Volo.Abp.TenantManagement.Domain",
<<<<<<< HEAD
  "hash": "ff993cbb9542793c6f926ecceedecdf5",
=======
  "hash": "1343e4a31b2101b9c98deeab133cbec2",
>>>>>>> 8865ee33
  "contents": [
    {
      "namespace": "Volo.Abp.TenantManagement",
      "dependsOnModules": [
        {
          "declaringAssemblyName": "Volo.Abp.MultiTenancy",
          "namespace": "Volo.Abp.MultiTenancy",
          "name": "AbpMultiTenancyModule"
        },
        {
          "declaringAssemblyName": "Volo.Abp.TenantManagement.Domain.Shared",
          "namespace": "Volo.Abp.TenantManagement",
          "name": "AbpTenantManagementDomainSharedModule"
        },
        {
          "declaringAssemblyName": "Volo.Abp.Data",
          "namespace": "Volo.Abp.Data",
          "name": "AbpDataModule"
        },
        {
          "declaringAssemblyName": "Volo.Abp.Ddd.Domain",
          "namespace": "Volo.Abp.Domain",
          "name": "AbpDddDomainModule"
        },
        {
          "declaringAssemblyName": "Volo.Abp.AutoMapper",
          "namespace": "Volo.Abp.AutoMapper",
          "name": "AbpAutoMapperModule"
        },
        {
          "declaringAssemblyName": "Volo.Abp.Caching",
          "namespace": "Volo.Abp.Caching",
          "name": "AbpCachingModule"
        }
      ],
      "contentType": "abpModule",
      "name": "AbpTenantManagementDomainModule",
      "summary": null
    },
    {
      "baseClass": {
        "name": "FullAuditedAggregateRoot<Guid>",
        "namespace": "Volo.Abp.Domain.Entities.Auditing",
        "declaringAssemblyName": "Volo.Abp.Ddd.Domain"
      },
      "implementingInterfaces": [
        {
          "name": "IEntity",
          "namespace": "Volo.Abp.Domain.Entities",
          "declaringAssemblyName": "Volo.Abp.Ddd.Domain"
        },
        {
          "name": "IEntity<Guid>",
          "namespace": "Volo.Abp.Domain.Entities",
          "declaringAssemblyName": "Volo.Abp.Ddd.Domain"
        },
        {
          "name": "IAggregateRoot<Guid>",
          "namespace": "Volo.Abp.Domain.Entities",
          "declaringAssemblyName": "Volo.Abp.Ddd.Domain"
        },
        {
          "name": "IAggregateRoot",
          "namespace": "Volo.Abp.Domain.Entities",
          "declaringAssemblyName": "Volo.Abp.Ddd.Domain"
        },
        {
          "name": "IGeneratesDomainEvents",
          "namespace": "Volo.Abp.Domain.Entities",
          "declaringAssemblyName": "Volo.Abp.Ddd.Domain"
        },
        {
          "name": "IHasExtraProperties",
          "namespace": "Volo.Abp.Data",
          "declaringAssemblyName": "Volo.Abp.ObjectExtending"
        },
        {
          "name": "IHasConcurrencyStamp",
          "namespace": "Volo.Abp.Domain.Entities",
          "declaringAssemblyName": "Volo.Abp.Data"
        },
        {
          "name": "ICreationAuditedObject",
          "namespace": "Volo.Abp.Auditing",
          "declaringAssemblyName": "Volo.Abp.Auditing.Contracts"
        },
        {
          "name": "IHasCreationTime",
          "namespace": "Volo.Abp.Auditing",
          "declaringAssemblyName": "Volo.Abp.Auditing.Contracts"
        },
        {
          "name": "IMayHaveCreator",
          "namespace": "Volo.Abp.Auditing",
          "declaringAssemblyName": "Volo.Abp.Auditing.Contracts"
        },
        {
          "name": "IAuditedObject",
          "namespace": "Volo.Abp.Auditing",
          "declaringAssemblyName": "Volo.Abp.Auditing.Contracts"
        },
        {
          "name": "IModificationAuditedObject",
          "namespace": "Volo.Abp.Auditing",
          "declaringAssemblyName": "Volo.Abp.Auditing.Contracts"
        },
        {
          "name": "IHasModificationTime",
          "namespace": "Volo.Abp.Auditing",
          "declaringAssemblyName": "Volo.Abp.Auditing.Contracts"
        },
        {
          "name": "IFullAuditedObject",
          "namespace": "Volo.Abp.Auditing",
          "declaringAssemblyName": "Volo.Abp.Auditing.Contracts"
        },
        {
          "name": "IDeletionAuditedObject",
          "namespace": "Volo.Abp.Auditing",
          "declaringAssemblyName": "Volo.Abp.Auditing.Contracts"
        },
        {
          "name": "IHasDeletionTime",
          "namespace": "Volo.Abp.Auditing",
          "declaringAssemblyName": "Volo.Abp.Auditing.Contracts"
        },
        {
          "name": "ISoftDelete",
          "namespace": "Volo.Abp",
          "declaringAssemblyName": "Volo.Abp.Core"
        }
      ],
      "methods": [
        {
          "returnType": "String",
          "isAsync": false,
          "name": "FindDefaultConnectionString",
          "summary": null,
          "parameters": []
        },
        {
          "returnType": "String",
          "isAsync": false,
          "name": "FindConnectionString",
          "summary": null,
          "parameters": [
            {
              "type": "String",
              "name": "name",
              "isOptional": false
            }
          ]
        },
        {
          "returnType": "Void",
          "isAsync": false,
          "name": "SetDefaultConnectionString",
          "summary": null,
          "parameters": [
            {
              "type": "String",
              "name": "connectionString",
              "isOptional": false
            }
          ]
        },
        {
          "returnType": "Void",
          "isAsync": false,
          "name": "SetConnectionString",
          "summary": null,
          "parameters": [
            {
              "type": "String",
              "name": "name",
              "isOptional": false
            },
            {
              "type": "String",
              "name": "connectionString",
              "isOptional": false
            }
          ]
        },
        {
          "returnType": "Void",
          "isAsync": false,
          "name": "RemoveDefaultConnectionString",
          "summary": null,
          "parameters": []
        },
        {
          "returnType": "Void",
          "isAsync": false,
          "name": "RemoveConnectionString",
          "summary": null,
          "parameters": [
            {
              "type": "String",
              "name": "name",
              "isOptional": false
            }
          ]
        }
      ],
      "namespace": "Volo.Abp.TenantManagement",
      "primaryKeyType": "Guid",
      "collectionProperties": {
        "connectionStrings": {
          "name": "TenantConnectionString",
          "namespace": "Volo.Abp.TenantManagement",
          "declaringAssemblyName": "Volo.Abp.TenantManagement.Domain"
        }
      },
      "navigationProperties": {},
      "contentType": "aggregateRoot",
      "name": "Tenant",
      "summary": null
    },
    {
      "namespace": "Volo.Abp.TenantManagement",
      "baseClass": {
        "name": "DomainService",
        "namespace": "Volo.Abp.Domain.Services",
        "declaringAssemblyName": "Volo.Abp.Ddd.Domain"
      },
      "methods": [
        {
          "returnType": "Tenant",
          "isAsync": true,
          "name": "CreateAsync",
          "summary": null,
          "parameters": [
            {
              "type": "String",
              "name": "name",
              "isOptional": false
            }
          ]
        },
        {
          "returnType": "Void",
          "isAsync": true,
          "name": "ChangeNameAsync",
          "summary": null,
          "parameters": [
            {
              "type": "Tenant",
              "name": "tenant",
              "isOptional": false
            },
            {
              "type": "String",
              "name": "name",
              "isOptional": false
            }
          ]
        }
      ],
      "contentType": "domainService",
      "name": "TenantManager",
      "summary": null
    },
    {
      "namespace": "Volo.Abp.TenantManagement",
      "entityAnalyzeModel": {
        "namespace": "Volo.Abp.TenantManagement",
        "primaryKeyType": "Guid",
        "collectionProperties": {
          "connectionStrings": {
            "name": "TenantConnectionString",
            "namespace": "Volo.Abp.TenantManagement",
            "declaringAssemblyName": "Volo.Abp.TenantManagement.Domain"
          }
        },
        "navigationProperties": {},
        "contentType": "entity",
        "name": "Tenant",
        "summary": null
      },
      "contentType": "repositoryInterface",
      "name": "ITenantRepository",
      "summary": null
    }
  ]
}<|MERGE_RESOLUTION|>--- conflicted
+++ resolved
@@ -1,10 +1,6 @@
 {
   "name": "Volo.Abp.TenantManagement.Domain",
-<<<<<<< HEAD
-  "hash": "ff993cbb9542793c6f926ecceedecdf5",
-=======
   "hash": "1343e4a31b2101b9c98deeab133cbec2",
->>>>>>> 8865ee33
   "contents": [
     {
       "namespace": "Volo.Abp.TenantManagement",
