{
  "name": "Volo.Abp.TenantManagement.Domain",
<<<<<<< HEAD
  "hash": "c21034eaccfa01900ec1cf24f96f4a97",
=======
  "hash": "3cee9d89359b00bd39be9e09f6036218",
>>>>>>> 280a1753
  "contents": [
    {
      "namespace": "Volo.Abp.TenantManagement",
      "dependsOnModules": [
        {
          "declaringAssemblyName": "Volo.Abp.MultiTenancy",
          "namespace": "Volo.Abp.MultiTenancy",
          "name": "AbpMultiTenancyModule"
        },
        {
          "declaringAssemblyName": "Volo.Abp.TenantManagement.Domain.Shared",
          "namespace": "Volo.Abp.TenantManagement",
          "name": "AbpTenantManagementDomainSharedModule"
        },
        {
          "declaringAssemblyName": "Volo.Abp.Data",
          "namespace": "Volo.Abp.Data",
          "name": "AbpDataModule"
        },
        {
          "declaringAssemblyName": "Volo.Abp.Ddd.Domain",
          "namespace": "Volo.Abp.Domain",
          "name": "AbpDddDomainModule"
        },
        {
          "declaringAssemblyName": "Volo.Abp.AutoMapper",
          "namespace": "Volo.Abp.AutoMapper",
          "name": "AbpAutoMapperModule"
        },
        {
          "declaringAssemblyName": "Volo.Abp.Caching",
          "namespace": "Volo.Abp.Caching",
          "name": "AbpCachingModule"
        }
      ],
      "implementingInterfaces": [
        {
          "name": "IAbpModule",
          "namespace": "Volo.Abp.Modularity",
          "declaringAssemblyName": "Volo.Abp.Core",
          "fullName": "Volo.Abp.Modularity.IAbpModule"
        },
        {
          "name": "IOnPreApplicationInitialization",
          "namespace": "Volo.Abp.Modularity",
          "declaringAssemblyName": "Volo.Abp.Core",
          "fullName": "Volo.Abp.Modularity.IOnPreApplicationInitialization"
        },
        {
          "name": "IOnApplicationInitialization",
          "namespace": "Volo.Abp",
          "declaringAssemblyName": "Volo.Abp.Core",
          "fullName": "Volo.Abp.IOnApplicationInitialization"
        },
        {
          "name": "IOnPostApplicationInitialization",
          "namespace": "Volo.Abp.Modularity",
          "declaringAssemblyName": "Volo.Abp.Core",
          "fullName": "Volo.Abp.Modularity.IOnPostApplicationInitialization"
        },
        {
          "name": "IOnApplicationShutdown",
          "namespace": "Volo.Abp",
          "declaringAssemblyName": "Volo.Abp.Core",
          "fullName": "Volo.Abp.IOnApplicationShutdown"
        },
        {
          "name": "IPreConfigureServices",
          "namespace": "Volo.Abp.Modularity",
          "declaringAssemblyName": "Volo.Abp.Core",
          "fullName": "Volo.Abp.Modularity.IPreConfigureServices"
        },
        {
          "name": "IPostConfigureServices",
          "namespace": "Volo.Abp.Modularity",
          "declaringAssemblyName": "Volo.Abp.Core",
          "fullName": "Volo.Abp.Modularity.IPostConfigureServices"
        }
      ],
      "contentType": "abpModule",
      "name": "AbpTenantManagementDomainModule",
      "summary": null
    },
    {
      "namespace": "Volo.Abp.TenantManagement",
      "primaryKeyType": null,
      "properties": [
        {
          "type": "System.Guid",
          "name": "TenantId",
          "summary": null
        },
        {
          "type": "System.String",
          "name": "Name",
          "summary": null
        },
        {
          "type": "System.String",
          "name": "Value",
          "summary": null
        }
      ],
      "contentType": "entity",
      "name": "TenantConnectionString",
      "summary": null
    },
    {
      "baseClass": {
        "name": "FullAuditedAggregateRoot<Guid>",
        "namespace": "Volo.Abp.Domain.Entities.Auditing",
        "declaringAssemblyName": "Volo.Abp.Ddd.Domain",
        "fullName": "Volo.Abp.Domain.Entities.Auditing.FullAuditedAggregateRoot<Guid>"
      },
      "implementingInterfaces": [
        {
          "name": "IEntity",
          "namespace": "Volo.Abp.Domain.Entities",
          "declaringAssemblyName": "Volo.Abp.Ddd.Domain",
          "fullName": "Volo.Abp.Domain.Entities.IEntity"
        },
        {
          "name": "IEntity<Guid>",
          "namespace": "Volo.Abp.Domain.Entities",
          "declaringAssemblyName": "Volo.Abp.Ddd.Domain",
          "fullName": "Volo.Abp.Domain.Entities.IEntity<Guid>"
        },
        {
          "name": "IAggregateRoot<Guid>",
          "namespace": "Volo.Abp.Domain.Entities",
          "declaringAssemblyName": "Volo.Abp.Ddd.Domain",
          "fullName": "Volo.Abp.Domain.Entities.IAggregateRoot<Guid>"
        },
        {
          "name": "IAggregateRoot",
          "namespace": "Volo.Abp.Domain.Entities",
          "declaringAssemblyName": "Volo.Abp.Ddd.Domain",
          "fullName": "Volo.Abp.Domain.Entities.IAggregateRoot"
        },
        {
          "name": "IGeneratesDomainEvents",
          "namespace": "Volo.Abp.Domain.Entities",
          "declaringAssemblyName": "Volo.Abp.Ddd.Domain",
          "fullName": "Volo.Abp.Domain.Entities.IGeneratesDomainEvents"
        },
        {
          "name": "IHasExtraProperties",
          "namespace": "Volo.Abp.Data",
          "declaringAssemblyName": "Volo.Abp.ObjectExtending",
          "fullName": "Volo.Abp.Data.IHasExtraProperties"
        },
        {
          "name": "IHasConcurrencyStamp",
          "namespace": "Volo.Abp.Domain.Entities",
          "declaringAssemblyName": "Volo.Abp.Data",
          "fullName": "Volo.Abp.Domain.Entities.IHasConcurrencyStamp"
        },
        {
          "name": "ICreationAuditedObject",
          "namespace": "Volo.Abp.Auditing",
          "declaringAssemblyName": "Volo.Abp.Auditing.Contracts",
          "fullName": "Volo.Abp.Auditing.ICreationAuditedObject"
        },
        {
          "name": "IHasCreationTime",
          "namespace": "Volo.Abp.Auditing",
          "declaringAssemblyName": "Volo.Abp.Auditing.Contracts",
          "fullName": "Volo.Abp.Auditing.IHasCreationTime"
        },
        {
          "name": "IMayHaveCreator",
          "namespace": "Volo.Abp.Auditing",
          "declaringAssemblyName": "Volo.Abp.Auditing.Contracts",
          "fullName": "Volo.Abp.Auditing.IMayHaveCreator"
        },
        {
          "name": "IAuditedObject",
          "namespace": "Volo.Abp.Auditing",
          "declaringAssemblyName": "Volo.Abp.Auditing.Contracts",
          "fullName": "Volo.Abp.Auditing.IAuditedObject"
        },
        {
          "name": "IModificationAuditedObject",
          "namespace": "Volo.Abp.Auditing",
          "declaringAssemblyName": "Volo.Abp.Auditing.Contracts",
          "fullName": "Volo.Abp.Auditing.IModificationAuditedObject"
        },
        {
          "name": "IHasModificationTime",
          "namespace": "Volo.Abp.Auditing",
          "declaringAssemblyName": "Volo.Abp.Auditing.Contracts",
          "fullName": "Volo.Abp.Auditing.IHasModificationTime"
        },
        {
          "name": "IFullAuditedObject",
          "namespace": "Volo.Abp.Auditing",
          "declaringAssemblyName": "Volo.Abp.Auditing.Contracts",
          "fullName": "Volo.Abp.Auditing.IFullAuditedObject"
        },
        {
          "name": "IDeletionAuditedObject",
          "namespace": "Volo.Abp.Auditing",
          "declaringAssemblyName": "Volo.Abp.Auditing.Contracts",
          "fullName": "Volo.Abp.Auditing.IDeletionAuditedObject"
        },
        {
          "name": "IHasDeletionTime",
          "namespace": "Volo.Abp.Auditing",
          "declaringAssemblyName": "Volo.Abp.Auditing.Contracts",
          "fullName": "Volo.Abp.Auditing.IHasDeletionTime"
        },
        {
          "name": "ISoftDelete",
          "namespace": "Volo.Abp",
          "declaringAssemblyName": "Volo.Abp.Core",
          "fullName": "Volo.Abp.ISoftDelete"
        }
      ],
      "methods": [
        {
          "returnType": "String",
          "name": "FindDefaultConnectionString",
          "summary": null,
          "isAsync": false,
          "isPublic": true,
          "isPrivate": false,
          "isStatic": false,
          "parameters": []
        },
        {
          "returnType": "String",
          "name": "FindConnectionString",
          "summary": null,
          "isAsync": false,
          "isPublic": true,
          "isPrivate": false,
          "isStatic": false,
          "parameters": [
            {
              "type": "String",
              "name": "name",
              "isOptional": false
            }
          ]
        },
        {
          "returnType": "Void",
          "name": "SetDefaultConnectionString",
          "summary": null,
          "isAsync": false,
          "isPublic": true,
          "isPrivate": false,
          "isStatic": false,
          "parameters": [
            {
              "type": "String",
              "name": "connectionString",
              "isOptional": false
            }
          ]
        },
        {
          "returnType": "Void",
          "name": "SetConnectionString",
          "summary": null,
          "isAsync": false,
          "isPublic": true,
          "isPrivate": false,
          "isStatic": false,
          "parameters": [
            {
              "type": "String",
              "name": "name",
              "isOptional": false
            },
            {
              "type": "String",
              "name": "connectionString",
              "isOptional": false
            }
          ]
        },
        {
          "returnType": "Void",
          "name": "RemoveDefaultConnectionString",
          "summary": null,
          "isAsync": false,
          "isPublic": true,
          "isPrivate": false,
          "isStatic": false,
          "parameters": []
        },
        {
          "returnType": "Void",
          "name": "RemoveConnectionString",
          "summary": null,
          "isAsync": false,
          "isPublic": true,
          "isPrivate": false,
          "isStatic": false,
          "parameters": [
            {
              "type": "String",
              "name": "name",
              "isOptional": false
            }
          ]
        }
      ],
      "collectionProperties": {
        "connectionStrings": {
          "name": "TenantConnectionString",
          "namespace": "Volo.Abp.TenantManagement",
          "declaringAssemblyName": "Volo.Abp.TenantManagement.Domain",
          "fullName": "Volo.Abp.TenantManagement.TenantConnectionString"
        }
      },
      "navigationProperties": {},
      "namespace": "Volo.Abp.TenantManagement",
      "primaryKeyType": "Guid",
      "properties": [
        {
          "type": "System.String",
          "name": "Name",
          "summary": null
        },
        {
          "type": "System.Collections.Generic.List`1[Volo.Abp.TenantManagement.TenantConnectionString]",
          "name": "ConnectionStrings",
          "summary": null
        }
      ],
      "contentType": "aggregateRoot",
      "name": "Tenant",
      "summary": null
    },
    {
      "namespace": "Volo.Abp.TenantManagement",
      "baseClass": {
        "name": "DomainService",
        "namespace": "Volo.Abp.Domain.Services",
        "declaringAssemblyName": "Volo.Abp.Ddd.Domain",
        "fullName": "Volo.Abp.Domain.Services.DomainService"
      },
      "methods": [
        {
          "returnType": "Tenant",
          "name": "CreateAsync",
          "summary": null,
          "isAsync": true,
          "isPublic": true,
          "isPrivate": false,
          "isStatic": false,
          "parameters": [
            {
              "type": "String",
              "name": "name",
              "isOptional": false
            }
          ]
        },
        {
          "returnType": "Void",
          "name": "ChangeNameAsync",
          "summary": null,
          "isAsync": true,
          "isPublic": true,
          "isPrivate": false,
          "isStatic": false,
          "parameters": [
            {
              "type": "Tenant",
              "name": "tenant",
              "isOptional": false
            },
            {
              "type": "String",
              "name": "name",
              "isOptional": false
            }
          ]
        }
      ],
      "implementingInterfaces": [
        {
          "name": "IDomainService",
          "namespace": "Volo.Abp.Domain.Services",
          "declaringAssemblyName": "Volo.Abp.Ddd.Domain",
          "fullName": "Volo.Abp.Domain.Services.IDomainService"
        },
        {
          "name": "ITransientDependency",
          "namespace": "Volo.Abp.DependencyInjection",
          "declaringAssemblyName": "Volo.Abp.Core",
          "fullName": "Volo.Abp.DependencyInjection.ITransientDependency"
        },
        {
          "name": "ITenantManager",
          "namespace": "Volo.Abp.TenantManagement",
          "declaringAssemblyName": "Volo.Abp.TenantManagement.Domain",
          "fullName": "Volo.Abp.TenantManagement.ITenantManager"
        }
      ],
      "contentType": "domainService",
      "name": "TenantManager",
      "summary": null
    },
    {
      "namespace": "Volo.Abp.TenantManagement",
      "entityAnalyzeModel": {
        "namespace": "Volo.Abp.TenantManagement",
        "primaryKeyType": "Guid",
        "properties": [],
        "contentType": "entity",
        "name": "Tenant",
        "summary": null
      },
      "implementingInterfaces": [
        {
          "name": "IBasicRepository<Tenant, Guid>",
          "namespace": "Volo.Abp.Domain.Repositories",
          "declaringAssemblyName": "Volo.Abp.Ddd.Domain",
          "fullName": "Volo.Abp.Domain.Repositories.IBasicRepository<Tenant, Guid>"
        },
        {
          "name": "IBasicRepository<Tenant>",
          "namespace": "Volo.Abp.Domain.Repositories",
          "declaringAssemblyName": "Volo.Abp.Ddd.Domain",
          "fullName": "Volo.Abp.Domain.Repositories.IBasicRepository<Tenant>"
        },
        {
          "name": "IReadOnlyBasicRepository<Tenant>",
          "namespace": "Volo.Abp.Domain.Repositories",
          "declaringAssemblyName": "Volo.Abp.Ddd.Domain",
          "fullName": "Volo.Abp.Domain.Repositories.IReadOnlyBasicRepository<Tenant>"
        },
        {
          "name": "IRepository",
          "namespace": "Volo.Abp.Domain.Repositories",
          "declaringAssemblyName": "Volo.Abp.Ddd.Domain",
          "fullName": "Volo.Abp.Domain.Repositories.IRepository"
        },
        {
          "name": "IReadOnlyBasicRepository<Tenant, Guid>",
          "namespace": "Volo.Abp.Domain.Repositories",
          "declaringAssemblyName": "Volo.Abp.Ddd.Domain",
          "fullName": "Volo.Abp.Domain.Repositories.IReadOnlyBasicRepository<Tenant, Guid>"
        }
      ],
      "methods": [
        {
          "returnType": "Tenant",
          "name": "FindByNameAsync",
          "summary": null,
          "isAsync": true,
          "isPublic": true,
          "isPrivate": false,
          "isStatic": false,
          "parameters": [
            {
              "type": "String",
              "name": "name",
              "isOptional": false
            },
            {
              "type": "Boolean",
              "name": "includeDetails",
              "isOptional": true
            },
            {
              "type": "CancellationToken",
              "name": "cancellationToken",
              "isOptional": true
            }
          ]
        },
        {
          "returnType": "Tenant",
          "name": "FindByName",
          "summary": null,
          "isAsync": false,
          "isPublic": true,
          "isPrivate": false,
          "isStatic": false,
          "parameters": [
            {
              "type": "String",
              "name": "name",
              "isOptional": false
            },
            {
              "type": "Boolean",
              "name": "includeDetails",
              "isOptional": true
            }
          ]
        },
        {
          "returnType": "Tenant",
          "name": "FindById",
          "summary": null,
          "isAsync": false,
          "isPublic": true,
          "isPrivate": false,
          "isStatic": false,
          "parameters": [
            {
              "type": "Guid",
              "name": "id",
              "isOptional": false
            },
            {
              "type": "Boolean",
              "name": "includeDetails",
              "isOptional": true
            }
          ]
        },
        {
          "returnType": "List<Tenant>",
          "name": "GetListAsync",
          "summary": null,
          "isAsync": true,
          "isPublic": true,
          "isPrivate": false,
          "isStatic": false,
          "parameters": [
            {
              "type": "String",
              "name": "sorting",
              "isOptional": true
            },
            {
              "type": "Int32",
              "name": "maxResultCount",
              "isOptional": true
            },
            {
              "type": "Int32",
              "name": "skipCount",
              "isOptional": true
            },
            {
              "type": "String",
              "name": "filter",
              "isOptional": true
            },
            {
              "type": "Boolean",
              "name": "includeDetails",
              "isOptional": true
            },
            {
              "type": "CancellationToken",
              "name": "cancellationToken",
              "isOptional": true
            }
          ]
        },
        {
          "returnType": "Int64",
          "name": "GetCountAsync",
          "summary": null,
          "isAsync": true,
          "isPublic": true,
          "isPrivate": false,
          "isStatic": false,
          "parameters": [
            {
              "type": "String",
              "name": "filter",
              "isOptional": true
            },
            {
              "type": "CancellationToken",
              "name": "cancellationToken",
              "isOptional": true
            }
          ]
        }
      ],
      "contentType": "repositoryInterface",
      "name": "ITenantRepository",
      "summary": null
    }
  ]
}<|MERGE_RESOLUTION|>--- conflicted
+++ resolved
@@ -1,10 +1,6 @@
 {
   "name": "Volo.Abp.TenantManagement.Domain",
-<<<<<<< HEAD
-  "hash": "c21034eaccfa01900ec1cf24f96f4a97",
-=======
   "hash": "3cee9d89359b00bd39be9e09f6036218",
->>>>>>> 280a1753
   "contents": [
     {
       "namespace": "Volo.Abp.TenantManagement",
