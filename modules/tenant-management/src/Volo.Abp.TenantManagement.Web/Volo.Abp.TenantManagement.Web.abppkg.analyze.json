--- conflicted
+++ resolved
@@ -1,10 +1,6 @@
 {
   "name": "Volo.Abp.TenantManagement.Web",
-<<<<<<< HEAD
-  "hash": "f4eba7d3ecc419183124a7069e64e70b",
-=======
   "hash": "4c51a7801b94f63a6e4a00ffd61ae137",
->>>>>>> 8865ee33
   "contents": [
     {
       "namespace": "Volo.Abp.TenantManagement.Web",
