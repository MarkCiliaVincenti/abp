{
  "name": "Volo.Abp.FeatureManagement.Application.Contracts",
<<<<<<< HEAD
  "hash": "c5b311de719bcb71e860795e88036534",
=======
  "hash": "a098bfbfeedbc75302632b819fbdd62c",
>>>>>>> 280a1753
  "contents": [
    {
      "namespace": "Volo.Abp.FeatureManagement",
      "dependsOnModules": [
        {
          "declaringAssemblyName": "Volo.Abp.FeatureManagement.Domain.Shared",
          "namespace": "Volo.Abp.FeatureManagement",
          "name": "AbpFeatureManagementDomainSharedModule"
        },
        {
          "declaringAssemblyName": "Volo.Abp.Ddd.Application.Contracts",
          "namespace": "Volo.Abp.Application",
          "name": "AbpDddApplicationContractsModule"
        },
        {
          "declaringAssemblyName": "Volo.Abp.Authorization.Abstractions",
          "namespace": "Volo.Abp.Authorization",
          "name": "AbpAuthorizationAbstractionsModule"
        },
        {
          "declaringAssemblyName": "Volo.Abp.Json",
          "namespace": "Volo.Abp.Json",
          "name": "AbpJsonModule"
        }
      ],
      "implementingInterfaces": [
        {
          "name": "IAbpModule",
          "namespace": "Volo.Abp.Modularity",
          "declaringAssemblyName": "Volo.Abp.Core",
          "fullName": "Volo.Abp.Modularity.IAbpModule"
        },
        {
          "name": "IOnPreApplicationInitialization",
          "namespace": "Volo.Abp.Modularity",
          "declaringAssemblyName": "Volo.Abp.Core",
          "fullName": "Volo.Abp.Modularity.IOnPreApplicationInitialization"
        },
        {
          "name": "IOnApplicationInitialization",
          "namespace": "Volo.Abp",
          "declaringAssemblyName": "Volo.Abp.Core",
          "fullName": "Volo.Abp.IOnApplicationInitialization"
        },
        {
          "name": "IOnPostApplicationInitialization",
          "namespace": "Volo.Abp.Modularity",
          "declaringAssemblyName": "Volo.Abp.Core",
          "fullName": "Volo.Abp.Modularity.IOnPostApplicationInitialization"
        },
        {
          "name": "IOnApplicationShutdown",
          "namespace": "Volo.Abp",
          "declaringAssemblyName": "Volo.Abp.Core",
          "fullName": "Volo.Abp.IOnApplicationShutdown"
        },
        {
          "name": "IPreConfigureServices",
          "namespace": "Volo.Abp.Modularity",
          "declaringAssemblyName": "Volo.Abp.Core",
          "fullName": "Volo.Abp.Modularity.IPreConfigureServices"
        },
        {
          "name": "IPostConfigureServices",
          "namespace": "Volo.Abp.Modularity",
          "declaringAssemblyName": "Volo.Abp.Core",
          "fullName": "Volo.Abp.Modularity.IPostConfigureServices"
        }
      ],
      "contentType": "abpModule",
      "name": "AbpFeatureManagementApplicationContractsModule",
      "summary": null
    },
    {
      "displayName": "Manage Host features",
      "isEnabled": true,
      "contentType": "permission",
      "name": "FeatureManagement.ManageHostFeatures",
      "summary": null
    }
  ]
}<|MERGE_RESOLUTION|>--- conflicted
+++ resolved
@@ -1,10 +1,6 @@
 {
   "name": "Volo.Abp.FeatureManagement.Application.Contracts",
-<<<<<<< HEAD
-  "hash": "c5b311de719bcb71e860795e88036534",
-=======
   "hash": "a098bfbfeedbc75302632b819fbdd62c",
->>>>>>> 280a1753
   "contents": [
     {
       "namespace": "Volo.Abp.FeatureManagement",
