{
  "name": "Volo.Abp.FeatureManagement.Application.Contracts",
<<<<<<< HEAD
  "hash": "9eb48931bd7a40f27313e2cf54e0481b",
=======
  "hash": "879a9919f3c5f2dd9f0ee92be5b861c4",
>>>>>>> 8865ee33
  "contents": [
    {
      "namespace": "Volo.Abp.FeatureManagement",
      "dependsOnModules": [
        {
          "declaringAssemblyName": "Volo.Abp.FeatureManagement.Domain.Shared",
          "namespace": "Volo.Abp.FeatureManagement",
          "name": "AbpFeatureManagementDomainSharedModule"
        },
        {
          "declaringAssemblyName": "Volo.Abp.Ddd.Application.Contracts",
          "namespace": "Volo.Abp.Application",
          "name": "AbpDddApplicationContractsModule"
        },
        {
          "declaringAssemblyName": "Volo.Abp.Authorization.Abstractions",
          "namespace": "Volo.Abp.Authorization",
          "name": "AbpAuthorizationAbstractionsModule"
        },
        {
          "declaringAssemblyName": "Volo.Abp.Json",
          "namespace": "Volo.Abp.Json",
          "name": "AbpJsonModule"
        }
      ],
      "contentType": "abpModule",
      "name": "AbpFeatureManagementApplicationContractsModule",
      "summary": null
    },
    {
      "displayName": "Manage Host features",
      "isEnabled": true,
      "contentType": "permission",
      "name": "FeatureManagement.ManageHostFeatures",
      "summary": null
    }
  ]
}<|MERGE_RESOLUTION|>--- conflicted
+++ resolved
@@ -1,10 +1,6 @@
 {
   "name": "Volo.Abp.FeatureManagement.Application.Contracts",
-<<<<<<< HEAD
-  "hash": "9eb48931bd7a40f27313e2cf54e0481b",
-=======
   "hash": "879a9919f3c5f2dd9f0ee92be5b861c4",
->>>>>>> 8865ee33
   "contents": [
     {
       "namespace": "Volo.Abp.FeatureManagement",
