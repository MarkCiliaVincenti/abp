using System;
using System.Collections.Generic;
using System.Linq;
using System.Text.Json;
using System.Text.Json.Serialization;
using Volo.Abp.Json.SystemTextJson.JsonConverters;
using Volo.Abp.Validation.StringValues;

namespace Volo.Abp.FeatureManagement.JsonConverters;

public class ValueValidatorJsonConverter : JsonConverter<IValueValidator>
{
<<<<<<< HEAD
    protected readonly AbpFeatureManagementApplicationContractsOptions Options;

    public ValueValidatorJsonConverter(AbpFeatureManagementApplicationContractsOptions options)
    {
        Options = options;
    }
    
=======
    private JsonSerializerOptions _readJsonSerializerOptions;

    private JsonSerializerOptions _writeJsonSerializerOptions;

>>>>>>> 389c78f0
    public override IValueValidator Read(ref Utf8JsonReader reader, Type typeToConvert, JsonSerializerOptions options)
    {
        var rootElement = JsonDocument.ParseValue(ref reader).RootElement;

        var nameJsonProperty = rootElement.EnumerateObject().FirstOrDefault(x => x.Name.Equals(nameof(IValueValidator.Name), StringComparison.OrdinalIgnoreCase));
        if (nameJsonProperty.Value.ValueKind == JsonValueKind.String)
        {
            var valueValidator = CreateValueValidatorByName(nameJsonProperty.Value.GetString());

            var propertiesJsonProperty = rootElement.EnumerateObject().FirstOrDefault(x => x.Name.Equals(nameof(IValueValidator.Properties), StringComparison.OrdinalIgnoreCase));
            if (propertiesJsonProperty.Value.ValueKind == JsonValueKind.Object)
            {
                _readJsonSerializerOptions ??= JsonSerializerOptionsHelper.Create(options, this, new ObjectToInferredTypesConverter());
                var properties = propertiesJsonProperty.Value.Deserialize<IDictionary<string, object>>(_readJsonSerializerOptions);
                if (properties != null && properties.Any())
                {
                    foreach (var property in properties)
                    {
                        valueValidator.Properties[property.Key] = property.Value;
                    }
                }
            }

            return valueValidator;
        }

        throw new JsonException($"Can't to get the {nameof(IValueValidator.Name)} property of {nameof(IValueValidator)}!");
    }

    public override void Write(Utf8JsonWriter writer, IValueValidator value, JsonSerializerOptions options)
    {
        _writeJsonSerializerOptions ??= JsonSerializerOptionsHelper.Create(options, this);
        JsonSerializer.Serialize(writer, value, value.GetType(), _writeJsonSerializerOptions);
    }

    protected virtual IValueValidator CreateValueValidatorByName(string name)
    {
        foreach (var factory in Options.ValueValidatorFactory.Where(factory => factory.CanCreate(name)))
        {
            return factory.Create();
        }

        throw new ArgumentException($"{nameof(IValueValidator)} named {name} was cannot be created!");
    }
}<|MERGE_RESOLUTION|>--- conflicted
+++ resolved
@@ -10,20 +10,17 @@
 
 public class ValueValidatorJsonConverter : JsonConverter<IValueValidator>
 {
-<<<<<<< HEAD
+    private JsonSerializerOptions _readJsonSerializerOptions;
+
+    private JsonSerializerOptions _writeJsonSerializerOptions;
+
     protected readonly AbpFeatureManagementApplicationContractsOptions Options;
 
     public ValueValidatorJsonConverter(AbpFeatureManagementApplicationContractsOptions options)
     {
         Options = options;
     }
-    
-=======
-    private JsonSerializerOptions _readJsonSerializerOptions;
 
-    private JsonSerializerOptions _writeJsonSerializerOptions;
-
->>>>>>> 389c78f0
     public override IValueValidator Read(ref Utf8JsonReader reader, Type typeToConvert, JsonSerializerOptions options)
     {
         var rootElement = JsonDocument.ParseValue(ref reader).RootElement;
