--- conflicted
+++ resolved
@@ -8,18 +8,16 @@
 
 public class StringValueTypeJsonConverter : JsonConverter<IStringValueType>
 {
-<<<<<<< HEAD
+    private JsonSerializerOptions _readJsonSerializerOptions;
+
+    private JsonSerializerOptions _writeJsonSerializerOptions;
+
     protected readonly AbpFeatureManagementApplicationContractsOptions Options;
 
     public StringValueTypeJsonConverter(AbpFeatureManagementApplicationContractsOptions options)
     {
         Options = options;
     }
-=======
-    private JsonSerializerOptions _readJsonSerializerOptions;
-
-    private JsonSerializerOptions _writeJsonSerializerOptions;
->>>>>>> 389c78f0
 
     public override IStringValueType Read(ref Utf8JsonReader reader, Type typeToConvert, JsonSerializerOptions options)
     {
@@ -30,12 +28,7 @@
         {
             var name = nameJsonProperty.Value.GetString();
 
-<<<<<<< HEAD
-            var newOptions = JsonSerializerOptionsHelper.Create(options, this, new ValueValidatorJsonConverter(Options),
-                new SelectionStringValueItemSourceJsonConverter());
-=======
             _readJsonSerializerOptions ??= JsonSerializerOptionsHelper.Create(options, this, new ValueValidatorJsonConverter(), new SelectionStringValueItemSourceJsonConverter());
->>>>>>> 389c78f0
 
             return name switch
             {
