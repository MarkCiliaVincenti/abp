--- conflicted
+++ resolved
@@ -8,33 +8,12 @@
 
 public class StringValueTypeJsonConverter : JsonConverter<IStringValueType>
 {
+    private JsonSerializerOptions _readJsonSerializerOptions;
+
+    private JsonSerializerOptions _writeJsonSerializerOptions;
+
     public override IStringValueType Read(ref Utf8JsonReader reader, Type typeToConvert, JsonSerializerOptions options)
     {
-<<<<<<< HEAD
-        private JsonSerializerOptions _readJsonSerializerOptions;
-
-        private JsonSerializerOptions _writeJsonSerializerOptions;
-
-        public override IStringValueType Read(ref Utf8JsonReader reader, Type typeToConvert, JsonSerializerOptions options)
-        {
-            var rootElement = JsonDocument.ParseValue(ref reader).RootElement;
-
-            var nameJsonProperty = rootElement.EnumerateObject().FirstOrDefault(x => x.Name.Equals(nameof(IStringValueType.Name), StringComparison.OrdinalIgnoreCase));
-            if (nameJsonProperty.Value.ValueKind == JsonValueKind.String)
-            {
-                var name = nameJsonProperty.Value.GetString();
-
-                _readJsonSerializerOptions ??= JsonSerializerOptionsHelper.Create(options, this, new ValueValidatorJsonConverter(), new SelectionStringValueItemSourceJsonConverter());
-
-                return name switch
-                {
-                    "SelectionStringValueType" =>  rootElement.Deserialize<SelectionStringValueType>(_readJsonSerializerOptions),
-                    "FreeTextStringValueType" => rootElement.Deserialize<FreeTextStringValueType>(_readJsonSerializerOptions),
-                    "ToggleStringValueType" => rootElement.Deserialize<ToggleStringValueType>(_readJsonSerializerOptions),
-                    _ => throw new ArgumentException($"{nameof(IStringValueType)} named {name} was not found!")
-                };
-            }
-=======
         var rootElement = JsonDocument.ParseValue(ref reader).RootElement;
 
         var nameJsonProperty = rootElement.EnumerateObject().FirstOrDefault(x => x.Name.Equals(nameof(IStringValueType.Name), StringComparison.OrdinalIgnoreCase));
@@ -42,33 +21,23 @@
         {
             var name = nameJsonProperty.Value.GetString();
 
-            var newOptions = JsonSerializerOptionsHelper.Create(options, this, new ValueValidatorJsonConverter(),
-                new SelectionStringValueItemSourceJsonConverter());
->>>>>>> e97d98af
+            _readJsonSerializerOptions ??= JsonSerializerOptionsHelper.Create(options, this, new ValueValidatorJsonConverter(), new SelectionStringValueItemSourceJsonConverter());
 
             return name switch
             {
-                "SelectionStringValueType" =>  rootElement.Deserialize<SelectionStringValueType>(newOptions),
-                "FreeTextStringValueType" => rootElement.Deserialize<FreeTextStringValueType>(newOptions),
-                "ToggleStringValueType" => rootElement.Deserialize<ToggleStringValueType>(newOptions),
+                "SelectionStringValueType" =>  rootElement.Deserialize<SelectionStringValueType>(_readJsonSerializerOptions),
+                "FreeTextStringValueType" => rootElement.Deserialize<FreeTextStringValueType>(_readJsonSerializerOptions),
+                "ToggleStringValueType" => rootElement.Deserialize<ToggleStringValueType>(_readJsonSerializerOptions),
                 _ => throw new ArgumentException($"{nameof(IStringValueType)} named {name} was not found!")
             };
         }
 
-<<<<<<< HEAD
-        public override void Write(Utf8JsonWriter writer, IStringValueType value, JsonSerializerOptions options)
-        {
-            _writeJsonSerializerOptions ??= JsonSerializerOptionsHelper.Create(options, this);
-            JsonSerializer.Serialize(writer, value, value.GetType(), _writeJsonSerializerOptions);
-        }
-=======
         throw new JsonException($"Can't to get the {nameof(IStringValueType.Name)} property of {nameof(IStringValueType)}!");
     }
 
     public override void Write(Utf8JsonWriter writer, IStringValueType value, JsonSerializerOptions options)
     {
-        var newOptions = JsonSerializerOptionsHelper.Create(options, this);
-        JsonSerializer.Serialize(writer, value, value.GetType(), newOptions);
->>>>>>> e97d98af
+        _writeJsonSerializerOptions ??= JsonSerializerOptionsHelper.Create(options, this);
+        JsonSerializer.Serialize(writer, value, value.GetType(), _writeJsonSerializerOptions);
     }
 }