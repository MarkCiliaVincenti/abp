--- conflicted
+++ resolved
@@ -17,25 +17,14 @@
         {
             var name = nameJsonProperty.Value.GetString();
 
-<<<<<<< HEAD
-                return name switch
-                {
-                    "SelectionStringValueType" =>  rootElement.Deserialize<SelectionStringValueType>(newOptions),
-                    "FreeTextStringValueType" => rootElement.Deserialize<FreeTextStringValueType>(newOptions),
-                    "ToggleStringValueType" => rootElement.Deserialize<ToggleStringValueType>(newOptions),
-                    _ => throw new ArgumentException($"{nameof(IStringValueType)} named {name} was not found!")
-                };
-            }
-=======
             var newOptions = JsonSerializerOptionsHelper.Create(options, this, new ValueValidatorJsonConverter(),
                 new SelectionStringValueItemSourceJsonConverter());
->>>>>>> 9f5b18dd
 
             return name switch
             {
-                "SelectionStringValueType" => JsonSerializer.Deserialize<SelectionStringValueType>(rootElement.GetRawText(), newOptions),
-                "FreeTextStringValueType" => JsonSerializer.Deserialize<FreeTextStringValueType>(rootElement.GetRawText(), newOptions),
-                "ToggleStringValueType" => JsonSerializer.Deserialize<ToggleStringValueType>(rootElement.GetRawText(), newOptions),
+                "SelectionStringValueType" =>  rootElement.Deserialize<SelectionStringValueType>(newOptions),
+                "FreeTextStringValueType" => rootElement.Deserialize<FreeTextStringValueType>(newOptions),
+                "ToggleStringValueType" => rootElement.Deserialize<ToggleStringValueType>(newOptions),
                 _ => throw new ArgumentException($"{nameof(IStringValueType)} named {name} was not found!")
             };
         }
