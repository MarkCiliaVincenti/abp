﻿using Volo.Abp.Application;
using Volo.Abp.Authorization;
using Volo.Abp.Json;
<<<<<<< HEAD
using Volo.Abp.Json.SystemTextJson;
=======
>>>>>>> 52dbcf77
using Volo.Abp.Modularity;
using Volo.Abp.VirtualFileSystem;

namespace Volo.Abp.FeatureManagement;

[DependsOn(
    typeof(AbpFeatureManagementDomainSharedModule),
    typeof(AbpDddApplicationContractsModule),
    typeof(AbpAuthorizationAbstractionsModule),
    typeof(AbpJsonModule)
    )]
public class AbpFeatureManagementApplicationContractsModule : AbpModule
{
    public override void ConfigureServices(ServiceConfigurationContext context)
    {
        Configure<AbpVirtualFileSystemOptions>(options =>
        {
            options.FileSets.AddEmbedded<AbpFeatureManagementApplicationContractsModule>();
        });
<<<<<<< HEAD

        var contractsOptionsActions = context.Services.GetPreConfigureActions<AbpFeatureManagementApplicationContractsOptions>();
        Configure<AbpFeatureManagementApplicationContractsOptions>(options =>
        {
            contractsOptionsActions.Configure(options);
        });

        Configure<AbpSystemTextJsonSerializerOptions>(options =>
        {
            options.JsonSerializerOptions.Converters.AddIfNotContains(new StringValueTypeJsonConverter(contractsOptionsActions.Configure()));
        });
=======
>>>>>>> 52dbcf77
    }
}<|MERGE_RESOLUTION|>--- conflicted
+++ resolved
@@ -1,10 +1,6 @@
 ﻿using Volo.Abp.Application;
 using Volo.Abp.Authorization;
 using Volo.Abp.Json;
-<<<<<<< HEAD
-using Volo.Abp.Json.SystemTextJson;
-=======
->>>>>>> 52dbcf77
 using Volo.Abp.Modularity;
 using Volo.Abp.VirtualFileSystem;
 
@@ -24,19 +20,5 @@
         {
             options.FileSets.AddEmbedded<AbpFeatureManagementApplicationContractsModule>();
         });
-<<<<<<< HEAD
-
-        var contractsOptionsActions = context.Services.GetPreConfigureActions<AbpFeatureManagementApplicationContractsOptions>();
-        Configure<AbpFeatureManagementApplicationContractsOptions>(options =>
-        {
-            contractsOptionsActions.Configure(options);
-        });
-
-        Configure<AbpSystemTextJsonSerializerOptions>(options =>
-        {
-            options.JsonSerializerOptions.Converters.AddIfNotContains(new StringValueTypeJsonConverter(contractsOptionsActions.Configure()));
-        });
-=======
->>>>>>> 52dbcf77
     }
 }