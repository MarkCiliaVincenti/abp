{
  "name": "Volo.Abp.FeatureManagement.Domain.Shared",
<<<<<<< HEAD
  "hash": "0b1d16f0ae6241d0ed136af759e409e4",
=======
  "hash": "dc0328e54715158fd1ca962affd3b8df",
>>>>>>> 3c25e01f
  "contents": [
    {
      "namespace": "Volo.Abp.FeatureManagement",
      "dependsOnModules": [
        {
          "declaringAssemblyName": "Volo.Abp.Validation",
          "namespace": "Volo.Abp.Validation",
          "name": "AbpValidationModule"
<<<<<<< HEAD
=======
        },
        {
          "declaringAssemblyName": "Volo.Abp.Json",
          "namespace": "Volo.Abp.Json",
          "name": "AbpJsonModule"
>>>>>>> 3c25e01f
        }
      ],
      "contentType": "abpModule",
      "name": "AbpFeatureManagementDomainSharedModule",
      "summary": null
    }
  ]
}<|MERGE_RESOLUTION|>--- conflicted
+++ resolved
@@ -1,10 +1,6 @@
 {
   "name": "Volo.Abp.FeatureManagement.Domain.Shared",
-<<<<<<< HEAD
-  "hash": "0b1d16f0ae6241d0ed136af759e409e4",
-=======
   "hash": "dc0328e54715158fd1ca962affd3b8df",
->>>>>>> 3c25e01f
   "contents": [
     {
       "namespace": "Volo.Abp.FeatureManagement",
@@ -13,14 +9,11 @@
           "declaringAssemblyName": "Volo.Abp.Validation",
           "namespace": "Volo.Abp.Validation",
           "name": "AbpValidationModule"
-<<<<<<< HEAD
-=======
         },
         {
           "declaringAssemblyName": "Volo.Abp.Json",
           "namespace": "Volo.Abp.Json",
           "name": "AbpJsonModule"
->>>>>>> 3c25e01f
         }
       ],
       "contentType": "abpModule",
