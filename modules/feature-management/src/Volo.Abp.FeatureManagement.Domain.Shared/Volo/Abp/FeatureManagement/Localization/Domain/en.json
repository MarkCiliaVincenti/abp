{
  "culture": "en",
  "texts": {
    "Features": "Features",
    "NoFeatureFoundMessage": "There isn't any available feature.",
    "ManageHostFeatures": "Manage host features",
    "ManageHostFeaturesText": "You can manage the host side features by clicking the following button.",
<<<<<<< HEAD
    "Permission:FeatureManagement": "Feature Management",
    "Permission:FeatureManagement.ManageHostFeatures": "Manage Host features",
=======
    "Permission:FeatureManagement": "Feature management",
    "Permission:FeatureManagement.ManageHostFeatures": "Manage host features",
>>>>>>> 4610ddb5
    "Volo.Abp.FeatureManagement:InvalidFeatureValue": "{0} feature value is not valid!",
    "Menu:FeatureManagement": "Feature management",
    "ResetToDefault": "Reset to default",
    "ResetedToDefault": "Reseted to default",
    "AreYouSure": "Are you sure?",
    "AreYouSureToResetToDefault": "Are you sure to reset to default?"
  }
}<|MERGE_RESOLUTION|>--- conflicted
+++ resolved
@@ -5,13 +5,8 @@
     "NoFeatureFoundMessage": "There isn't any available feature.",
     "ManageHostFeatures": "Manage host features",
     "ManageHostFeaturesText": "You can manage the host side features by clicking the following button.",
-<<<<<<< HEAD
-    "Permission:FeatureManagement": "Feature Management",
-    "Permission:FeatureManagement.ManageHostFeatures": "Manage Host features",
-=======
     "Permission:FeatureManagement": "Feature management",
     "Permission:FeatureManagement.ManageHostFeatures": "Manage host features",
->>>>>>> 4610ddb5
     "Volo.Abp.FeatureManagement:InvalidFeatureValue": "{0} feature value is not valid!",
     "Menu:FeatureManagement": "Feature management",
     "ResetToDefault": "Reset to default",
