{
  "name": "Volo.Abp.FeatureManagement.Application",
<<<<<<< HEAD
  "hash": "b8d2538c64bd8582191c9468edbd0156",
=======
  "hash": "d038e9165d998d0aec011b6a17798f1a",
>>>>>>> 8865ee33
  "contents": [
    {
      "namespace": "Volo.Abp.FeatureManagement",
      "dependsOnModules": [
        {
          "declaringAssemblyName": "Volo.Abp.FeatureManagement.Domain",
          "namespace": "Volo.Abp.FeatureManagement",
          "name": "AbpFeatureManagementDomainModule"
        },
        {
          "declaringAssemblyName": "Volo.Abp.FeatureManagement.Application.Contracts",
          "namespace": "Volo.Abp.FeatureManagement",
          "name": "AbpFeatureManagementApplicationContractsModule"
        },
        {
          "declaringAssemblyName": "Volo.Abp.Ddd.Application",
          "namespace": "Volo.Abp.Application",
          "name": "AbpDddApplicationModule"
        }
      ],
      "contentType": "abpModule",
      "name": "AbpFeatureManagementApplicationModule",
      "summary": null
    },
    {
      "namespace": "Volo.Abp.FeatureManagement",
      "baseClass": {
        "name": "FeatureManagementAppServiceBase",
        "namespace": "Volo.Abp.FeatureManagement",
        "declaringAssemblyName": "Volo.Abp.FeatureManagement.Application"
      },
      "implementingInterfaces": [
        {
          "name": "IApplicationService",
          "namespace": "Volo.Abp.Application.Services",
          "declaringAssemblyName": "Volo.Abp.Ddd.Application.Contracts"
        },
        {
          "name": "IRemoteService",
          "namespace": "Volo.Abp",
          "declaringAssemblyName": "Volo.Abp.Core"
        },
        {
          "name": "IAvoidDuplicateCrossCuttingConcerns",
          "namespace": "Volo.Abp.Aspects",
          "declaringAssemblyName": "Volo.Abp.Core"
        },
        {
          "name": "IValidationEnabled",
          "namespace": "Volo.Abp.Validation",
          "declaringAssemblyName": "Volo.Abp.Validation"
        },
        {
          "name": "IUnitOfWorkEnabled",
          "namespace": "Volo.Abp.Uow",
          "declaringAssemblyName": "Volo.Abp.Uow"
        },
        {
          "name": "IAuditingEnabled",
          "namespace": "Volo.Abp.Auditing",
          "declaringAssemblyName": "Volo.Abp.Auditing.Contracts"
        },
        {
          "name": "IGlobalFeatureCheckingEnabled",
          "namespace": "Volo.Abp.GlobalFeatures",
          "declaringAssemblyName": "Volo.Abp.GlobalFeatures"
        },
        {
          "name": "ITransientDependency",
          "namespace": "Volo.Abp.DependencyInjection",
          "declaringAssemblyName": "Volo.Abp.Core"
        },
        {
          "name": "IFeatureAppService",
          "namespace": "Volo.Abp.FeatureManagement",
          "declaringAssemblyName": "Volo.Abp.FeatureManagement.Application.Contracts"
        }
      ],
      "methods": [
        {
          "returnType": "GetFeatureListResultDto",
          "isAsync": true,
          "name": "GetAsync",
          "summary": null,
          "parameters": [
            {
              "type": "String",
              "name": "providerName",
              "isOptional": false
            },
            {
              "type": "String",
              "name": "providerKey",
              "isOptional": false
            }
          ]
        },
        {
          "returnType": "Void",
          "isAsync": true,
          "name": "UpdateAsync",
          "summary": null,
          "parameters": [
            {
              "type": "String",
              "name": "providerName",
              "isOptional": false
            },
            {
              "type": "String",
              "name": "providerKey",
              "isOptional": false
            },
            {
              "type": "UpdateFeaturesDto",
              "name": "input",
              "isOptional": false
            }
          ]
        }
      ],
      "contentType": "applicationService",
      "name": "FeatureAppService",
      "summary": null
    }
  ]
}<|MERGE_RESOLUTION|>--- conflicted
+++ resolved
@@ -1,10 +1,6 @@
 {
   "name": "Volo.Abp.FeatureManagement.Application",
-<<<<<<< HEAD
-  "hash": "b8d2538c64bd8582191c9468edbd0156",
-=======
   "hash": "d038e9165d998d0aec011b6a17798f1a",
->>>>>>> 8865ee33
   "contents": [
     {
       "namespace": "Volo.Abp.FeatureManagement",
