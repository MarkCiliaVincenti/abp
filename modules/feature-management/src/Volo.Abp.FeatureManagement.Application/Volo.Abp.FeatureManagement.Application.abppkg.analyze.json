--- conflicted
+++ resolved
@@ -1,10 +1,6 @@
 {
   "name": "Volo.Abp.FeatureManagement.Application",
-<<<<<<< HEAD
-  "hash": "ad0f3d1093197f282f9bff35583abecf",
-=======
   "hash": "a9ca2b4f663694fa5d258984dc689f56",
->>>>>>> 280a1753
   "contents": [
     {
       "namespace": "Volo.Abp.FeatureManagement",
