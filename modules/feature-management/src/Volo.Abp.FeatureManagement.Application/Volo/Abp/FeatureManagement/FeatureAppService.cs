﻿using System;
using System.Collections.Generic;
using System.Threading.Tasks;
using JetBrains.Annotations;
using Microsoft.AspNetCore.Authorization;
using Microsoft.Extensions.Options;
using Volo.Abp.Features;

namespace Volo.Abp.FeatureManagement;

[Authorize]
public class FeatureAppService : FeatureManagementAppServiceBase, IFeatureAppService
{
    protected FeatureManagementOptions Options { get; }
    protected IFeatureManager FeatureManager { get; }
    protected IFeatureDefinitionManager FeatureDefinitionManager { get; }

    public FeatureAppService(IFeatureManager featureManager,
        IFeatureDefinitionManager featureDefinitionManager,
        IOptions<FeatureManagementOptions> options)
    {
        FeatureManager = featureManager;
        FeatureDefinitionManager = featureDefinitionManager;
        Options = options.Value;
    }

    public virtual async Task<GetFeatureListResultDto> GetAsync([NotNull] string providerName, string providerKey)
    {
        await CheckProviderPolicy(providerName, providerKey);

        var result = new GetFeatureListResultDto
        {
            Groups = new List<FeatureGroupDto>()
        };

        foreach (var group in FeatureDefinitionManager.GetGroups())
        {
            var groupDto = new FeatureGroupDto
            {
                Name = group.Name,
                DisplayName = group.DisplayName.Localize(StringLocalizerFactory),
                Features = new List<FeatureDto>()
            };

            foreach (var featureDefinition in group.GetFeaturesWithChildren())
            {
                if (providerName == TenantFeatureValueProvider.ProviderName &&
                    CurrentTenant.Id == null &&
                    providerKey == null &&
                    !featureDefinition.IsAvailableToHost)
                {
                    continue;
                }

                var feature = await FeatureManager.GetOrNullWithProviderAsync(featureDefinition.Name, providerName, providerKey);
                groupDto.Features.Add(new FeatureDto
                {
                    Name = featureDefinition.Name,
                    DisplayName = featureDefinition.DisplayName?.Localize(StringLocalizerFactory),
                    ValueType = featureDefinition.ValueType,
                    Description = featureDefinition.Description?.Localize(StringLocalizerFactory),
                    ParentName = featureDefinition.Parent?.Name,
                    Value = feature.Value,
                    Provider = new FeatureProviderDto
                    {
                        Name = feature.Provider?.Name,
                        Key = feature.Provider?.Key
                    }
                });
            }

            SetFeatureDepth(groupDto.Features, providerName, providerKey);

            result.Groups.Add(groupDto);
        }

<<<<<<< HEAD
                if (groupDto.Features.Any())
                {
                    result.Groups.Add(groupDto);
                }
            }
=======
        return result;
    }
>>>>>>> b8eab16b

    public virtual async Task UpdateAsync([NotNull] string providerName, string providerKey, UpdateFeaturesDto input)
    {
        await CheckProviderPolicy(providerName, providerKey);

        foreach (var feature in input.Features)
        {
            await FeatureManager.SetAsync(feature.Name, feature.Value, providerName, providerKey);
        }
    }

    protected virtual void SetFeatureDepth(List<FeatureDto> features, string providerName, string providerKey,
        FeatureDto parentFeature = null, int depth = 0)
    {
        foreach (var feature in features)
        {
            if ((parentFeature == null && feature.ParentName == null) || (parentFeature != null && parentFeature.Name == feature.ParentName))
            {
                feature.Depth = depth;
                SetFeatureDepth(features, providerName, providerKey, feature, depth + 1);
            }
        }
    }

    protected virtual async Task CheckProviderPolicy(string providerName, string providerKey)
    {
        string policyName;
        if (providerName == TenantFeatureValueProvider.ProviderName && CurrentTenant.Id == null && providerKey == null)
        {
            policyName = "FeatureManagement.ManageHostFeatures";
        }
        else
        {
            policyName = Options.ProviderPolicies.GetOrDefault(providerName);
            if (policyName.IsNullOrEmpty())
            {
                throw new AbpException($"No policy defined to get/set permissions for the provider '{providerName}'. Use {nameof(FeatureManagementOptions)} to map the policy.");
            }
        }

        await AuthorizationService.CheckAsync(policyName);
    }
}<|MERGE_RESOLUTION|>--- conflicted
+++ resolved
@@ -1,9 +1,11 @@
-﻿using System;
+using System;
 using System.Collections.Generic;
+using System.Linq;
 using System.Threading.Tasks;
 using JetBrains.Annotations;
 using Microsoft.AspNetCore.Authorization;
 using Microsoft.Extensions.Options;
+using Volo.Abp.Authorization.Permissions;
 using Volo.Abp.Features;
 
 namespace Volo.Abp.FeatureManagement;
@@ -71,19 +73,14 @@
 
             SetFeatureDepth(groupDto.Features, providerName, providerKey);
 
-            result.Groups.Add(groupDto);
+            if (groupDto.Features.Any())
+            {
+                result.Groups.Add(groupDto);
+            }
         }
 
-<<<<<<< HEAD
-                if (groupDto.Features.Any())
-                {
-                    result.Groups.Add(groupDto);
-                }
-            }
-=======
         return result;
     }
->>>>>>> b8eab16b
 
     public virtual async Task UpdateAsync([NotNull] string providerName, string providerKey, UpdateFeaturesDto input)
     {
@@ -111,7 +108,7 @@
     protected virtual async Task CheckProviderPolicy(string providerName, string providerKey)
     {
         string policyName;
-        if (providerName == TenantFeatureValueProvider.ProviderName && CurrentTenant.Id == null && providerKey == null)
+        if (providerName == TenantFeatureValueProvider.ProviderName && CurrentTenant.Id == null && providerKey == null )
         {
             policyName = "FeatureManagement.ManageHostFeatures";
         }
