﻿using System;
using System.Collections.Generic;
using System.Linq;
using System.Threading.Tasks;
using JetBrains.Annotations;
using Microsoft.AspNetCore.Authorization;
using Microsoft.Extensions.Options;
using Volo.Abp.Authorization.Permissions;
using Volo.Abp.Features;

namespace Volo.Abp.FeatureManagement
{
    [Authorize]
    public class FeatureAppService : FeatureManagementAppServiceBase, IFeatureAppService
    {
        protected FeatureManagementOptions Options { get; }
        protected IFeatureManager FeatureManager { get; }
        protected IFeatureDefinitionManager FeatureDefinitionManager { get; }

        public FeatureAppService(IFeatureManager featureManager,
            IFeatureDefinitionManager featureDefinitionManager,
            IOptions<FeatureManagementOptions> options)
        {
            FeatureManager = featureManager;
            FeatureDefinitionManager = featureDefinitionManager;
            Options = options.Value;
        }

<<<<<<< HEAD
        public virtual async Task<FeatureListDto> GetAsync([NotNull] string providerName, string providerKey)
=======
        public virtual async Task<GetFeatureListResultDto> GetAsync([NotNull] string providerName, [NotNull] string providerKey)
>>>>>>> f64c04c2
        {
            await CheckProviderPolicy(providerName);

            var result = new GetFeatureListResultDto
            {
                Groups = new List<FeatureGroupDto>()
            };

<<<<<<< HEAD
            if (providerName == HostFeatureValueProvider.ProviderName)
            {
                featureDefinitions = featureDefinitions.Where(x => x.IsAvailableToHost).ToList();
            }

            foreach (var featureDefinition in featureDefinitions)
=======
            foreach (var group in FeatureDefinitionManager.GetGroups())
>>>>>>> f64c04c2
            {
                var groupDto = new FeatureGroupDto
                {
                    Name = group.Name,
                    DisplayName = group.DisplayName.Localize(StringLocalizerFactory),
                    Features = new List<FeatureDto>()
                };

                foreach (var featureDefinition in group.GetFeaturesWithChildren())
                {
                    var feature = await FeatureManager.GetOrNullWithProviderAsync(featureDefinition.Name, providerName, providerKey);
                    groupDto.Features.Add(new FeatureDto
                    {
                        Name = featureDefinition.Name,
                        DisplayName = featureDefinition.DisplayName?.Localize(StringLocalizerFactory),
                        ValueType = featureDefinition.ValueType,
                        Description = featureDefinition.Description?.Localize(StringLocalizerFactory),
                        ParentName = featureDefinition.Parent?.Name,
                        Value = feature.Value,
                        Provider = new FeatureProviderDto
                        {
                            Name = feature.Provider?.Name,
                            Key = feature.Provider?.Key
                        }
                    });
                }

                SetFeatureDepth(groupDto.Features, providerName, providerKey);

                result.Groups.Add(groupDto);
            }

            return result;
        }

        public virtual async Task UpdateAsync([NotNull] string providerName, string providerKey, UpdateFeaturesDto input)
        {
            await CheckProviderPolicy(providerName);

            foreach (var feature in input.Features)
            {
                var featureDefinition = FeatureDefinitionManager.GetOrNull(feature.Name);
                if (featureDefinition == null || (providerName == HostFeatureValueProvider.ProviderName && !featureDefinition.IsAvailableToHost))
                {
                    throw new UserFriendlyException(L["FeatureNotAvailable"]);
                }

                await FeatureManager.SetAsync(feature.Name, feature.Value, providerName, providerKey);
            }
        }

        protected virtual void SetFeatureDepth(List<FeatureDto> features, string providerName, string providerKey,
            FeatureDto parentFeature = null, int depth = 0)
        {
            foreach (var feature in features)
            {
                if ((parentFeature == null && feature.ParentName == null) || (parentFeature != null && parentFeature.Name == feature.ParentName))
                {
                    feature.Depth = depth;
                    SetFeatureDepth(features, providerName, providerKey, feature, depth + 1);
                }
            }
        }

        protected virtual async Task CheckProviderPolicy(string providerName)
        {
            var policyName = Options.ProviderPolicies.GetOrDefault(providerName);
            if (policyName.IsNullOrEmpty())
            {
                throw new AbpException($"No policy defined to get/set permissions for the provider '{policyName}'. Use {nameof(FeatureManagementOptions)} to map the policy.");
            }

            await AuthorizationService.CheckAsync(policyName);
        }
    }
}<|MERGE_RESOLUTION|>--- conflicted
+++ resolved
@@ -26,11 +26,7 @@
             Options = options.Value;
         }
 
-<<<<<<< HEAD
-        public virtual async Task<FeatureListDto> GetAsync([NotNull] string providerName, string providerKey)
-=======
-        public virtual async Task<GetFeatureListResultDto> GetAsync([NotNull] string providerName, [NotNull] string providerKey)
->>>>>>> f64c04c2
+        public virtual async Task<GetFeatureListResultDto> GetAsync([NotNull] string providerName, string providerKey)
         {
             await CheckProviderPolicy(providerName);
 
@@ -39,16 +35,7 @@
                 Groups = new List<FeatureGroupDto>()
             };
 
-<<<<<<< HEAD
-            if (providerName == HostFeatureValueProvider.ProviderName)
-            {
-                featureDefinitions = featureDefinitions.Where(x => x.IsAvailableToHost).ToList();
-            }
-
-            foreach (var featureDefinition in featureDefinitions)
-=======
             foreach (var group in FeatureDefinitionManager.GetGroups())
->>>>>>> f64c04c2
             {
                 var groupDto = new FeatureGroupDto
                 {
@@ -59,6 +46,11 @@
 
                 foreach (var featureDefinition in group.GetFeaturesWithChildren())
                 {
+                    if (providerName == HostFeatureValueProvider.ProviderName && !featureDefinition.IsAvailableToHost)
+                    {
+                        continue;
+                    }
+
                     var feature = await FeatureManager.GetOrNullWithProviderAsync(featureDefinition.Name, providerName, providerKey);
                     groupDto.Features.Add(new FeatureDto
                     {
