--- conflicted
+++ resolved
@@ -1,10 +1,6 @@
 {
   "name": "Volo.Abp.FeatureManagement.Domain",
-<<<<<<< HEAD
-  "hash": "52c1313e28a792c9387111a63542ec27",
-=======
   "hash": "c492222dd20fe3ffd91cf8837101affe",
->>>>>>> 8865ee33
   "contents": [
     {
       "namespace": "Volo.Abp.FeatureManagement",
@@ -31,8 +27,6 @@
     },
     {
       "baseClass": {
-<<<<<<< HEAD
-=======
         "name": "BasicAggregateRoot<Guid>",
         "namespace": "Volo.Abp.Domain.Entities",
         "declaringAssemblyName": "Volo.Abp.Ddd.Domain"
@@ -181,7 +175,6 @@
     },
     {
       "baseClass": {
->>>>>>> 8865ee33
         "name": "Entity<Guid>",
         "namespace": "Volo.Abp.Domain.Entities",
         "declaringAssemblyName": "Volo.Abp.Ddd.Domain"
@@ -216,8 +209,6 @@
       "contentType": "aggregateRoot",
       "name": "FeatureValue",
       "summary": null
-<<<<<<< HEAD
-=======
     },
     {
       "namespace": "Volo.Abp.FeatureManagement",
@@ -248,7 +239,6 @@
       "contentType": "repositoryInterface",
       "name": "IFeatureGroupDefinitionRecordRepository",
       "summary": null
->>>>>>> 8865ee33
     },
     {
       "namespace": "Volo.Abp.FeatureManagement",
