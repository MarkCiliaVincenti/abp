{
  "name": "Volo.Abp.FeatureManagement.Domain",
<<<<<<< HEAD
  "hash": "b00aebfe59c918b991bad7b1796efaf9",
=======
  "hash": "7dc58fbace956cd5b28d943e0568d553",
>>>>>>> 280a1753
  "contents": [
    {
      "namespace": "Volo.Abp.FeatureManagement",
      "dependsOnModules": [
        {
          "declaringAssemblyName": "Volo.Abp.FeatureManagement.Domain.Shared",
          "namespace": "Volo.Abp.FeatureManagement",
          "name": "AbpFeatureManagementDomainSharedModule"
        },
        {
          "declaringAssemblyName": "Volo.Abp.Features",
          "namespace": "Volo.Abp.Features",
          "name": "AbpFeaturesModule"
        },
        {
          "declaringAssemblyName": "Volo.Abp.Caching",
          "namespace": "Volo.Abp.Caching",
          "name": "AbpCachingModule"
        }
      ],
      "implementingInterfaces": [
        {
          "name": "IAbpModule",
          "namespace": "Volo.Abp.Modularity",
          "declaringAssemblyName": "Volo.Abp.Core",
          "fullName": "Volo.Abp.Modularity.IAbpModule"
        },
        {
          "name": "IOnPreApplicationInitialization",
          "namespace": "Volo.Abp.Modularity",
          "declaringAssemblyName": "Volo.Abp.Core",
          "fullName": "Volo.Abp.Modularity.IOnPreApplicationInitialization"
        },
        {
          "name": "IOnApplicationInitialization",
          "namespace": "Volo.Abp",
          "declaringAssemblyName": "Volo.Abp.Core",
          "fullName": "Volo.Abp.IOnApplicationInitialization"
        },
        {
          "name": "IOnPostApplicationInitialization",
          "namespace": "Volo.Abp.Modularity",
          "declaringAssemblyName": "Volo.Abp.Core",
          "fullName": "Volo.Abp.Modularity.IOnPostApplicationInitialization"
        },
        {
          "name": "IOnApplicationShutdown",
          "namespace": "Volo.Abp",
          "declaringAssemblyName": "Volo.Abp.Core",
          "fullName": "Volo.Abp.IOnApplicationShutdown"
        },
        {
          "name": "IPreConfigureServices",
          "namespace": "Volo.Abp.Modularity",
          "declaringAssemblyName": "Volo.Abp.Core",
          "fullName": "Volo.Abp.Modularity.IPreConfigureServices"
        },
        {
          "name": "IPostConfigureServices",
          "namespace": "Volo.Abp.Modularity",
          "declaringAssemblyName": "Volo.Abp.Core",
          "fullName": "Volo.Abp.Modularity.IPostConfigureServices"
        }
      ],
      "contentType": "abpModule",
      "name": "AbpFeatureManagementDomainModule",
      "summary": null
    },
    {
      "baseClass": {
        "name": "BasicAggregateRoot<Guid>",
        "namespace": "Volo.Abp.Domain.Entities",
        "declaringAssemblyName": "Volo.Abp.Ddd.Domain",
<<<<<<< HEAD
        "fullName": "Volo.Abp.Domain.Entities.Entity<Guid>"
=======
        "fullName": "Volo.Abp.Domain.Entities.BasicAggregateRoot<Guid>"
>>>>>>> 280a1753
      },
      "implementingInterfaces": [
        {
          "name": "IEntity",
          "namespace": "Volo.Abp.Domain.Entities",
          "declaringAssemblyName": "Volo.Abp.Ddd.Domain",
          "fullName": "Volo.Abp.Domain.Entities.IEntity"
        },
        {
          "name": "IEntity<Guid>",
          "namespace": "Volo.Abp.Domain.Entities",
          "declaringAssemblyName": "Volo.Abp.Ddd.Domain",
          "fullName": "Volo.Abp.Domain.Entities.IEntity<Guid>"
        },
        {
          "name": "IAggregateRoot<Guid>",
          "namespace": "Volo.Abp.Domain.Entities",
          "declaringAssemblyName": "Volo.Abp.Ddd.Domain",
          "fullName": "Volo.Abp.Domain.Entities.IAggregateRoot<Guid>"
        },
        {
          "name": "IAggregateRoot",
          "namespace": "Volo.Abp.Domain.Entities",
          "declaringAssemblyName": "Volo.Abp.Ddd.Domain",
          "fullName": "Volo.Abp.Domain.Entities.IAggregateRoot"
<<<<<<< HEAD
        }
      ],
=======
        },
        {
          "name": "IGeneratesDomainEvents",
          "namespace": "Volo.Abp.Domain.Entities",
          "declaringAssemblyName": "Volo.Abp.Ddd.Domain",
          "fullName": "Volo.Abp.Domain.Entities.IGeneratesDomainEvents"
        },
        {
          "name": "IHasExtraProperties",
          "namespace": "Volo.Abp.Data",
          "declaringAssemblyName": "Volo.Abp.ObjectExtending",
          "fullName": "Volo.Abp.Data.IHasExtraProperties"
        }
      ],
      "methods": [
        {
          "returnType": "Boolean",
          "name": "HasSameData",
          "summary": null,
          "isAsync": false,
          "isPublic": true,
          "isPrivate": false,
          "isStatic": false,
          "parameters": [
            {
              "type": "FeatureDefinitionRecord",
              "name": "otherRecord",
              "isOptional": false
            }
          ]
        },
        {
          "returnType": "Void",
          "name": "Patch",
          "summary": null,
          "isAsync": false,
          "isPublic": true,
          "isPrivate": false,
          "isStatic": false,
          "parameters": [
            {
              "type": "FeatureDefinitionRecord",
              "name": "otherRecord",
              "isOptional": false
            }
          ]
        }
      ],
      "collectionProperties": {},
      "navigationProperties": {},
      "namespace": "Volo.Abp.FeatureManagement",
      "primaryKeyType": "Guid",
      "properties": [
        {
          "type": "System.Guid",
          "name": "Id",
          "summary": null
        },
        {
          "type": "System.String",
          "name": "GroupName",
          "summary": null
        },
        {
          "type": "System.String",
          "name": "Name",
          "summary": null
        },
        {
          "type": "System.String",
          "name": "ParentName",
          "summary": null
        },
        {
          "type": "System.String",
          "name": "DisplayName",
          "summary": null
        },
        {
          "type": "System.String",
          "name": "Description",
          "summary": null
        },
        {
          "type": "System.String",
          "name": "DefaultValue",
          "summary": null
        },
        {
          "type": "System.Boolean",
          "name": "IsVisibleToClients",
          "summary": null
        },
        {
          "type": "System.Boolean",
          "name": "IsAvailableToHost",
          "summary": null
        },
        {
          "type": "System.String",
          "name": "AllowedProviders",
          "summary": "Comma separated list of provider names."
        },
        {
          "type": "System.String",
          "name": "ValueType",
          "summary": "Serialized string to store info about the ValueType."
        },
        {
          "type": "Volo.Abp.Data.ExtraPropertyDictionary",
          "name": "ExtraProperties",
          "summary": null
        }
      ],
      "contentType": "aggregateRoot",
      "name": "FeatureDefinitionRecord",
      "summary": null
    },
    {
      "baseClass": {
        "name": "BasicAggregateRoot<Guid>",
        "namespace": "Volo.Abp.Domain.Entities",
        "declaringAssemblyName": "Volo.Abp.Ddd.Domain",
        "fullName": "Volo.Abp.Domain.Entities.BasicAggregateRoot<Guid>"
      },
      "implementingInterfaces": [
        {
          "name": "IEntity",
          "namespace": "Volo.Abp.Domain.Entities",
          "declaringAssemblyName": "Volo.Abp.Ddd.Domain",
          "fullName": "Volo.Abp.Domain.Entities.IEntity"
        },
        {
          "name": "IEntity<Guid>",
          "namespace": "Volo.Abp.Domain.Entities",
          "declaringAssemblyName": "Volo.Abp.Ddd.Domain",
          "fullName": "Volo.Abp.Domain.Entities.IEntity<Guid>"
        },
        {
          "name": "IAggregateRoot<Guid>",
          "namespace": "Volo.Abp.Domain.Entities",
          "declaringAssemblyName": "Volo.Abp.Ddd.Domain",
          "fullName": "Volo.Abp.Domain.Entities.IAggregateRoot<Guid>"
        },
        {
          "name": "IAggregateRoot",
          "namespace": "Volo.Abp.Domain.Entities",
          "declaringAssemblyName": "Volo.Abp.Ddd.Domain",
          "fullName": "Volo.Abp.Domain.Entities.IAggregateRoot"
        },
        {
          "name": "IGeneratesDomainEvents",
          "namespace": "Volo.Abp.Domain.Entities",
          "declaringAssemblyName": "Volo.Abp.Ddd.Domain",
          "fullName": "Volo.Abp.Domain.Entities.IGeneratesDomainEvents"
        },
        {
          "name": "IHasExtraProperties",
          "namespace": "Volo.Abp.Data",
          "declaringAssemblyName": "Volo.Abp.ObjectExtending",
          "fullName": "Volo.Abp.Data.IHasExtraProperties"
        }
      ],
      "methods": [
        {
          "returnType": "Boolean",
          "name": "HasSameData",
          "summary": null,
          "isAsync": false,
          "isPublic": true,
          "isPrivate": false,
          "isStatic": false,
          "parameters": [
            {
              "type": "FeatureGroupDefinitionRecord",
              "name": "otherRecord",
              "isOptional": false
            }
          ]
        },
        {
          "returnType": "Void",
          "name": "Patch",
          "summary": null,
          "isAsync": false,
          "isPublic": true,
          "isPrivate": false,
          "isStatic": false,
          "parameters": [
            {
              "type": "FeatureGroupDefinitionRecord",
              "name": "otherRecord",
              "isOptional": false
            }
          ]
        }
      ],
      "collectionProperties": {},
      "navigationProperties": {},
      "namespace": "Volo.Abp.FeatureManagement",
      "primaryKeyType": "Guid",
      "properties": [
        {
          "type": "System.Guid",
          "name": "Id",
          "summary": null
        },
        {
          "type": "System.String",
          "name": "Name",
          "summary": null
        },
        {
          "type": "System.String",
          "name": "DisplayName",
          "summary": null
        },
        {
          "type": "Volo.Abp.Data.ExtraPropertyDictionary",
          "name": "ExtraProperties",
          "summary": null
        }
      ],
      "contentType": "aggregateRoot",
      "name": "FeatureGroupDefinitionRecord",
      "summary": null
    },
    {
      "baseClass": {
        "name": "Entity<Guid>",
        "namespace": "Volo.Abp.Domain.Entities",
        "declaringAssemblyName": "Volo.Abp.Ddd.Domain",
        "fullName": "Volo.Abp.Domain.Entities.Entity<Guid>"
      },
      "implementingInterfaces": [
        {
          "name": "IEntity",
          "namespace": "Volo.Abp.Domain.Entities",
          "declaringAssemblyName": "Volo.Abp.Ddd.Domain",
          "fullName": "Volo.Abp.Domain.Entities.IEntity"
        },
        {
          "name": "IEntity<Guid>",
          "namespace": "Volo.Abp.Domain.Entities",
          "declaringAssemblyName": "Volo.Abp.Ddd.Domain",
          "fullName": "Volo.Abp.Domain.Entities.IEntity<Guid>"
        },
        {
          "name": "IAggregateRoot<Guid>",
          "namespace": "Volo.Abp.Domain.Entities",
          "declaringAssemblyName": "Volo.Abp.Ddd.Domain",
          "fullName": "Volo.Abp.Domain.Entities.IAggregateRoot<Guid>"
        },
        {
          "name": "IAggregateRoot",
          "namespace": "Volo.Abp.Domain.Entities",
          "declaringAssemblyName": "Volo.Abp.Ddd.Domain",
          "fullName": "Volo.Abp.Domain.Entities.IAggregateRoot"
        }
      ],
>>>>>>> 280a1753
      "methods": [],
      "collectionProperties": {},
      "navigationProperties": {},
      "namespace": "Volo.Abp.FeatureManagement",
      "primaryKeyType": "Guid",
      "properties": [
        {
          "type": "System.String",
          "name": "Name",
          "summary": null
        },
        {
          "type": "System.String",
          "name": "Value",
          "summary": null
        },
        {
          "type": "System.String",
          "name": "ProviderName",
          "summary": null
        },
        {
          "type": "System.String",
          "name": "ProviderKey",
          "summary": null
        }
      ],
      "contentType": "aggregateRoot",
      "name": "FeatureValue",
      "summary": null
    },
    {
      "namespace": "Volo.Abp.FeatureManagement",
      "entityAnalyzeModel": {
        "namespace": "Volo.Abp.FeatureManagement",
        "primaryKeyType": "Guid",
        "properties": [],
<<<<<<< HEAD
=======
        "contentType": "entity",
        "name": "FeatureDefinitionRecord",
        "summary": null
      },
      "implementingInterfaces": [
        {
          "name": "IBasicRepository<FeatureDefinitionRecord, Guid>",
          "namespace": "Volo.Abp.Domain.Repositories",
          "declaringAssemblyName": "Volo.Abp.Ddd.Domain",
          "fullName": "Volo.Abp.Domain.Repositories.IBasicRepository<FeatureDefinitionRecord, Guid>"
        },
        {
          "name": "IBasicRepository<FeatureDefinitionRecord>",
          "namespace": "Volo.Abp.Domain.Repositories",
          "declaringAssemblyName": "Volo.Abp.Ddd.Domain",
          "fullName": "Volo.Abp.Domain.Repositories.IBasicRepository<FeatureDefinitionRecord>"
        },
        {
          "name": "IReadOnlyBasicRepository<FeatureDefinitionRecord>",
          "namespace": "Volo.Abp.Domain.Repositories",
          "declaringAssemblyName": "Volo.Abp.Ddd.Domain",
          "fullName": "Volo.Abp.Domain.Repositories.IReadOnlyBasicRepository<FeatureDefinitionRecord>"
        },
        {
          "name": "IRepository",
          "namespace": "Volo.Abp.Domain.Repositories",
          "declaringAssemblyName": "Volo.Abp.Ddd.Domain",
          "fullName": "Volo.Abp.Domain.Repositories.IRepository"
        },
        {
          "name": "IReadOnlyBasicRepository<FeatureDefinitionRecord, Guid>",
          "namespace": "Volo.Abp.Domain.Repositories",
          "declaringAssemblyName": "Volo.Abp.Ddd.Domain",
          "fullName": "Volo.Abp.Domain.Repositories.IReadOnlyBasicRepository<FeatureDefinitionRecord, Guid>"
        }
      ],
      "methods": [
        {
          "returnType": "FeatureDefinitionRecord",
          "name": "FindByNameAsync",
          "summary": null,
          "isAsync": true,
          "isPublic": true,
          "isPrivate": false,
          "isStatic": false,
          "parameters": [
            {
              "type": "String",
              "name": "name",
              "isOptional": false
            },
            {
              "type": "CancellationToken",
              "name": "cancellationToken",
              "isOptional": true
            }
          ]
        }
      ],
      "contentType": "repositoryInterface",
      "name": "IFeatureDefinitionRecordRepository",
      "summary": null
    },
    {
      "namespace": "Volo.Abp.FeatureManagement",
      "entityAnalyzeModel": {
        "namespace": "Volo.Abp.FeatureManagement",
        "primaryKeyType": "Guid",
        "properties": [],
        "contentType": "entity",
        "name": "FeatureGroupDefinitionRecord",
        "summary": null
      },
      "implementingInterfaces": [
        {
          "name": "IBasicRepository<FeatureGroupDefinitionRecord, Guid>",
          "namespace": "Volo.Abp.Domain.Repositories",
          "declaringAssemblyName": "Volo.Abp.Ddd.Domain",
          "fullName": "Volo.Abp.Domain.Repositories.IBasicRepository<FeatureGroupDefinitionRecord, Guid>"
        },
        {
          "name": "IBasicRepository<FeatureGroupDefinitionRecord>",
          "namespace": "Volo.Abp.Domain.Repositories",
          "declaringAssemblyName": "Volo.Abp.Ddd.Domain",
          "fullName": "Volo.Abp.Domain.Repositories.IBasicRepository<FeatureGroupDefinitionRecord>"
        },
        {
          "name": "IReadOnlyBasicRepository<FeatureGroupDefinitionRecord>",
          "namespace": "Volo.Abp.Domain.Repositories",
          "declaringAssemblyName": "Volo.Abp.Ddd.Domain",
          "fullName": "Volo.Abp.Domain.Repositories.IReadOnlyBasicRepository<FeatureGroupDefinitionRecord>"
        },
        {
          "name": "IRepository",
          "namespace": "Volo.Abp.Domain.Repositories",
          "declaringAssemblyName": "Volo.Abp.Ddd.Domain",
          "fullName": "Volo.Abp.Domain.Repositories.IRepository"
        },
        {
          "name": "IReadOnlyBasicRepository<FeatureGroupDefinitionRecord, Guid>",
          "namespace": "Volo.Abp.Domain.Repositories",
          "declaringAssemblyName": "Volo.Abp.Ddd.Domain",
          "fullName": "Volo.Abp.Domain.Repositories.IReadOnlyBasicRepository<FeatureGroupDefinitionRecord, Guid>"
        }
      ],
      "methods": [],
      "contentType": "repositoryInterface",
      "name": "IFeatureGroupDefinitionRecordRepository",
      "summary": null
    },
    {
      "namespace": "Volo.Abp.FeatureManagement",
      "entityAnalyzeModel": {
        "namespace": "Volo.Abp.FeatureManagement",
        "primaryKeyType": "Guid",
        "properties": [],
>>>>>>> 280a1753
        "contentType": "entity",
        "name": "FeatureValue",
        "summary": null
      },
      "implementingInterfaces": [
        {
          "name": "IBasicRepository<FeatureValue, Guid>",
          "namespace": "Volo.Abp.Domain.Repositories",
          "declaringAssemblyName": "Volo.Abp.Ddd.Domain",
          "fullName": "Volo.Abp.Domain.Repositories.IBasicRepository<FeatureValue, Guid>"
        },
        {
          "name": "IBasicRepository<FeatureValue>",
          "namespace": "Volo.Abp.Domain.Repositories",
          "declaringAssemblyName": "Volo.Abp.Ddd.Domain",
          "fullName": "Volo.Abp.Domain.Repositories.IBasicRepository<FeatureValue>"
        },
        {
          "name": "IReadOnlyBasicRepository<FeatureValue>",
          "namespace": "Volo.Abp.Domain.Repositories",
          "declaringAssemblyName": "Volo.Abp.Ddd.Domain",
          "fullName": "Volo.Abp.Domain.Repositories.IReadOnlyBasicRepository<FeatureValue>"
        },
        {
          "name": "IRepository",
          "namespace": "Volo.Abp.Domain.Repositories",
          "declaringAssemblyName": "Volo.Abp.Ddd.Domain",
          "fullName": "Volo.Abp.Domain.Repositories.IRepository"
        },
        {
          "name": "IReadOnlyBasicRepository<FeatureValue, Guid>",
          "namespace": "Volo.Abp.Domain.Repositories",
          "declaringAssemblyName": "Volo.Abp.Ddd.Domain",
          "fullName": "Volo.Abp.Domain.Repositories.IReadOnlyBasicRepository<FeatureValue, Guid>"
        }
      ],
      "methods": [
        {
          "returnType": "FeatureValue",
          "name": "FindAsync",
          "summary": null,
          "isAsync": true,
          "isPublic": true,
          "isPrivate": false,
          "isStatic": false,
          "parameters": [
            {
              "type": "String",
              "name": "name",
              "isOptional": false
            },
            {
              "type": "String",
              "name": "providerName",
              "isOptional": false
            },
            {
              "type": "String",
              "name": "providerKey",
              "isOptional": false
            },
            {
              "type": "CancellationToken",
              "name": "cancellationToken",
              "isOptional": true
            }
          ]
        },
        {
          "returnType": "List<FeatureValue>",
          "name": "FindAllAsync",
          "summary": null,
          "isAsync": true,
          "isPublic": true,
          "isPrivate": false,
          "isStatic": false,
          "parameters": [
            {
              "type": "String",
              "name": "name",
              "isOptional": false
            },
            {
              "type": "String",
              "name": "providerName",
              "isOptional": false
            },
            {
              "type": "String",
              "name": "providerKey",
              "isOptional": false
            },
            {
              "type": "CancellationToken",
              "name": "cancellationToken",
              "isOptional": true
            }
          ]
        },
        {
          "returnType": "List<FeatureValue>",
          "name": "GetListAsync",
          "summary": null,
          "isAsync": true,
          "isPublic": true,
          "isPrivate": false,
          "isStatic": false,
          "parameters": [
            {
              "type": "String",
              "name": "providerName",
              "isOptional": false
            },
            {
              "type": "String",
              "name": "providerKey",
              "isOptional": false
            },
            {
              "type": "CancellationToken",
              "name": "cancellationToken",
              "isOptional": true
            }
          ]
<<<<<<< HEAD
=======
        },
        {
          "returnType": "Void",
          "name": "DeleteAsync",
          "summary": null,
          "isAsync": true,
          "isPublic": true,
          "isPrivate": false,
          "isStatic": false,
          "parameters": [
            {
              "type": "String",
              "name": "providerName",
              "isOptional": false
            },
            {
              "type": "String",
              "name": "providerKey",
              "isOptional": false
            },
            {
              "type": "CancellationToken",
              "name": "cancellationToken",
              "isOptional": true
            }
          ]
>>>>>>> 280a1753
        }
      ],
      "contentType": "repositoryInterface",
      "name": "IFeatureValueRepository",
      "summary": null
    }
  ]
}<|MERGE_RESOLUTION|>--- conflicted
+++ resolved
@@ -1,10 +1,6 @@
 {
   "name": "Volo.Abp.FeatureManagement.Domain",
-<<<<<<< HEAD
-  "hash": "b00aebfe59c918b991bad7b1796efaf9",
-=======
   "hash": "7dc58fbace956cd5b28d943e0568d553",
->>>>>>> 280a1753
   "contents": [
     {
       "namespace": "Volo.Abp.FeatureManagement",
@@ -78,11 +74,7 @@
         "name": "BasicAggregateRoot<Guid>",
         "namespace": "Volo.Abp.Domain.Entities",
         "declaringAssemblyName": "Volo.Abp.Ddd.Domain",
-<<<<<<< HEAD
-        "fullName": "Volo.Abp.Domain.Entities.Entity<Guid>"
-=======
         "fullName": "Volo.Abp.Domain.Entities.BasicAggregateRoot<Guid>"
->>>>>>> 280a1753
       },
       "implementingInterfaces": [
         {
@@ -108,10 +100,6 @@
           "namespace": "Volo.Abp.Domain.Entities",
           "declaringAssemblyName": "Volo.Abp.Ddd.Domain",
           "fullName": "Volo.Abp.Domain.Entities.IAggregateRoot"
-<<<<<<< HEAD
-        }
-      ],
-=======
         },
         {
           "name": "IGeneratesDomainEvents",
@@ -372,7 +360,6 @@
           "fullName": "Volo.Abp.Domain.Entities.IAggregateRoot"
         }
       ],
->>>>>>> 280a1753
       "methods": [],
       "collectionProperties": {},
       "navigationProperties": {},
@@ -410,8 +397,6 @@
         "namespace": "Volo.Abp.FeatureManagement",
         "primaryKeyType": "Guid",
         "properties": [],
-<<<<<<< HEAD
-=======
         "contentType": "entity",
         "name": "FeatureDefinitionRecord",
         "summary": null
@@ -528,7 +513,6 @@
         "namespace": "Volo.Abp.FeatureManagement",
         "primaryKeyType": "Guid",
         "properties": [],
->>>>>>> 280a1753
         "contentType": "entity",
         "name": "FeatureValue",
         "summary": null
@@ -653,8 +637,6 @@
               "isOptional": true
             }
           ]
-<<<<<<< HEAD
-=======
         },
         {
           "returnType": "Void",
@@ -681,7 +663,6 @@
               "isOptional": true
             }
           ]
->>>>>>> 280a1753
         }
       ],
       "contentType": "repositoryInterface",
