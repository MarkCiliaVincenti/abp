--- conflicted
+++ resolved
@@ -1,10 +1,6 @@
 {
   "name": "Volo.Abp.FeatureManagement.HttpApi.Client",
-<<<<<<< HEAD
-  "hash": "4b20f394a18dbf3eead5760b4fa39f11",
-=======
   "hash": "f2c557d60cc7414ca67a85fd5295870d",
->>>>>>> 280a1753
   "contents": [
     {
       "namespace": "Volo.Abp.FeatureManagement",
