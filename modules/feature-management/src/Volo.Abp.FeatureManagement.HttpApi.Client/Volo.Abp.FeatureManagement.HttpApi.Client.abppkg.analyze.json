{
  "name": "Volo.Abp.FeatureManagement.HttpApi.Client",
<<<<<<< HEAD
  "hash": "18f3421737cb50bacb0d2952714ff595",
=======
  "hash": "7f3d853da2a8871295a3b34031e62eaf",
>>>>>>> 3c25e01f
  "contents": [
    {
      "namespace": "Volo.Abp.FeatureManagement",
      "dependsOnModules": [
        {
          "declaringAssemblyName": "Volo.Abp.FeatureManagement.Application.Contracts",
          "namespace": "Volo.Abp.FeatureManagement",
          "name": "AbpFeatureManagementApplicationContractsModule"
        },
        {
          "declaringAssemblyName": "Volo.Abp.Http.Client",
          "namespace": "Volo.Abp.Http.Client",
          "name": "AbpHttpClientModule"
        }
      ],
      "contentType": "abpModule",
      "name": "AbpFeatureManagementHttpApiClientModule",
      "summary": null
    }
  ]
}<|MERGE_RESOLUTION|>--- conflicted
+++ resolved
@@ -1,10 +1,6 @@
 {
   "name": "Volo.Abp.FeatureManagement.HttpApi.Client",
-<<<<<<< HEAD
-  "hash": "18f3421737cb50bacb0d2952714ff595",
-=======
   "hash": "7f3d853da2a8871295a3b34031e62eaf",
->>>>>>> 3c25e01f
   "contents": [
     {
       "namespace": "Volo.Abp.FeatureManagement",
