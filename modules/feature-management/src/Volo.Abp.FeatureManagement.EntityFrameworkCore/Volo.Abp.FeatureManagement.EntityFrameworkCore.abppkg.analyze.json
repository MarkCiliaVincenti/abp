--- conflicted
+++ resolved
@@ -1,10 +1,6 @@
 {
   "name": "Volo.Abp.FeatureManagement.EntityFrameworkCore",
-<<<<<<< HEAD
-  "hash": "b0c908c44aaf0d22ce27a410ebbcabfc",
-=======
   "hash": "95806ac827332b672654c45c95426d74",
->>>>>>> 3c25e01f
   "contents": [
     {
       "namespace": "Volo.Abp.FeatureManagement.EntityFrameworkCore",
