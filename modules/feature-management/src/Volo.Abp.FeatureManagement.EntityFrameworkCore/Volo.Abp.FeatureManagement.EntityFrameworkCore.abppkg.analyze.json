--- conflicted
+++ resolved
@@ -1,10 +1,6 @@
 {
   "name": "Volo.Abp.FeatureManagement.EntityFrameworkCore",
-<<<<<<< HEAD
-  "hash": "38d8a00000726083c7861db57acbf4fc",
-=======
   "hash": "95806ac827332b672654c45c95426d74",
->>>>>>> 8865ee33
   "contents": [
     {
       "namespace": "Volo.Abp.FeatureManagement.EntityFrameworkCore",
