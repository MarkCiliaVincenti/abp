{
  "name": "Volo.Abp.FeatureManagement.HttpApi",
<<<<<<< HEAD
  "hash": "1f51a6839eec0b582c81c936edded5bc",
=======
  "hash": "f089a177a9b09ead53c8fc7f9d6ad367",
>>>>>>> 3c25e01f
  "contents": [
    {
      "namespace": "Volo.Abp.FeatureManagement",
      "dependsOnModules": [
        {
          "declaringAssemblyName": "Volo.Abp.FeatureManagement.Application.Contracts",
          "namespace": "Volo.Abp.FeatureManagement",
          "name": "AbpFeatureManagementApplicationContractsModule"
        },
        {
          "declaringAssemblyName": "Volo.Abp.AspNetCore.Mvc",
          "namespace": "Volo.Abp.AspNetCore.Mvc",
          "name": "AbpAspNetCoreMvcModule"
        }
      ],
      "contentType": "abpModule",
      "name": "AbpFeatureManagementHttpApiModule",
      "summary": null
    }
  ]
}<|MERGE_RESOLUTION|>--- conflicted
+++ resolved
@@ -1,10 +1,6 @@
 {
   "name": "Volo.Abp.FeatureManagement.HttpApi",
-<<<<<<< HEAD
-  "hash": "1f51a6839eec0b582c81c936edded5bc",
-=======
   "hash": "f089a177a9b09ead53c8fc7f9d6ad367",
->>>>>>> 3c25e01f
   "contents": [
     {
       "namespace": "Volo.Abp.FeatureManagement",
