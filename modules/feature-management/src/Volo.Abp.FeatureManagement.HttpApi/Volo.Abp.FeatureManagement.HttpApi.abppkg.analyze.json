--- conflicted
+++ resolved
@@ -1,10 +1,6 @@
 {
   "name": "Volo.Abp.FeatureManagement.HttpApi",
-<<<<<<< HEAD
-  "hash": "bf6f7fef57e2afd38ce2ffd868b59698",
-=======
   "hash": "f089a177a9b09ead53c8fc7f9d6ad367",
->>>>>>> 8865ee33
   "contents": [
     {
       "namespace": "Volo.Abp.FeatureManagement",
