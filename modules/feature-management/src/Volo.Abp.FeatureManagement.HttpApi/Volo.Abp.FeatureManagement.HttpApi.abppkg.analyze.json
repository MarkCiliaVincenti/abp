{
  "name": "Volo.Abp.FeatureManagement.HttpApi",
<<<<<<< HEAD
  "hash": "6e74e642c2864dd1db29efdffa346302",
=======
  "hash": "eaa44cd23162ceaf3ec1f00798ef4dd5",
>>>>>>> 280a1753
  "contents": [
    {
      "namespace": "Volo.Abp.FeatureManagement",
      "dependsOnModules": [
        {
          "declaringAssemblyName": "Volo.Abp.FeatureManagement.Application.Contracts",
          "namespace": "Volo.Abp.FeatureManagement",
          "name": "AbpFeatureManagementApplicationContractsModule"
        },
        {
          "declaringAssemblyName": "Volo.Abp.AspNetCore.Mvc",
          "namespace": "Volo.Abp.AspNetCore.Mvc",
          "name": "AbpAspNetCoreMvcModule"
        }
      ],
      "implementingInterfaces": [
        {
          "name": "IAbpModule",
          "namespace": "Volo.Abp.Modularity",
          "declaringAssemblyName": "Volo.Abp.Core",
          "fullName": "Volo.Abp.Modularity.IAbpModule"
        },
        {
          "name": "IOnPreApplicationInitialization",
          "namespace": "Volo.Abp.Modularity",
          "declaringAssemblyName": "Volo.Abp.Core",
          "fullName": "Volo.Abp.Modularity.IOnPreApplicationInitialization"
        },
        {
          "name": "IOnApplicationInitialization",
          "namespace": "Volo.Abp",
          "declaringAssemblyName": "Volo.Abp.Core",
          "fullName": "Volo.Abp.IOnApplicationInitialization"
        },
        {
          "name": "IOnPostApplicationInitialization",
          "namespace": "Volo.Abp.Modularity",
          "declaringAssemblyName": "Volo.Abp.Core",
          "fullName": "Volo.Abp.Modularity.IOnPostApplicationInitialization"
        },
        {
          "name": "IOnApplicationShutdown",
          "namespace": "Volo.Abp",
          "declaringAssemblyName": "Volo.Abp.Core",
          "fullName": "Volo.Abp.IOnApplicationShutdown"
        },
        {
          "name": "IPreConfigureServices",
          "namespace": "Volo.Abp.Modularity",
          "declaringAssemblyName": "Volo.Abp.Core",
          "fullName": "Volo.Abp.Modularity.IPreConfigureServices"
        },
        {
          "name": "IPostConfigureServices",
          "namespace": "Volo.Abp.Modularity",
          "declaringAssemblyName": "Volo.Abp.Core",
          "fullName": "Volo.Abp.Modularity.IPostConfigureServices"
        }
      ],
      "contentType": "abpModule",
      "name": "AbpFeatureManagementHttpApiModule",
      "summary": null
    }
  ]
}<|MERGE_RESOLUTION|>--- conflicted
+++ resolved
@@ -1,10 +1,6 @@
 {
   "name": "Volo.Abp.FeatureManagement.HttpApi",
-<<<<<<< HEAD
-  "hash": "6e74e642c2864dd1db29efdffa346302",
-=======
   "hash": "eaa44cd23162ceaf3ec1f00798ef4dd5",
->>>>>>> 280a1753
   "contents": [
     {
       "namespace": "Volo.Abp.FeatureManagement",
