{
  "name": "Volo.Abp.FeatureManagement.MongoDB",
<<<<<<< HEAD
  "hash": "b92a316974f4ff80da2f801653c0b20e",
=======
  "hash": "930bba275c8fa9f5ae853bb5f26ec255",
>>>>>>> 3c25e01f
  "contents": [
    {
      "namespace": "Volo.Abp.FeatureManagement.MongoDB",
      "dependsOnModules": [
        {
          "declaringAssemblyName": "Volo.Abp.FeatureManagement.Domain",
          "namespace": "Volo.Abp.FeatureManagement",
          "name": "AbpFeatureManagementDomainModule"
        },
        {
          "declaringAssemblyName": "Volo.Abp.MongoDB",
          "namespace": "Volo.Abp.MongoDB",
          "name": "AbpMongoDbModule"
        }
      ],
      "contentType": "abpModule",
      "name": "AbpFeatureManagementMongoDbModule",
      "summary": null
    },
    {
      "namespace": "Volo.Abp.FeatureManagement.MongoDB",
      "connectionStringName": "AbpFeatureManagement",
      "databaseCollections": [
        {
          "entityFullName": "Volo.Abp.FeatureManagement.FeatureDefinitionRecord",
          "contentType": "databaseCollection",
          "name": "AbpFeatures",
          "summary": null
        },
        {
          "entityFullName": "Volo.Abp.FeatureManagement.FeatureValue",
          "contentType": "databaseCollection",
          "name": "AbpFeatureValues",
          "summary": null
<<<<<<< HEAD
=======
        },
        {
          "entityFullName": "Volo.Abp.FeatureManagement.FeatureGroupDefinitionRecord",
          "contentType": "databaseCollection",
          "name": "AbpFeatureGroups",
          "summary": null
>>>>>>> 3c25e01f
        }
      ],
      "contentType": "mongoDbContext",
      "name": "FeatureManagementMongoDbContext",
      "summary": null
    }
  ]
}<|MERGE_RESOLUTION|>--- conflicted
+++ resolved
@@ -1,10 +1,6 @@
 {
   "name": "Volo.Abp.FeatureManagement.MongoDB",
-<<<<<<< HEAD
-  "hash": "b92a316974f4ff80da2f801653c0b20e",
-=======
   "hash": "930bba275c8fa9f5ae853bb5f26ec255",
->>>>>>> 3c25e01f
   "contents": [
     {
       "namespace": "Volo.Abp.FeatureManagement.MongoDB",
@@ -39,15 +35,12 @@
           "contentType": "databaseCollection",
           "name": "AbpFeatureValues",
           "summary": null
-<<<<<<< HEAD
-=======
         },
         {
           "entityFullName": "Volo.Abp.FeatureManagement.FeatureGroupDefinitionRecord",
           "contentType": "databaseCollection",
           "name": "AbpFeatureGroups",
           "summary": null
->>>>>>> 3c25e01f
         }
       ],
       "contentType": "mongoDbContext",
