--- conflicted
+++ resolved
@@ -1,10 +1,6 @@
 {
   "name": "Volo.Abp.FeatureManagement.MongoDB",
-<<<<<<< HEAD
-  "hash": "dfc11facc6daa61964bad9610aef2d44",
-=======
   "hash": "930bba275c8fa9f5ae853bb5f26ec255",
->>>>>>> 8865ee33
   "contents": [
     {
       "namespace": "Volo.Abp.FeatureManagement.MongoDB",
