--- conflicted
+++ resolved
@@ -1,10 +1,6 @@
 {
   "name": "Volo.Abp.Account.Application.Contracts",
-<<<<<<< HEAD
-  "hash": "6ffcf119ad7ba3024433e44e882d3289",
-=======
   "hash": "69e95bc0327222d63521d4a5eebc0f08",
->>>>>>> 3c25e01f
   "contents": [
     {
       "namespace": "Volo.Abp.Account",
