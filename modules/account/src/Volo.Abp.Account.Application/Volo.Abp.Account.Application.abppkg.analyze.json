{
  "name": "Volo.Abp.Account.Application",
<<<<<<< HEAD
  "hash": "eb85de3a53d1fde0ec3e205fe4700c15",
=======
  "hash": "ebd6f98a2003938944d5a3790daf20af",
>>>>>>> 280a1753
  "contents": [
    {
      "namespace": "Volo.Abp.Account",
      "dependsOnModules": [
        {
          "declaringAssemblyName": "Volo.Abp.Account.Application.Contracts",
          "namespace": "Volo.Abp.Account",
          "name": "AbpAccountApplicationContractsModule"
        },
        {
          "declaringAssemblyName": "Volo.Abp.Identity.Application",
          "namespace": "Volo.Abp.Identity",
          "name": "AbpIdentityApplicationModule"
        },
        {
          "declaringAssemblyName": "Volo.Abp.UI.Navigation",
          "namespace": "Volo.Abp.UI.Navigation",
          "name": "AbpUiNavigationModule"
        },
        {
          "declaringAssemblyName": "Volo.Abp.Emailing",
          "namespace": "Volo.Abp.Emailing",
          "name": "AbpEmailingModule"
        }
      ],
      "implementingInterfaces": [
        {
          "name": "IAbpModule",
          "namespace": "Volo.Abp.Modularity",
          "declaringAssemblyName": "Volo.Abp.Core",
          "fullName": "Volo.Abp.Modularity.IAbpModule"
        },
        {
          "name": "IOnPreApplicationInitialization",
          "namespace": "Volo.Abp.Modularity",
          "declaringAssemblyName": "Volo.Abp.Core",
          "fullName": "Volo.Abp.Modularity.IOnPreApplicationInitialization"
        },
        {
          "name": "IOnApplicationInitialization",
          "namespace": "Volo.Abp",
          "declaringAssemblyName": "Volo.Abp.Core",
          "fullName": "Volo.Abp.IOnApplicationInitialization"
        },
        {
          "name": "IOnPostApplicationInitialization",
          "namespace": "Volo.Abp.Modularity",
          "declaringAssemblyName": "Volo.Abp.Core",
          "fullName": "Volo.Abp.Modularity.IOnPostApplicationInitialization"
        },
        {
          "name": "IOnApplicationShutdown",
          "namespace": "Volo.Abp",
          "declaringAssemblyName": "Volo.Abp.Core",
          "fullName": "Volo.Abp.IOnApplicationShutdown"
        },
        {
          "name": "IPreConfigureServices",
          "namespace": "Volo.Abp.Modularity",
          "declaringAssemblyName": "Volo.Abp.Core",
          "fullName": "Volo.Abp.Modularity.IPreConfigureServices"
        },
        {
          "name": "IPostConfigureServices",
          "namespace": "Volo.Abp.Modularity",
          "declaringAssemblyName": "Volo.Abp.Core",
          "fullName": "Volo.Abp.Modularity.IPostConfigureServices"
        }
      ],
      "contentType": "abpModule",
      "name": "AbpAccountApplicationModule",
      "summary": null
    },
    {
      "namespace": "Volo.Abp.Account",
      "baseClass": {
        "name": "ApplicationService",
        "namespace": "Volo.Abp.Application.Services",
        "declaringAssemblyName": "Volo.Abp.Ddd.Application",
        "fullName": "Volo.Abp.Application.Services.ApplicationService"
      },
      "implementingInterfaces": [
        {
          "name": "IApplicationService",
          "namespace": "Volo.Abp.Application.Services",
          "declaringAssemblyName": "Volo.Abp.Ddd.Application.Contracts",
          "fullName": "Volo.Abp.Application.Services.IApplicationService"
        },
        {
          "name": "IRemoteService",
          "namespace": "Volo.Abp",
          "declaringAssemblyName": "Volo.Abp.Core",
          "fullName": "Volo.Abp.IRemoteService"
        },
        {
          "name": "IAvoidDuplicateCrossCuttingConcerns",
          "namespace": "Volo.Abp.Aspects",
          "declaringAssemblyName": "Volo.Abp.Core",
          "fullName": "Volo.Abp.Aspects.IAvoidDuplicateCrossCuttingConcerns"
        },
        {
          "name": "IValidationEnabled",
          "namespace": "Volo.Abp.Validation",
          "declaringAssemblyName": "Volo.Abp.Validation",
          "fullName": "Volo.Abp.Validation.IValidationEnabled"
        },
        {
          "name": "IUnitOfWorkEnabled",
          "namespace": "Volo.Abp.Uow",
          "declaringAssemblyName": "Volo.Abp.Uow",
          "fullName": "Volo.Abp.Uow.IUnitOfWorkEnabled"
        },
        {
          "name": "IAuditingEnabled",
          "namespace": "Volo.Abp.Auditing",
          "declaringAssemblyName": "Volo.Abp.Auditing.Contracts",
          "fullName": "Volo.Abp.Auditing.IAuditingEnabled"
        },
        {
          "name": "IGlobalFeatureCheckingEnabled",
          "namespace": "Volo.Abp.GlobalFeatures",
          "declaringAssemblyName": "Volo.Abp.GlobalFeatures",
          "fullName": "Volo.Abp.GlobalFeatures.IGlobalFeatureCheckingEnabled"
        },
        {
          "name": "ITransientDependency",
          "namespace": "Volo.Abp.DependencyInjection",
          "declaringAssemblyName": "Volo.Abp.Core",
          "fullName": "Volo.Abp.DependencyInjection.ITransientDependency"
        },
        {
          "name": "IAccountAppService",
          "namespace": "Volo.Abp.Account",
          "declaringAssemblyName": "Volo.Abp.Account.Application.Contracts",
          "fullName": "Volo.Abp.Account.IAccountAppService"
        }
      ],
      "methods": [
        {
          "returnType": "IdentityUserDto",
          "name": "RegisterAsync",
          "summary": null,
          "isAsync": true,
          "isPublic": true,
          "isPrivate": false,
          "isStatic": false,
          "parameters": [
            {
              "type": "RegisterDto",
              "name": "input",
              "isOptional": false
            }
          ]
        },
        {
          "returnType": "Void",
          "name": "SendPasswordResetCodeAsync",
          "summary": null,
          "isAsync": true,
          "isPublic": true,
          "isPrivate": false,
          "isStatic": false,
          "parameters": [
            {
              "type": "SendPasswordResetCodeDto",
              "name": "input",
              "isOptional": false
            }
          ]
        },
        {
<<<<<<< HEAD
=======
          "returnType": "Boolean",
          "name": "VerifyPasswordResetTokenAsync",
          "summary": null,
          "isAsync": true,
          "isPublic": true,
          "isPrivate": false,
          "isStatic": false,
          "parameters": [
            {
              "type": "VerifyPasswordResetTokenInput",
              "name": "input",
              "isOptional": false
            }
          ]
        },
        {
>>>>>>> 280a1753
          "returnType": "Void",
          "name": "ResetPasswordAsync",
          "summary": null,
          "isAsync": true,
          "isPublic": true,
          "isPrivate": false,
          "isStatic": false,
          "parameters": [
            {
              "type": "ResetPasswordDto",
              "name": "input",
              "isOptional": false
            }
          ]
        }
      ],
      "contentType": "applicationService",
      "name": "AccountAppService",
      "summary": null
    },
    {
      "namespace": "Volo.Abp.Account",
      "baseClass": {
        "name": "IdentityAppServiceBase",
        "namespace": "Volo.Abp.Identity",
        "declaringAssemblyName": "Volo.Abp.Identity.Application",
        "fullName": "Volo.Abp.Identity.IdentityAppServiceBase"
      },
      "implementingInterfaces": [
        {
          "name": "IApplicationService",
          "namespace": "Volo.Abp.Application.Services",
          "declaringAssemblyName": "Volo.Abp.Ddd.Application.Contracts",
          "fullName": "Volo.Abp.Application.Services.IApplicationService"
        },
        {
          "name": "IRemoteService",
          "namespace": "Volo.Abp",
          "declaringAssemblyName": "Volo.Abp.Core",
          "fullName": "Volo.Abp.IRemoteService"
        },
        {
          "name": "IAvoidDuplicateCrossCuttingConcerns",
          "namespace": "Volo.Abp.Aspects",
          "declaringAssemblyName": "Volo.Abp.Core",
          "fullName": "Volo.Abp.Aspects.IAvoidDuplicateCrossCuttingConcerns"
        },
        {
          "name": "IValidationEnabled",
          "namespace": "Volo.Abp.Validation",
          "declaringAssemblyName": "Volo.Abp.Validation",
          "fullName": "Volo.Abp.Validation.IValidationEnabled"
        },
        {
          "name": "IUnitOfWorkEnabled",
          "namespace": "Volo.Abp.Uow",
          "declaringAssemblyName": "Volo.Abp.Uow",
          "fullName": "Volo.Abp.Uow.IUnitOfWorkEnabled"
        },
        {
          "name": "IAuditingEnabled",
          "namespace": "Volo.Abp.Auditing",
          "declaringAssemblyName": "Volo.Abp.Auditing.Contracts",
          "fullName": "Volo.Abp.Auditing.IAuditingEnabled"
        },
        {
          "name": "IGlobalFeatureCheckingEnabled",
          "namespace": "Volo.Abp.GlobalFeatures",
          "declaringAssemblyName": "Volo.Abp.GlobalFeatures",
          "fullName": "Volo.Abp.GlobalFeatures.IGlobalFeatureCheckingEnabled"
        },
        {
          "name": "ITransientDependency",
          "namespace": "Volo.Abp.DependencyInjection",
          "declaringAssemblyName": "Volo.Abp.Core",
          "fullName": "Volo.Abp.DependencyInjection.ITransientDependency"
        },
        {
          "name": "IProfileAppService",
          "namespace": "Volo.Abp.Account",
          "declaringAssemblyName": "Volo.Abp.Account.Application.Contracts",
          "fullName": "Volo.Abp.Account.IProfileAppService"
        }
      ],
      "methods": [
        {
          "returnType": "ProfileDto",
          "name": "GetAsync",
          "summary": null,
          "isAsync": true,
          "isPublic": true,
          "isPrivate": false,
          "isStatic": false,
          "parameters": []
        },
        {
          "returnType": "ProfileDto",
          "name": "UpdateAsync",
          "summary": null,
          "isAsync": true,
          "isPublic": true,
          "isPrivate": false,
          "isStatic": false,
          "parameters": [
            {
              "type": "UpdateProfileDto",
              "name": "input",
              "isOptional": false
            }
          ]
        },
        {
          "returnType": "Void",
          "name": "ChangePasswordAsync",
          "summary": null,
          "isAsync": true,
          "isPublic": true,
          "isPrivate": false,
          "isStatic": false,
          "parameters": [
            {
              "type": "ChangePasswordInput",
              "name": "input",
              "isOptional": false
            }
          ]
        }
      ],
      "contentType": "applicationService",
      "name": "ProfileAppService",
      "summary": null
    },
    {
      "defaultValue": "true",
      "displayName": "Is self-registration enabled",
      "description": "Whether a user can register the account by him or herself.",
      "isVisibleToClient": true,
      "isInherited": true,
      "isEncrypted": false,
      "contentType": "setting",
      "name": "Abp.Account.IsSelfRegistrationEnabled",
      "summary": null
    },
    {
      "defaultValue": "true",
      "displayName": "Authenticate with a local account",
      "description": "Indicates if the server will allow users to authenticate with a local account.",
      "isVisibleToClient": true,
      "isInherited": true,
      "isEncrypted": false,
      "contentType": "setting",
      "name": "Abp.Account.EnableLocalLogin",
      "summary": null
    }
  ]
}<|MERGE_RESOLUTION|>--- conflicted
+++ resolved
@@ -1,10 +1,6 @@
 {
   "name": "Volo.Abp.Account.Application",
-<<<<<<< HEAD
-  "hash": "eb85de3a53d1fde0ec3e205fe4700c15",
-=======
   "hash": "ebd6f98a2003938944d5a3790daf20af",
->>>>>>> 280a1753
   "contents": [
     {
       "namespace": "Volo.Abp.Account",
@@ -176,8 +172,6 @@
           ]
         },
         {
-<<<<<<< HEAD
-=======
           "returnType": "Boolean",
           "name": "VerifyPasswordResetTokenAsync",
           "summary": null,
@@ -194,7 +188,6 @@
           ]
         },
         {
->>>>>>> 280a1753
           "returnType": "Void",
           "name": "ResetPasswordAsync",
           "summary": null,
