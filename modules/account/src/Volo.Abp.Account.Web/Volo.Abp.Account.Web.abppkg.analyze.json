{
  "name": "Volo.Abp.Account.Web",
<<<<<<< HEAD
  "hash": "96f6c4640c4af2122ee661579457ddb0",
=======
  "hash": "93b7e37fb41330719f0911b2c1b31cf0",
>>>>>>> 280a1753
  "contents": [
    {
      "namespace": "Volo.Abp.Account.Web",
      "dependsOnModules": [
        {
          "declaringAssemblyName": "Volo.Abp.Account.Application.Contracts",
          "namespace": "Volo.Abp.Account",
          "name": "AbpAccountApplicationContractsModule"
        },
        {
          "declaringAssemblyName": "Volo.Abp.Identity.AspNetCore",
          "namespace": "Volo.Abp.Identity.AspNetCore",
          "name": "AbpIdentityAspNetCoreModule"
        },
        {
          "declaringAssemblyName": "Volo.Abp.AutoMapper",
          "namespace": "Volo.Abp.AutoMapper",
          "name": "AbpAutoMapperModule"
        },
        {
          "declaringAssemblyName": "Volo.Abp.AspNetCore.Mvc.UI.Theme.Shared",
          "namespace": "Volo.Abp.AspNetCore.Mvc.UI.Theme.Shared",
          "name": "AbpAspNetCoreMvcUiThemeSharedModule"
        },
        {
          "declaringAssemblyName": "Volo.Abp.ExceptionHandling",
          "namespace": "Volo.Abp.ExceptionHandling",
          "name": "AbpExceptionHandlingModule"
        }
      ],
      "implementingInterfaces": [
        {
          "name": "IAbpModule",
          "namespace": "Volo.Abp.Modularity",
          "declaringAssemblyName": "Volo.Abp.Core",
          "fullName": "Volo.Abp.Modularity.IAbpModule"
        },
        {
          "name": "IOnPreApplicationInitialization",
          "namespace": "Volo.Abp.Modularity",
          "declaringAssemblyName": "Volo.Abp.Core",
          "fullName": "Volo.Abp.Modularity.IOnPreApplicationInitialization"
        },
        {
          "name": "IOnApplicationInitialization",
          "namespace": "Volo.Abp",
          "declaringAssemblyName": "Volo.Abp.Core",
          "fullName": "Volo.Abp.IOnApplicationInitialization"
        },
        {
          "name": "IOnPostApplicationInitialization",
          "namespace": "Volo.Abp.Modularity",
          "declaringAssemblyName": "Volo.Abp.Core",
          "fullName": "Volo.Abp.Modularity.IOnPostApplicationInitialization"
        },
        {
          "name": "IOnApplicationShutdown",
          "namespace": "Volo.Abp",
          "declaringAssemblyName": "Volo.Abp.Core",
          "fullName": "Volo.Abp.IOnApplicationShutdown"
        },
        {
          "name": "IPreConfigureServices",
          "namespace": "Volo.Abp.Modularity",
          "declaringAssemblyName": "Volo.Abp.Core",
          "fullName": "Volo.Abp.Modularity.IPreConfigureServices"
        },
        {
          "name": "IPostConfigureServices",
          "namespace": "Volo.Abp.Modularity",
          "declaringAssemblyName": "Volo.Abp.Core",
          "fullName": "Volo.Abp.Modularity.IPostConfigureServices"
        }
      ],
      "contentType": "abpModule",
      "name": "AbpAccountWebModule",
      "summary": null
    }
  ]
}<|MERGE_RESOLUTION|>--- conflicted
+++ resolved
@@ -1,10 +1,6 @@
 {
   "name": "Volo.Abp.Account.Web",
-<<<<<<< HEAD
-  "hash": "96f6c4640c4af2122ee661579457ddb0",
-=======
   "hash": "93b7e37fb41330719f0911b2c1b31cf0",
->>>>>>> 280a1753
   "contents": [
     {
       "namespace": "Volo.Abp.Account.Web",
