{
  "name": "Volo.Abp.Account.Web",
<<<<<<< HEAD
  "hash": "8dc95a30e66e1e4a92351ab9518000eb",
=======
  "hash": "9a19d1170e6ea5e601e7f61686d245de",
>>>>>>> 3c25e01f
  "contents": [
    {
      "namespace": "Volo.Abp.Account.Web",
      "dependsOnModules": [
        {
          "declaringAssemblyName": "Volo.Abp.Account.Application.Contracts",
          "namespace": "Volo.Abp.Account",
          "name": "AbpAccountApplicationContractsModule"
        },
        {
          "declaringAssemblyName": "Volo.Abp.Identity.AspNetCore",
          "namespace": "Volo.Abp.Identity.AspNetCore",
          "name": "AbpIdentityAspNetCoreModule"
        },
        {
          "declaringAssemblyName": "Volo.Abp.AutoMapper",
          "namespace": "Volo.Abp.AutoMapper",
          "name": "AbpAutoMapperModule"
        },
        {
          "declaringAssemblyName": "Volo.Abp.AspNetCore.Mvc.UI.Theme.Shared",
          "namespace": "Volo.Abp.AspNetCore.Mvc.UI.Theme.Shared",
          "name": "AbpAspNetCoreMvcUiThemeSharedModule"
        },
        {
          "declaringAssemblyName": "Volo.Abp.ExceptionHandling",
          "namespace": "Volo.Abp.ExceptionHandling",
          "name": "AbpExceptionHandlingModule"
        }
      ],
      "contentType": "abpModule",
      "name": "AbpAccountWebModule",
      "summary": null
    }
  ]
}<|MERGE_RESOLUTION|>--- conflicted
+++ resolved
@@ -1,10 +1,6 @@
 {
   "name": "Volo.Abp.Account.Web",
-<<<<<<< HEAD
-  "hash": "8dc95a30e66e1e4a92351ab9518000eb",
-=======
   "hash": "9a19d1170e6ea5e601e7f61686d245de",
->>>>>>> 3c25e01f
   "contents": [
     {
       "namespace": "Volo.Abp.Account.Web",
