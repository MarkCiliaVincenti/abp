--- conflicted
+++ resolved
@@ -1,10 +1,6 @@
 {
   "name": "Volo.Abp.Account.Web.IdentityServer",
-<<<<<<< HEAD
-  "hash": "1b4245dc68f636403b05f13200a67aaa",
-=======
   "hash": "03edebc655e0b3deed4a6f61b2975c8e",
->>>>>>> 8865ee33
   "contents": [
     {
       "namespace": "Volo.Abp.Account.Web",
