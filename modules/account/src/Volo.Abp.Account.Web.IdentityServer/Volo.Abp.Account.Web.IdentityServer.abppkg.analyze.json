--- conflicted
+++ resolved
@@ -1,10 +1,6 @@
 {
   "name": "Volo.Abp.Account.Web.IdentityServer",
-<<<<<<< HEAD
-  "hash": "0f804a1ac7fd89f116e62f4e2b868122",
-=======
   "hash": "2d4f5a62fb39b4e4ca8634b01cbeac15",
->>>>>>> 280a1753
   "contents": [
     {
       "namespace": "Volo.Abp.Account.Web",
