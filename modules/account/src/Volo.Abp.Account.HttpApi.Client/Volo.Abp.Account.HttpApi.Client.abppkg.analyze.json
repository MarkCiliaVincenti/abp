--- conflicted
+++ resolved
@@ -1,10 +1,6 @@
 {
   "name": "Volo.Abp.Account.HttpApi.Client",
-<<<<<<< HEAD
-  "hash": "e81db7d02e2b33afc0181892c2c49ec5",
-=======
   "hash": "f8b3c1d3f7ef4b4070b10d1adbf07697",
->>>>>>> 3c25e01f
   "contents": [
     {
       "namespace": "Volo.Abp.Account",
