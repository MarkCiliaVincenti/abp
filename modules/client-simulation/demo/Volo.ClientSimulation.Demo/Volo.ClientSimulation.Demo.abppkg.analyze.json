--- conflicted
+++ resolved
@@ -1,10 +1,6 @@
 {
   "name": "Volo.ClientSimulation.Demo",
-<<<<<<< HEAD
-  "hash": "582f816d8db19a3387c7a3a5e15751e0",
-=======
   "hash": "b10abc971bc805f3be3d2f5d3dcb2e49",
->>>>>>> 8865ee33
   "contents": [
     {
       "namespace": "Volo.ClientSimulation.Demo",
