--- conflicted
+++ resolved
@@ -1,10 +1,6 @@
 {
   "name": "Volo.ClientSimulation",
-<<<<<<< HEAD
-  "hash": "c9dcf45fda85b1641e3ebf35f5cd3546",
-=======
   "hash": "38b4a62f0bd02fdbe3a2265c0ea0c83a",
->>>>>>> 8865ee33
   "contents": [
     {
       "namespace": "Volo.ClientSimulation",
