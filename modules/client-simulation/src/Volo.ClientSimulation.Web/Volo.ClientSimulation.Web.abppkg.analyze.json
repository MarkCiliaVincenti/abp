{
  "name": "Volo.ClientSimulation.Web",
<<<<<<< HEAD
  "hash": "2278d5212af8a77fa8b1537c967e6c94",
=======
  "hash": "ac406ecd81f25a485511ff8e4cb7cd8a",
>>>>>>> 8865ee33
  "contents": [
    {
      "namespace": "Volo.ClientSimulation",
      "dependsOnModules": [
        {
          "declaringAssemblyName": "Volo.ClientSimulation",
          "namespace": "Volo.ClientSimulation",
          "name": "ClientSimulationModule"
        },
        {
          "declaringAssemblyName": "Volo.Abp.Http.Client.IdentityModel.Web",
          "namespace": "Volo.Abp.Http.Client.IdentityModel.Web",
          "name": "AbpHttpClientIdentityModelWebModule"
        },
        {
          "declaringAssemblyName": "Volo.Abp.AspNetCore.Mvc.UI.Theme.Shared",
          "namespace": "Volo.Abp.AspNetCore.Mvc.UI.Theme.Shared",
          "name": "AbpAspNetCoreMvcUiThemeSharedModule"
        }
      ],
      "contentType": "abpModule",
      "name": "ClientSimulationWebModule",
      "summary": null
    }
  ]
}<|MERGE_RESOLUTION|>--- conflicted
+++ resolved
@@ -1,10 +1,6 @@
 {
   "name": "Volo.ClientSimulation.Web",
-<<<<<<< HEAD
-  "hash": "2278d5212af8a77fa8b1537c967e6c94",
-=======
   "hash": "ac406ecd81f25a485511ff8e4cb7cd8a",
->>>>>>> 8865ee33
   "contents": [
     {
       "namespace": "Volo.ClientSimulation",
