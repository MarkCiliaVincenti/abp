﻿using System;
using System.Collections.Generic;
using System.Linq;
using System.Threading;
using System.Threading.Tasks;
using Microsoft.EntityFrameworkCore;
using Volo.Abp.Domain.Repositories.EntityFrameworkCore;
using Volo.Abp.EntityFrameworkCore;
using Volo.Abp.IdentityServer.EntityFrameworkCore;
using System.Linq.Dynamic.Core;

namespace Volo.Abp.IdentityServer.IdentityResources
{
    public class IdentityResourceRepository : EfCoreRepository<IIdentityServerDbContext, IdentityResource, Guid>, IIdentityResourceRepository
    {
        public IdentityResourceRepository(IDbContextProvider<IIdentityServerDbContext> dbContextProvider) 
            : base(dbContextProvider)
        {

        }

        public virtual async Task<List<IdentityResource>> GetListByScopesAsync(
            string[] scopeNames,
            bool includeDetails = false,
            CancellationToken cancellationToken = default)
        {
            var query = from identityResource in DbSet.IncludeDetails(includeDetails)
                        where scopeNames.Contains(identityResource.Name)
                        select identityResource;

            return await query.ToListAsync(GetCancellationToken(cancellationToken));
        }

        public override IQueryable<IdentityResource> WithDetails()
        {
            return GetQueryable().IncludeDetails();
        }

        public virtual async Task<List<IdentityResource>> GetListAsync(string sorting, int skipCount, int maxResultCount, 
            bool includeDetails = false, CancellationToken cancellationToken = default)
        {
            return await DbSet
                .IncludeDetails(includeDetails)
                .OrderBy(sorting ?? "name desc")
                .PageBy(skipCount, maxResultCount)
                .ToListAsync(GetCancellationToken(cancellationToken));
        }

<<<<<<< HEAD
        public virtual async Task<long> GetTotalCount()
=======
        public async Task<IdentityResource> FindByNameAsync(
            string name, 
            bool includeDetails = true, 
            CancellationToken cancellationToken = default)
>>>>>>> 387e247f
        {
            return await DbSet
                .IncludeDetails(includeDetails)
                .Where(x => x.Name == name)
                .FirstOrDefaultAsync(GetCancellationToken(cancellationToken));
        }
    }
}<|MERGE_RESOLUTION|>--- conflicted
+++ resolved
@@ -46,14 +46,10 @@
                 .ToListAsync(GetCancellationToken(cancellationToken));
         }
 
-<<<<<<< HEAD
-        public virtual async Task<long> GetTotalCount()
-=======
         public async Task<IdentityResource> FindByNameAsync(
             string name, 
             bool includeDetails = true, 
             CancellationToken cancellationToken = default)
->>>>>>> 387e247f
         {
             return await DbSet
                 .IncludeDetails(includeDetails)
