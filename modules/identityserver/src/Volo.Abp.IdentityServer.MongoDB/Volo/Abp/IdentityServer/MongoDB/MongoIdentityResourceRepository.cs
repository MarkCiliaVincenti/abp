--- conflicted
+++ resolved
@@ -46,11 +46,7 @@
                 .ToListAsync(GetCancellationToken(cancellationToken));
         }
 
-<<<<<<< HEAD
-        public virtual async Task<long> GetTotalCount()
-=======
         public virtual async Task<long> GetTotalCountAsync()
->>>>>>> 387e247f
         {
             return await GetCountAsync();
         }
