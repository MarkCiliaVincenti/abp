--- conflicted
+++ resolved
@@ -56,7 +56,6 @@
                 .ToListAsync(GetCancellationToken(cancellationToken));
         }
 
-<<<<<<< HEAD
         public async Task<long> GetCountAsync(string filter = null, CancellationToken cancellationToken = default)
         {
             return await GetMongoQueryable()
@@ -67,8 +66,6 @@
                 .LongCountAsync(GetCancellationToken(cancellationToken));
         }
 
-=======
->>>>>>> 73f84c5f
         public virtual async Task<bool> CheckNameExistAsync(string name, Guid? expectedId = null, CancellationToken cancellationToken = default)
         {
             return await (await GetMongoQueryableAsync(cancellationToken))
