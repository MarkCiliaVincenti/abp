--- conflicted
+++ resolved
@@ -1,10 +1,6 @@
 {
   "name": "Volo.Abp.IdentityServer.MongoDB",
-<<<<<<< HEAD
-  "hash": "582cce45cb97d3286dbf84eb8f752810",
-=======
   "hash": "48de03f43b9110bea915d0fbcd3c8cde",
->>>>>>> 8865ee33
   "contents": [
     {
       "namespace": "Volo.Abp.IdentityServer.MongoDB",
@@ -29,13 +25,30 @@
       "connectionStringName": "AbpIdentityServer",
       "databaseCollections": [
         {
+          "entityFullName": "Volo.Abp.IdentityServer.Clients.Client",
+          "contentType": "databaseCollection",
+          "name": "IdentityServerClients",
+          "summary": null
+        },
+        {
+          "entityFullName": "Volo.Abp.IdentityServer.ApiScopes.ApiScope",
+          "contentType": "databaseCollection",
+          "name": "IdentityServerApiScopes",
+          "summary": null
+        },
+        {
           "entityFullName": "Volo.Abp.IdentityServer.IdentityResources.IdentityResource",
           "contentType": "databaseCollection",
           "name": "IdentityServerIdentityResources",
           "summary": null
         },
         {
-<<<<<<< HEAD
+          "entityFullName": "Volo.Abp.IdentityServer.Devices.DeviceFlowCodes",
+          "contentType": "databaseCollection",
+          "name": "IdentityServerDeviceFlowCodes",
+          "summary": null
+        },
+        {
           "entityFullName": "Volo.Abp.IdentityServer.ApiResources.ApiResource",
           "contentType": "databaseCollection",
           "name": "IdentityServerApiResources",
@@ -45,41 +58,6 @@
           "entityFullName": "Volo.Abp.IdentityServer.Grants.PersistedGrant",
           "contentType": "databaseCollection",
           "name": "IdentityServerPersistedGrants",
-=======
-          "entityFullName": "Volo.Abp.IdentityServer.ApiScopes.ApiScope",
-          "contentType": "databaseCollection",
-          "name": "IdentityServerApiScopes",
-          "summary": null
-        },
-        {
-          "entityFullName": "Volo.Abp.IdentityServer.IdentityResources.IdentityResource",
-          "contentType": "databaseCollection",
-          "name": "IdentityServerIdentityResources",
->>>>>>> 8865ee33
-          "summary": null
-        },
-        {
-          "entityFullName": "Volo.Abp.IdentityServer.Devices.DeviceFlowCodes",
-          "contentType": "databaseCollection",
-          "name": "IdentityServerDeviceFlowCodes",
-          "summary": null
-        },
-        {
-          "entityFullName": "Volo.Abp.IdentityServer.ApiScopes.ApiScope",
-          "contentType": "databaseCollection",
-          "name": "IdentityServerApiScopes",
-          "summary": null
-        },
-        {
-<<<<<<< HEAD
-          "entityFullName": "Volo.Abp.IdentityServer.Clients.Client",
-          "contentType": "databaseCollection",
-          "name": "IdentityServerClients",
-=======
-          "entityFullName": "Volo.Abp.IdentityServer.Grants.PersistedGrant",
-          "contentType": "databaseCollection",
-          "name": "IdentityServerPersistedGrants",
->>>>>>> 8865ee33
           "summary": null
         }
       ],
