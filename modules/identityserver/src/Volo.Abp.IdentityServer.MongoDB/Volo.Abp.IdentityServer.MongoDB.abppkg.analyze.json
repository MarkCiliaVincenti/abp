--- conflicted
+++ resolved
@@ -1,10 +1,6 @@
 {
   "name": "Volo.Abp.IdentityServer.MongoDB",
-<<<<<<< HEAD
-  "hash": "7e165bd58cba0efdaead999f06c2ac91",
-=======
   "hash": "78375f5eb62811a80c4e7897e2f327df",
->>>>>>> 280a1753
   "contents": [
     {
       "namespace": "Volo.Abp.IdentityServer.MongoDB",
@@ -73,9 +69,6 @@
       "connectionStringName": "AbpIdentityServer",
       "databaseCollections": [
         {
-<<<<<<< HEAD
-          "entityFullName": "Volo.Abp.IdentityServer.Devices.DeviceFlowCodes",
-=======
           "entityFullName": "Volo.Abp.IdentityServer.ApiResources.ApiResource",
           "contentType": "databaseCollection",
           "name": "IdentityServerApiResources",
@@ -83,9 +76,14 @@
         },
         {
           "entityFullName": "Volo.Abp.IdentityServer.Clients.Client",
->>>>>>> 280a1753
           "contentType": "databaseCollection",
-          "name": "IdentityServerDeviceFlowCodes",
+          "name": "IdentityServerClients",
+          "summary": null
+        },
+        {
+          "entityFullName": "Volo.Abp.IdentityServer.ApiScopes.ApiScope",
+          "contentType": "databaseCollection",
+          "name": "IdentityServerApiScopes",
           "summary": null
         },
         {
@@ -95,27 +93,9 @@
           "summary": null
         },
         {
-<<<<<<< HEAD
-          "entityFullName": "Volo.Abp.IdentityServer.Clients.Client",
-          "contentType": "databaseCollection",
-          "name": "IdentityServerClients",
-          "summary": null
-        },
-        {
-          "entityFullName": "Volo.Abp.IdentityServer.ApiScopes.ApiScope",
-          "contentType": "databaseCollection",
-          "name": "IdentityServerApiScopes",
-=======
-          "entityFullName": "Volo.Abp.IdentityServer.IdentityResources.IdentityResource",
-          "contentType": "databaseCollection",
-          "name": "IdentityServerIdentityResources",
-          "summary": null
-        },
-        {
           "entityFullName": "Volo.Abp.IdentityServer.Devices.DeviceFlowCodes",
           "contentType": "databaseCollection",
           "name": "IdentityServerDeviceFlowCodes",
->>>>>>> 280a1753
           "summary": null
         },
         {
@@ -123,33 +103,6 @@
           "contentType": "databaseCollection",
           "name": "IdentityServerPersistedGrants",
           "summary": null
-        }
-      ],
-      "implementingInterfaces": [
-        {
-          "name": "IAbpMongoDbContext",
-          "namespace": "Volo.Abp.MongoDB",
-          "declaringAssemblyName": "Volo.Abp.MongoDB",
-          "fullName": "Volo.Abp.MongoDB.IAbpMongoDbContext"
-        },
-        {
-<<<<<<< HEAD
-          "entityFullName": "Volo.Abp.IdentityServer.ApiResources.ApiResource",
-          "contentType": "databaseCollection",
-          "name": "IdentityServerApiResources",
-          "summary": null
-=======
-          "name": "ITransientDependency",
-          "namespace": "Volo.Abp.DependencyInjection",
-          "declaringAssemblyName": "Volo.Abp.Core",
-          "fullName": "Volo.Abp.DependencyInjection.ITransientDependency"
-        },
-        {
-          "name": "IAbpIdentityServerMongoDbContext",
-          "namespace": "Volo.Abp.IdentityServer.MongoDB",
-          "declaringAssemblyName": "Volo.Abp.IdentityServer.MongoDB",
-          "fullName": "Volo.Abp.IdentityServer.MongoDB.IAbpIdentityServerMongoDbContext"
->>>>>>> 280a1753
         }
       ],
       "implementingInterfaces": [
