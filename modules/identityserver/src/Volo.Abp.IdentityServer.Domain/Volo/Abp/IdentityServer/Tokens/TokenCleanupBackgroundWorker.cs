﻿using System.Threading.Tasks;
using Microsoft.Extensions.DependencyInjection;
using Microsoft.Extensions.Options;
using Volo.Abp.BackgroundWorkers;
using Volo.Abp.Threading;

namespace Volo.Abp.IdentityServer.Tokens
{
    public class TokenCleanupBackgroundWorker : AsyncPeriodicBackgroundWorkerBase
    {
        protected TokenCleanupOptions Options { get; }

        public TokenCleanupBackgroundWorker(
<<<<<<< HEAD
            AbpTimer timer,
=======
            AbpAsyncTimer timer,
>>>>>>> bc83da78
            IServiceScopeFactory serviceScopeFactory,
            IOptions<TokenCleanupOptions> options)
            : base(
                timer,
                serviceScopeFactory)
        {
            Options = options.Value;
            timer.Period = Options.CleanupPeriod;
        }

        protected async override Task DoWorkAsync(PeriodicBackgroundWorkerContext workerContext)
        {
            await workerContext
                .ServiceProvider
                .GetRequiredService<TokenCleanupService>()
                .CleanAsync();
        }
    }
}<|MERGE_RESOLUTION|>--- conflicted
+++ resolved
@@ -11,11 +11,7 @@
         protected TokenCleanupOptions Options { get; }
 
         public TokenCleanupBackgroundWorker(
-<<<<<<< HEAD
-            AbpTimer timer,
-=======
             AbpAsyncTimer timer,
->>>>>>> bc83da78
             IServiceScopeFactory serviceScopeFactory,
             IOptions<TokenCleanupOptions> options)
             : base(
