--- conflicted
+++ resolved
@@ -27,9 +27,15 @@
 
         protected override IEnumerable<string> FilterRequestedClaimTypes(IEnumerable<string> claimTypes)
         {
-<<<<<<< HEAD
-            return base.FilterRequestedClaimTypes(claimTypes).Union(new []{AbpClaimTypes.TenantId, AbpClaimTypes.EditionId});
-=======
+            return base.FilterRequestedClaimTypes(claimTypes)
+                .Union(new []{
+                    AbpClaimTypes.TenantId, 
+                    AbpClaimTypes.EditionId
+                });
+        }
+        
+        protected override IEnumerable<Claim> GetOptionalClaims(ClaimsPrincipal subject)
+        {
             return base.GetOptionalClaims(subject)
                 .Union(GetAdditionalOptionalClaims(subject));
         }
@@ -44,7 +50,6 @@
                     yield return claim;
                 }
             }
->>>>>>> cfd73b5e
         }
     }
 }