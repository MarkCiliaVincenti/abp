--- conflicted
+++ resolved
@@ -1,10 +1,6 @@
 {
   "name": "Volo.Abp.IdentityServer.Domain.Shared",
-<<<<<<< HEAD
-  "hash": "2641a350d70220230839074d0c76a061",
-=======
   "hash": "4c08d52a7966ddf0249ea9b228f5019b",
->>>>>>> 280a1753
   "contents": [
     {
       "namespace": "Volo.Abp.IdentityServer",
