{
  "name": "Volo.Abp.PermissionManagement.Domain.IdentityServer",
<<<<<<< HEAD
  "hash": "76bfa6bba0f71e992585abb6f1c3e8bf",
=======
  "hash": "a828bf223e800a04b7ea1436b39b8d29",
>>>>>>> 8865ee33
  "contents": [
    {
      "namespace": "Volo.Abp.PermissionManagement.IdentityServer",
      "dependsOnModules": [
        {
          "declaringAssemblyName": "Volo.Abp.IdentityServer.Domain.Shared",
          "namespace": "Volo.Abp.IdentityServer",
          "name": "AbpIdentityServerDomainSharedModule"
        },
        {
          "declaringAssemblyName": "Volo.Abp.PermissionManagement.Domain",
          "namespace": "Volo.Abp.PermissionManagement",
          "name": "AbpPermissionManagementDomainModule"
        }
      ],
      "contentType": "abpModule",
      "name": "AbpPermissionManagementDomainIdentityServerModule",
      "summary": null
    }
  ]
}<|MERGE_RESOLUTION|>--- conflicted
+++ resolved
@@ -1,10 +1,6 @@
 {
   "name": "Volo.Abp.PermissionManagement.Domain.IdentityServer",
-<<<<<<< HEAD
-  "hash": "76bfa6bba0f71e992585abb6f1c3e8bf",
-=======
   "hash": "a828bf223e800a04b7ea1436b39b8d29",
->>>>>>> 8865ee33
   "contents": [
     {
       "namespace": "Volo.Abp.PermissionManagement.IdentityServer",
