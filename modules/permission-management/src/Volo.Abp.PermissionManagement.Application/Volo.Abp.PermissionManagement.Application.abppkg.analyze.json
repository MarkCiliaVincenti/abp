{
  "name": "Volo.Abp.PermissionManagement.Application",
<<<<<<< HEAD
  "hash": "ef0fa730e90843a1fcfc0002dc448a31",
=======
  "hash": "8c5a3a399a742ab840f63ad3bac0fdb2",
>>>>>>> 8865ee33
  "contents": [
    {
      "namespace": "Volo.Abp.PermissionManagement",
      "dependsOnModules": [
        {
          "declaringAssemblyName": "Volo.Abp.PermissionManagement.Domain",
          "namespace": "Volo.Abp.PermissionManagement",
          "name": "AbpPermissionManagementDomainModule"
        },
        {
          "declaringAssemblyName": "Volo.Abp.PermissionManagement.Application.Contracts",
          "namespace": "Volo.Abp.PermissionManagement",
          "name": "AbpPermissionManagementApplicationContractsModule"
        },
        {
          "declaringAssemblyName": "Volo.Abp.Ddd.Application",
          "namespace": "Volo.Abp.Application",
          "name": "AbpDddApplicationModule"
        }
      ],
      "contentType": "abpModule",
      "name": "AbpPermissionManagementApplicationModule",
      "summary": null
    },
    {
      "namespace": "Volo.Abp.PermissionManagement",
      "baseClass": {
        "name": "ApplicationService",
        "namespace": "Volo.Abp.Application.Services",
        "declaringAssemblyName": "Volo.Abp.Ddd.Application"
      },
      "implementingInterfaces": [
        {
          "name": "IApplicationService",
          "namespace": "Volo.Abp.Application.Services",
          "declaringAssemblyName": "Volo.Abp.Ddd.Application.Contracts"
        },
        {
          "name": "IRemoteService",
          "namespace": "Volo.Abp",
          "declaringAssemblyName": "Volo.Abp.Core"
        },
        {
          "name": "IAvoidDuplicateCrossCuttingConcerns",
          "namespace": "Volo.Abp.Aspects",
          "declaringAssemblyName": "Volo.Abp.Core"
        },
        {
          "name": "IValidationEnabled",
          "namespace": "Volo.Abp.Validation",
          "declaringAssemblyName": "Volo.Abp.Validation"
        },
        {
          "name": "IUnitOfWorkEnabled",
          "namespace": "Volo.Abp.Uow",
          "declaringAssemblyName": "Volo.Abp.Uow"
        },
        {
          "name": "IAuditingEnabled",
          "namespace": "Volo.Abp.Auditing",
          "declaringAssemblyName": "Volo.Abp.Auditing.Contracts"
        },
        {
          "name": "IGlobalFeatureCheckingEnabled",
          "namespace": "Volo.Abp.GlobalFeatures",
          "declaringAssemblyName": "Volo.Abp.GlobalFeatures"
        },
        {
          "name": "ITransientDependency",
          "namespace": "Volo.Abp.DependencyInjection",
          "declaringAssemblyName": "Volo.Abp.Core"
        },
        {
          "name": "IPermissionAppService",
          "namespace": "Volo.Abp.PermissionManagement",
          "declaringAssemblyName": "Volo.Abp.PermissionManagement.Application.Contracts"
        }
      ],
      "methods": [
        {
          "returnType": "GetPermissionListResultDto",
          "isAsync": true,
          "name": "GetAsync",
          "summary": null,
          "parameters": [
            {
              "type": "String",
              "name": "providerName",
              "isOptional": false
            },
            {
              "type": "String",
              "name": "providerKey",
              "isOptional": false
            }
          ]
        },
        {
          "returnType": "Void",
          "isAsync": true,
          "name": "UpdateAsync",
          "summary": null,
          "parameters": [
            {
              "type": "String",
              "name": "providerName",
              "isOptional": false
            },
            {
              "type": "String",
              "name": "providerKey",
              "isOptional": false
            },
            {
              "type": "UpdatePermissionsDto",
              "name": "input",
              "isOptional": false
            }
          ]
        }
      ],
      "contentType": "applicationService",
      "name": "PermissionAppService",
      "summary": null
    }
  ]
}<|MERGE_RESOLUTION|>--- conflicted
+++ resolved
@@ -1,10 +1,6 @@
 {
   "name": "Volo.Abp.PermissionManagement.Application",
-<<<<<<< HEAD
-  "hash": "ef0fa730e90843a1fcfc0002dc448a31",
-=======
   "hash": "8c5a3a399a742ab840f63ad3bac0fdb2",
->>>>>>> 8865ee33
   "contents": [
     {
       "namespace": "Volo.Abp.PermissionManagement",
