{
  "name": "Volo.Abp.PermissionManagement.HttpApi.Client",
<<<<<<< HEAD
  "hash": "3a9197eb64aca229df44fbaaba6dacc4",
=======
  "hash": "d148a3deb0693369b6ac043923b7dd6a",
>>>>>>> 280a1753
  "contents": [
    {
      "namespace": "Volo.Abp.PermissionManagement",
      "dependsOnModules": [
        {
          "declaringAssemblyName": "Volo.Abp.PermissionManagement.Application.Contracts",
          "namespace": "Volo.Abp.PermissionManagement",
          "name": "AbpPermissionManagementApplicationContractsModule"
        },
        {
          "declaringAssemblyName": "Volo.Abp.Http.Client",
          "namespace": "Volo.Abp.Http.Client",
          "name": "AbpHttpClientModule"
        }
      ],
      "implementingInterfaces": [
        {
          "name": "IAbpModule",
          "namespace": "Volo.Abp.Modularity",
          "declaringAssemblyName": "Volo.Abp.Core",
          "fullName": "Volo.Abp.Modularity.IAbpModule"
        },
        {
          "name": "IOnPreApplicationInitialization",
          "namespace": "Volo.Abp.Modularity",
          "declaringAssemblyName": "Volo.Abp.Core",
          "fullName": "Volo.Abp.Modularity.IOnPreApplicationInitialization"
        },
        {
          "name": "IOnApplicationInitialization",
          "namespace": "Volo.Abp",
          "declaringAssemblyName": "Volo.Abp.Core",
          "fullName": "Volo.Abp.IOnApplicationInitialization"
        },
        {
          "name": "IOnPostApplicationInitialization",
          "namespace": "Volo.Abp.Modularity",
          "declaringAssemblyName": "Volo.Abp.Core",
          "fullName": "Volo.Abp.Modularity.IOnPostApplicationInitialization"
        },
        {
          "name": "IOnApplicationShutdown",
          "namespace": "Volo.Abp",
          "declaringAssemblyName": "Volo.Abp.Core",
          "fullName": "Volo.Abp.IOnApplicationShutdown"
        },
        {
          "name": "IPreConfigureServices",
          "namespace": "Volo.Abp.Modularity",
          "declaringAssemblyName": "Volo.Abp.Core",
          "fullName": "Volo.Abp.Modularity.IPreConfigureServices"
        },
        {
          "name": "IPostConfigureServices",
          "namespace": "Volo.Abp.Modularity",
          "declaringAssemblyName": "Volo.Abp.Core",
          "fullName": "Volo.Abp.Modularity.IPostConfigureServices"
        }
      ],
      "contentType": "abpModule",
      "name": "AbpPermissionManagementHttpApiClientModule",
      "summary": null
    }
  ]
}<|MERGE_RESOLUTION|>--- conflicted
+++ resolved
@@ -1,10 +1,6 @@
 {
   "name": "Volo.Abp.PermissionManagement.HttpApi.Client",
-<<<<<<< HEAD
-  "hash": "3a9197eb64aca229df44fbaaba6dacc4",
-=======
   "hash": "d148a3deb0693369b6ac043923b7dd6a",
->>>>>>> 280a1753
   "contents": [
     {
       "namespace": "Volo.Abp.PermissionManagement",
