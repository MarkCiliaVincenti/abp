--- conflicted
+++ resolved
@@ -1,10 +1,6 @@
 {
   "name": "Volo.Abp.PermissionManagement.MongoDB",
-<<<<<<< HEAD
-  "hash": "9d40ad491027e78c1d2eeed30282cc1d",
-=======
   "hash": "4c170499951f8185ccf04d92faf3d037",
->>>>>>> 3c25e01f
   "contents": [
     {
       "namespace": "Volo.Abp.PermissionManagement.MongoDB",
