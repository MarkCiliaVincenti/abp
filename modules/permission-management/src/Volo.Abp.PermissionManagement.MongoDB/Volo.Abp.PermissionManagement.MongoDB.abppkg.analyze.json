{
  "name": "Volo.Abp.PermissionManagement.MongoDB",
<<<<<<< HEAD
  "hash": "7c2a990538c86d72b242f58a525afc0d",
=======
  "hash": "33af874bb56ed9db03c5e7b77e15f321",
>>>>>>> 280a1753
  "contents": [
    {
      "namespace": "Volo.Abp.PermissionManagement.MongoDB",
      "dependsOnModules": [
        {
          "declaringAssemblyName": "Volo.Abp.PermissionManagement.Domain",
          "namespace": "Volo.Abp.PermissionManagement",
          "name": "AbpPermissionManagementDomainModule"
        },
        {
          "declaringAssemblyName": "Volo.Abp.MongoDB",
          "namespace": "Volo.Abp.MongoDB",
          "name": "AbpMongoDbModule"
        }
      ],
      "implementingInterfaces": [
        {
          "name": "IAbpModule",
          "namespace": "Volo.Abp.Modularity",
          "declaringAssemblyName": "Volo.Abp.Core",
          "fullName": "Volo.Abp.Modularity.IAbpModule"
        },
        {
          "name": "IOnPreApplicationInitialization",
          "namespace": "Volo.Abp.Modularity",
          "declaringAssemblyName": "Volo.Abp.Core",
          "fullName": "Volo.Abp.Modularity.IOnPreApplicationInitialization"
        },
        {
          "name": "IOnApplicationInitialization",
          "namespace": "Volo.Abp",
          "declaringAssemblyName": "Volo.Abp.Core",
          "fullName": "Volo.Abp.IOnApplicationInitialization"
        },
        {
          "name": "IOnPostApplicationInitialization",
          "namespace": "Volo.Abp.Modularity",
          "declaringAssemblyName": "Volo.Abp.Core",
          "fullName": "Volo.Abp.Modularity.IOnPostApplicationInitialization"
        },
        {
          "name": "IOnApplicationShutdown",
          "namespace": "Volo.Abp",
          "declaringAssemblyName": "Volo.Abp.Core",
          "fullName": "Volo.Abp.IOnApplicationShutdown"
        },
        {
          "name": "IPreConfigureServices",
          "namespace": "Volo.Abp.Modularity",
          "declaringAssemblyName": "Volo.Abp.Core",
          "fullName": "Volo.Abp.Modularity.IPreConfigureServices"
        },
        {
          "name": "IPostConfigureServices",
          "namespace": "Volo.Abp.Modularity",
          "declaringAssemblyName": "Volo.Abp.Core",
          "fullName": "Volo.Abp.Modularity.IPostConfigureServices"
        }
      ],
      "contentType": "abpModule",
      "name": "AbpPermissionManagementMongoDbModule",
      "summary": null
    },
    {
      "namespace": "Volo.Abp.PermissionManagement.MongoDB",
      "connectionStringName": "AbpPermissionManagement",
      "databaseCollections": [
        {
          "entityFullName": "Volo.Abp.PermissionManagement.PermissionGroupDefinitionRecord",
          "contentType": "databaseCollection",
          "name": "AbpPermissionGroups",
          "summary": null
        },
        {
          "entityFullName": "Volo.Abp.PermissionManagement.PermissionDefinitionRecord",
          "contentType": "databaseCollection",
          "name": "AbpPermissions",
          "summary": null
        },
        {
          "entityFullName": "Volo.Abp.PermissionManagement.PermissionGrant",
          "contentType": "databaseCollection",
          "name": "AbpPermissionGrants",
          "summary": null
        }
      ],
      "implementingInterfaces": [
        {
          "name": "IAbpMongoDbContext",
          "namespace": "Volo.Abp.MongoDB",
          "declaringAssemblyName": "Volo.Abp.MongoDB",
          "fullName": "Volo.Abp.MongoDB.IAbpMongoDbContext"
        },
        {
          "name": "ITransientDependency",
          "namespace": "Volo.Abp.DependencyInjection",
          "declaringAssemblyName": "Volo.Abp.Core",
          "fullName": "Volo.Abp.DependencyInjection.ITransientDependency"
        },
        {
          "name": "IPermissionManagementMongoDbContext",
          "namespace": "Volo.Abp.PermissionManagement.MongoDB",
          "declaringAssemblyName": "Volo.Abp.PermissionManagement.MongoDB",
          "fullName": "Volo.Abp.PermissionManagement.MongoDB.IPermissionManagementMongoDbContext"
        }
      ],
      "contentType": "mongoDbContext",
      "name": "PermissionManagementMongoDbContext",
      "summary": null
    }
  ]
}<|MERGE_RESOLUTION|>--- conflicted
+++ resolved
@@ -1,10 +1,6 @@
 {
   "name": "Volo.Abp.PermissionManagement.MongoDB",
-<<<<<<< HEAD
-  "hash": "7c2a990538c86d72b242f58a525afc0d",
-=======
   "hash": "33af874bb56ed9db03c5e7b77e15f321",
->>>>>>> 280a1753
   "contents": [
     {
       "namespace": "Volo.Abp.PermissionManagement.MongoDB",
