--- conflicted
+++ resolved
@@ -1,10 +1,6 @@
 {
   "name": "Volo.Abp.PermissionManagement.EntityFrameworkCore",
-<<<<<<< HEAD
-  "hash": "fcadddd5246258d25c0d640010554730",
-=======
   "hash": "0dd0efed5fec2360dd19217eb02c8343",
->>>>>>> 280a1753
   "contents": [
     {
       "namespace": "Volo.Abp.PermissionManagement.EntityFrameworkCore",
@@ -160,75 +156,6 @@
           "fullName": "Volo.Abp.PermissionManagement.EntityFrameworkCore.IPermissionManagementDbContext"
         }
       ],
-      "replacedDbContexts": [],
-      "implementingInterfaces": [
-        {
-          "name": "IInfrastructure<IServiceProvider>",
-          "namespace": "Microsoft.EntityFrameworkCore.Infrastructure",
-          "declaringAssemblyName": "Microsoft.EntityFrameworkCore",
-          "fullName": "Microsoft.EntityFrameworkCore.Infrastructure.IInfrastructure<IServiceProvider>"
-        },
-        {
-          "name": "IDbContextDependencies",
-          "namespace": "Microsoft.EntityFrameworkCore.Internal",
-          "declaringAssemblyName": "Microsoft.EntityFrameworkCore",
-          "fullName": "Microsoft.EntityFrameworkCore.Internal.IDbContextDependencies"
-        },
-        {
-          "name": "IDbSetCache",
-          "namespace": "Microsoft.EntityFrameworkCore.Internal",
-          "declaringAssemblyName": "Microsoft.EntityFrameworkCore",
-          "fullName": "Microsoft.EntityFrameworkCore.Internal.IDbSetCache"
-        },
-        {
-          "name": "IDbContextPoolable",
-          "namespace": "Microsoft.EntityFrameworkCore.Internal",
-          "declaringAssemblyName": "Microsoft.EntityFrameworkCore",
-          "fullName": "Microsoft.EntityFrameworkCore.Internal.IDbContextPoolable"
-        },
-        {
-          "name": "IResettableService",
-          "namespace": "Microsoft.EntityFrameworkCore.Infrastructure",
-          "declaringAssemblyName": "Microsoft.EntityFrameworkCore",
-          "fullName": "Microsoft.EntityFrameworkCore.Infrastructure.IResettableService"
-        },
-        {
-          "name": "IDisposable",
-          "namespace": "System",
-          "declaringAssemblyName": "System.Private.CoreLib",
-          "fullName": "System.IDisposable"
-        },
-        {
-          "name": "IAsyncDisposable",
-          "namespace": "System",
-          "declaringAssemblyName": "System.Private.CoreLib",
-          "fullName": "System.IAsyncDisposable"
-        },
-        {
-          "name": "IAbpEfCoreDbContext",
-          "namespace": "Volo.Abp.EntityFrameworkCore",
-          "declaringAssemblyName": "Volo.Abp.EntityFrameworkCore",
-          "fullName": "Volo.Abp.EntityFrameworkCore.IAbpEfCoreDbContext"
-        },
-        {
-          "name": "IEfCoreDbContext",
-          "namespace": "Volo.Abp.EntityFrameworkCore",
-          "declaringAssemblyName": "Volo.Abp.EntityFrameworkCore",
-          "fullName": "Volo.Abp.EntityFrameworkCore.IEfCoreDbContext"
-        },
-        {
-          "name": "ITransientDependency",
-          "namespace": "Volo.Abp.DependencyInjection",
-          "declaringAssemblyName": "Volo.Abp.Core",
-          "fullName": "Volo.Abp.DependencyInjection.ITransientDependency"
-        },
-        {
-          "name": "IPermissionManagementDbContext",
-          "namespace": "Volo.Abp.PermissionManagement.EntityFrameworkCore",
-          "declaringAssemblyName": "Volo.Abp.PermissionManagement.EntityFrameworkCore",
-          "fullName": "Volo.Abp.PermissionManagement.EntityFrameworkCore.IPermissionManagementDbContext"
-        }
-      ],
       "contentType": "efCoreDbContext",
       "name": "PermissionManagementDbContext",
       "summary": null
