--- conflicted
+++ resolved
@@ -1,10 +1,6 @@
 {
   "name": "Volo.Abp.PermissionManagement.Web",
-<<<<<<< HEAD
-  "hash": "eaecc573eba815200e9ef1b068b50ef6",
-=======
   "hash": "d275f23b9db9cefdc7ab0111b051301e",
->>>>>>> 8865ee33
   "contents": [
     {
       "namespace": "Volo.Abp.PermissionManagement.Web",
