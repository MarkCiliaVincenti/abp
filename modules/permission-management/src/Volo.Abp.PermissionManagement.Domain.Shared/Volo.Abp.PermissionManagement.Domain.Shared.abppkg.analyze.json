--- conflicted
+++ resolved
@@ -1,10 +1,6 @@
 {
   "name": "Volo.Abp.PermissionManagement.Domain.Shared",
-<<<<<<< HEAD
-  "hash": "79d555d0ea541b22d7478398efdb327b",
-=======
   "hash": "b2cd45681984d2e7f000106233db3102",
->>>>>>> 8865ee33
   "contents": [
     {
       "namespace": "Volo.Abp.PermissionManagement",
