--- conflicted
+++ resolved
@@ -1,10 +1,6 @@
 {
   "name": "Volo.Abp.PermissionManagement.Domain.Shared",
-<<<<<<< HEAD
-  "hash": "8873e2ccd4a77db3e9ce245114747a7a",
-=======
   "hash": "8d71916b9616b7e4dedfd03b7468a1b8",
->>>>>>> 280a1753
   "contents": [
     {
       "namespace": "Volo.Abp.PermissionManagement",
