--- conflicted
+++ resolved
@@ -1,10 +1,6 @@
 {
   "name": "Volo.Abp.PermissionManagement.Domain",
-<<<<<<< HEAD
-  "hash": "9fd329fd2c4ac29627ab99e563a8f28c",
-=======
   "hash": "5fdb46829763b28e9bc9a5be7d3965aa",
->>>>>>> 280a1753
   "contents": [
     {
       "namespace": "Volo.Abp.PermissionManagement",
@@ -113,8 +109,6 @@
       "summary": null
     },
     {
-<<<<<<< HEAD
-=======
       "baseClass": {
         "name": "BasicAggregateRoot<Guid>",
         "namespace": "Volo.Abp.Domain.Entities",
@@ -363,14 +357,11 @@
       "summary": null
     },
     {
->>>>>>> 280a1753
       "namespace": "Volo.Abp.PermissionManagement",
       "entityAnalyzeModel": {
         "namespace": "Volo.Abp.PermissionManagement",
         "primaryKeyType": "Guid",
         "properties": [],
-<<<<<<< HEAD
-=======
         "contentType": "entity",
         "name": "PermissionDefinitionRecord",
         "summary": null
@@ -440,7 +431,6 @@
         "namespace": "Volo.Abp.PermissionManagement",
         "primaryKeyType": "Guid",
         "properties": [],
->>>>>>> 280a1753
         "contentType": "entity",
         "name": "PermissionGrant",
         "summary": null
