{
  "name": "Volo.Abp.PermissionManagement.Domain",
<<<<<<< HEAD
  "hash": "7cf58c0603205548bae5e0f414cdc933",
=======
  "hash": "e76b29d28950a0876299896a5bcfccfe",
>>>>>>> 8865ee33
  "contents": [
    {
      "namespace": "Volo.Abp.PermissionManagement",
      "dependsOnModules": [
        {
          "declaringAssemblyName": "Volo.Abp.Authorization",
          "namespace": "Volo.Abp.Authorization",
          "name": "AbpAuthorizationModule"
        },
        {
          "declaringAssemblyName": "Volo.Abp.Ddd.Domain",
          "namespace": "Volo.Abp.Domain",
          "name": "AbpDddDomainModule"
        },
        {
          "declaringAssemblyName": "Volo.Abp.PermissionManagement.Domain.Shared",
          "namespace": "Volo.Abp.PermissionManagement",
          "name": "AbpPermissionManagementDomainSharedModule"
        },
        {
          "declaringAssemblyName": "Volo.Abp.Caching",
          "namespace": "Volo.Abp.Caching",
          "name": "AbpCachingModule"
        },
        {
          "declaringAssemblyName": "Volo.Abp.Json",
          "namespace": "Volo.Abp.Json",
          "name": "AbpJsonModule"
        }
      ],
      "contentType": "abpModule",
      "name": "AbpPermissionManagementDomainModule",
      "summary": null
<<<<<<< HEAD
=======
    },
    {
      "baseClass": {
        "name": "BasicAggregateRoot<Guid>",
        "namespace": "Volo.Abp.Domain.Entities",
        "declaringAssemblyName": "Volo.Abp.Ddd.Domain"
      },
      "implementingInterfaces": [
        {
          "name": "IEntity",
          "namespace": "Volo.Abp.Domain.Entities",
          "declaringAssemblyName": "Volo.Abp.Ddd.Domain"
        },
        {
          "name": "IEntity<Guid>",
          "namespace": "Volo.Abp.Domain.Entities",
          "declaringAssemblyName": "Volo.Abp.Ddd.Domain"
        },
        {
          "name": "IAggregateRoot<Guid>",
          "namespace": "Volo.Abp.Domain.Entities",
          "declaringAssemblyName": "Volo.Abp.Ddd.Domain"
        },
        {
          "name": "IAggregateRoot",
          "namespace": "Volo.Abp.Domain.Entities",
          "declaringAssemblyName": "Volo.Abp.Ddd.Domain"
        },
        {
          "name": "IGeneratesDomainEvents",
          "namespace": "Volo.Abp.Domain.Entities",
          "declaringAssemblyName": "Volo.Abp.Ddd.Domain"
        },
        {
          "name": "IHasExtraProperties",
          "namespace": "Volo.Abp.Data",
          "declaringAssemblyName": "Volo.Abp.ObjectExtending"
        }
      ],
      "methods": [
        {
          "returnType": "Boolean",
          "isAsync": false,
          "name": "HasSameData",
          "summary": null,
          "parameters": [
            {
              "type": "PermissionDefinitionRecord",
              "name": "otherRecord",
              "isOptional": false
            }
          ]
        },
        {
          "returnType": "Void",
          "isAsync": false,
          "name": "Patch",
          "summary": null,
          "parameters": [
            {
              "type": "PermissionDefinitionRecord",
              "name": "otherRecord",
              "isOptional": false
            }
          ]
        }
      ],
      "namespace": "Volo.Abp.PermissionManagement",
      "primaryKeyType": "Guid",
      "collectionProperties": {},
      "navigationProperties": {},
      "contentType": "aggregateRoot",
      "name": "PermissionDefinitionRecord",
      "summary": null
    },
    {
      "baseClass": {
        "name": "BasicAggregateRoot<Guid>",
        "namespace": "Volo.Abp.Domain.Entities",
        "declaringAssemblyName": "Volo.Abp.Ddd.Domain"
      },
      "implementingInterfaces": [
        {
          "name": "IEntity",
          "namespace": "Volo.Abp.Domain.Entities",
          "declaringAssemblyName": "Volo.Abp.Ddd.Domain"
        },
        {
          "name": "IEntity<Guid>",
          "namespace": "Volo.Abp.Domain.Entities",
          "declaringAssemblyName": "Volo.Abp.Ddd.Domain"
        },
        {
          "name": "IAggregateRoot<Guid>",
          "namespace": "Volo.Abp.Domain.Entities",
          "declaringAssemblyName": "Volo.Abp.Ddd.Domain"
        },
        {
          "name": "IAggregateRoot",
          "namespace": "Volo.Abp.Domain.Entities",
          "declaringAssemblyName": "Volo.Abp.Ddd.Domain"
        },
        {
          "name": "IGeneratesDomainEvents",
          "namespace": "Volo.Abp.Domain.Entities",
          "declaringAssemblyName": "Volo.Abp.Ddd.Domain"
        },
        {
          "name": "IHasExtraProperties",
          "namespace": "Volo.Abp.Data",
          "declaringAssemblyName": "Volo.Abp.ObjectExtending"
        }
      ],
      "methods": [
        {
          "returnType": "Boolean",
          "isAsync": false,
          "name": "HasSameData",
          "summary": null,
          "parameters": [
            {
              "type": "PermissionGroupDefinitionRecord",
              "name": "otherRecord",
              "isOptional": false
            }
          ]
        },
        {
          "returnType": "Void",
          "isAsync": false,
          "name": "Patch",
          "summary": null,
          "parameters": [
            {
              "type": "PermissionGroupDefinitionRecord",
              "name": "otherRecord",
              "isOptional": false
            }
          ]
        }
      ],
      "namespace": "Volo.Abp.PermissionManagement",
      "primaryKeyType": "Guid",
      "collectionProperties": {},
      "navigationProperties": {},
      "contentType": "aggregateRoot",
      "name": "PermissionGroupDefinitionRecord",
      "summary": null
    },
    {
      "namespace": "Volo.Abp.PermissionManagement",
      "entityAnalyzeModel": {
        "namespace": "Volo.Abp.PermissionManagement",
        "primaryKeyType": "Guid",
        "collectionProperties": {},
        "navigationProperties": {},
        "contentType": "entity",
        "name": "PermissionDefinitionRecord",
        "summary": null
      },
      "contentType": "repositoryInterface",
      "name": "IPermissionDefinitionRecordRepository",
      "summary": null
    },
    {
      "namespace": "Volo.Abp.PermissionManagement",
      "entityAnalyzeModel": {
        "namespace": "Volo.Abp.PermissionManagement",
        "primaryKeyType": "Guid",
        "collectionProperties": {},
        "navigationProperties": {},
        "contentType": "entity",
        "name": "PermissionGrant",
        "summary": null
      },
      "contentType": "repositoryInterface",
      "name": "IPermissionGrantRepository",
      "summary": null
>>>>>>> 8865ee33
    },
    {
      "namespace": "Volo.Abp.PermissionManagement",
      "entityAnalyzeModel": {
        "namespace": "Volo.Abp.PermissionManagement",
        "primaryKeyType": "Guid",
        "collectionProperties": {},
        "navigationProperties": {},
        "contentType": "entity",
<<<<<<< HEAD
        "name": "PermissionGrant",
        "summary": null
      },
      "contentType": "repositoryInterface",
      "name": "IPermissionGrantRepository",
=======
        "name": "PermissionGroupDefinitionRecord",
        "summary": null
      },
      "contentType": "repositoryInterface",
      "name": "IPermissionGroupDefinitionRecordRepository",
>>>>>>> 8865ee33
      "summary": null
    }
  ]
}<|MERGE_RESOLUTION|>--- conflicted
+++ resolved
@@ -1,10 +1,6 @@
 {
   "name": "Volo.Abp.PermissionManagement.Domain",
-<<<<<<< HEAD
-  "hash": "7cf58c0603205548bae5e0f414cdc933",
-=======
   "hash": "e76b29d28950a0876299896a5bcfccfe",
->>>>>>> 8865ee33
   "contents": [
     {
       "namespace": "Volo.Abp.PermissionManagement",
@@ -38,8 +34,6 @@
       "contentType": "abpModule",
       "name": "AbpPermissionManagementDomainModule",
       "summary": null
-<<<<<<< HEAD
-=======
     },
     {
       "baseClass": {
@@ -218,7 +212,6 @@
       "contentType": "repositoryInterface",
       "name": "IPermissionGrantRepository",
       "summary": null
->>>>>>> 8865ee33
     },
     {
       "namespace": "Volo.Abp.PermissionManagement",
@@ -228,19 +221,11 @@
         "collectionProperties": {},
         "navigationProperties": {},
         "contentType": "entity",
-<<<<<<< HEAD
-        "name": "PermissionGrant",
-        "summary": null
-      },
-      "contentType": "repositoryInterface",
-      "name": "IPermissionGrantRepository",
-=======
         "name": "PermissionGroupDefinitionRecord",
         "summary": null
       },
       "contentType": "repositoryInterface",
       "name": "IPermissionGroupDefinitionRecordRepository",
->>>>>>> 8865ee33
       "summary": null
     }
   ]
