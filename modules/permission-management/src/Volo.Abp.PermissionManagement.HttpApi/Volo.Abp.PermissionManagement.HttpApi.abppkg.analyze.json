--- conflicted
+++ resolved
@@ -1,10 +1,6 @@
 {
   "name": "Volo.Abp.PermissionManagement.HttpApi",
-<<<<<<< HEAD
-  "hash": "77e663ce97e295ee21c675c923d671b7",
-=======
   "hash": "0acf2c2ba79d7741453d05889640f8ac",
->>>>>>> 3c25e01f
   "contents": [
     {
       "namespace": "Volo.Abp.PermissionManagement.HttpApi",
