{
  "name": "Volo.Abp.PermissionManagement.HttpApi",
<<<<<<< HEAD
  "hash": "0a974980a456e6320ab6c455813aa99f",
=======
  "hash": "0acf2c2ba79d7741453d05889640f8ac",
>>>>>>> 8865ee33
  "contents": [
    {
      "namespace": "Volo.Abp.PermissionManagement.HttpApi",
      "dependsOnModules": [
        {
          "declaringAssemblyName": "Volo.Abp.PermissionManagement.Application.Contracts",
          "namespace": "Volo.Abp.PermissionManagement",
          "name": "AbpPermissionManagementApplicationContractsModule"
        },
        {
          "declaringAssemblyName": "Volo.Abp.AspNetCore.Mvc",
          "namespace": "Volo.Abp.AspNetCore.Mvc",
          "name": "AbpAspNetCoreMvcModule"
        }
      ],
      "contentType": "abpModule",
      "name": "AbpPermissionManagementHttpApiModule",
      "summary": null
    }
  ]
}<|MERGE_RESOLUTION|>--- conflicted
+++ resolved
@@ -1,10 +1,6 @@
 {
   "name": "Volo.Abp.PermissionManagement.HttpApi",
-<<<<<<< HEAD
-  "hash": "0a974980a456e6320ab6c455813aa99f",
-=======
   "hash": "0acf2c2ba79d7741453d05889640f8ac",
->>>>>>> 8865ee33
   "contents": [
     {
       "namespace": "Volo.Abp.PermissionManagement.HttpApi",
