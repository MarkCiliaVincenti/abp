{
  "name": "Volo.Abp.PermissionManagement.Application.Contracts",
<<<<<<< HEAD
  "hash": "f12a86be092fe03d2aec799711a66b75",
=======
  "hash": "7b44f057d35eb8a7517cc889483a9760",
>>>>>>> 3c25e01f
  "contents": [
    {
      "namespace": "Volo.Abp.PermissionManagement",
      "dependsOnModules": [
        {
          "declaringAssemblyName": "Volo.Abp.Ddd.Application.Contracts",
          "namespace": "Volo.Abp.Application",
          "name": "AbpDddApplicationContractsModule"
        },
        {
          "declaringAssemblyName": "Volo.Abp.PermissionManagement.Domain.Shared",
          "namespace": "Volo.Abp.PermissionManagement",
          "name": "AbpPermissionManagementDomainSharedModule"
        },
        {
          "declaringAssemblyName": "Volo.Abp.Authorization.Abstractions",
          "namespace": "Volo.Abp.Authorization",
          "name": "AbpAuthorizationAbstractionsModule"
        }
      ],
      "contentType": "abpModule",
      "name": "AbpPermissionManagementApplicationContractsModule",
      "summary": null
    }
  ]
}<|MERGE_RESOLUTION|>--- conflicted
+++ resolved
@@ -1,10 +1,6 @@
 {
   "name": "Volo.Abp.PermissionManagement.Application.Contracts",
-<<<<<<< HEAD
-  "hash": "f12a86be092fe03d2aec799711a66b75",
-=======
   "hash": "7b44f057d35eb8a7517cc889483a9760",
->>>>>>> 3c25e01f
   "contents": [
     {
       "namespace": "Volo.Abp.PermissionManagement",
