--- conflicted
+++ resolved
@@ -1,10 +1,6 @@
 {
   "name": "Volo.Abp.AspNetCore.Mvc.UI.Theme.Basic.Demo",
-<<<<<<< HEAD
-  "hash": "50087720d3453ca976e064ce3ecc7258",
-=======
   "hash": "4427e6d95959ef1ae898cc8f323eeb24",
->>>>>>> 8865ee33
   "contents": [
     {
       "namespace": "Volo.Abp.AspNetCore.Mvc.UI.Theme.Basic.Demo",
