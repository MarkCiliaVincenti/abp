{
  "version": "1.0.0",
  "name": "asp.net",
  "private": true,
  "dependencies": {
<<<<<<< HEAD
    "@abp/aspnetcore.mvc.ui.theme.basic": "^5.3.4",
    "@abp/prismjs": "^5.3.4"
=======
    "@abp/aspnetcore.mvc.ui.theme.basic": "^6.0.0-rc.3",
    "@abp/prismjs": "^6.0.0-rc.3"
>>>>>>> c76f8475
  },
  "devDependencies": {}
}<|MERGE_RESOLUTION|>--- conflicted
+++ resolved
@@ -3,13 +3,8 @@
   "name": "asp.net",
   "private": true,
   "dependencies": {
-<<<<<<< HEAD
-    "@abp/aspnetcore.mvc.ui.theme.basic": "^5.3.4",
-    "@abp/prismjs": "^5.3.4"
-=======
     "@abp/aspnetcore.mvc.ui.theme.basic": "^6.0.0-rc.3",
     "@abp/prismjs": "^6.0.0-rc.3"
->>>>>>> c76f8475
   },
   "devDependencies": {}
 }