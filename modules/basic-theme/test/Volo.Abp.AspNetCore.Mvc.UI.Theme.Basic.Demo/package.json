{
  "version": "1.0.0",
  "name": "asp.net",
  "private": true,
  "dependencies": {
<<<<<<< HEAD
    "@abp/aspnetcore.mvc.ui.theme.basic": "^6.0.3",
    "@abp/prismjs": "^6.0.3"
=======
    "@abp/aspnetcore.mvc.ui.theme.basic": "^7.0.1",
    "@abp/prismjs": "^7.0.1"
>>>>>>> 280a1753
  },
  "devDependencies": {}
}<|MERGE_RESOLUTION|>--- conflicted
+++ resolved
@@ -3,13 +3,8 @@
   "name": "asp.net",
   "private": true,
   "dependencies": {
-<<<<<<< HEAD
-    "@abp/aspnetcore.mvc.ui.theme.basic": "^6.0.3",
-    "@abp/prismjs": "^6.0.3"
-=======
     "@abp/aspnetcore.mvc.ui.theme.basic": "^7.0.1",
     "@abp/prismjs": "^7.0.1"
->>>>>>> 280a1753
   },
   "devDependencies": {}
 }