{
  "version": "1.0.0",
  "name": "asp.net",
  "private": true,
  "dependencies": {
<<<<<<< HEAD
    "@abp/aspnetcore.mvc.ui.theme.shared": "~7.4.5",
=======
    "@abp/aspnetcore.mvc.ui.theme.shared": "~8.0.0",
>>>>>>> 284b7af3
    "@abp/prismjs": "^~7.3.2",
    "@abp/highlight.js": "^~7.3.2"
  },
  "devDependencies": {}
}<|MERGE_RESOLUTION|>--- conflicted
+++ resolved
@@ -3,11 +3,7 @@
   "name": "asp.net",
   "private": true,
   "dependencies": {
-<<<<<<< HEAD
-    "@abp/aspnetcore.mvc.ui.theme.shared": "~7.4.5",
-=======
     "@abp/aspnetcore.mvc.ui.theme.shared": "~8.0.0",
->>>>>>> 284b7af3
     "@abp/prismjs": "^~7.3.2",
     "@abp/highlight.js": "^~7.3.2"
   },
