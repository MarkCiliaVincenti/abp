{
  "version": "1.0.0",
  "name": "asp.net",
  "private": true,
  "dependencies": {
<<<<<<< HEAD
    "@abp/aspnetcore.mvc.ui.theme.shared": "~7.1.1",
=======
    "@abp/aspnetcore.mvc.ui.theme.shared": "^7.2.0-rc.1",
>>>>>>> 39834d4e
    "highlight.js": "^9.13.1"
  },
  "devDependencies": {}
}<|MERGE_RESOLUTION|>--- conflicted
+++ resolved
@@ -3,11 +3,7 @@
   "name": "asp.net",
   "private": true,
   "dependencies": {
-<<<<<<< HEAD
-    "@abp/aspnetcore.mvc.ui.theme.shared": "~7.1.1",
-=======
     "@abp/aspnetcore.mvc.ui.theme.shared": "^7.2.0-rc.1",
->>>>>>> 39834d4e
     "highlight.js": "^9.13.1"
   },
   "devDependencies": {}
