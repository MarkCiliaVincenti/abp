{
  "version": "1.0.0",
  "name": "asp.net",
  "private": true,
  "dependencies": {
<<<<<<< HEAD
    "@abp/aspnetcore.mvc.ui.theme.shared": "^4.4.4",
=======
    "@abp/aspnetcore.mvc.ui.theme.shared": "^5.0.0-beta.3",
>>>>>>> 6051fd4e
    "highlight.js": "^9.13.1"
  },
  "devDependencies": {}
}<|MERGE_RESOLUTION|>--- conflicted
+++ resolved
@@ -3,11 +3,7 @@
   "name": "asp.net",
   "private": true,
   "dependencies": {
-<<<<<<< HEAD
-    "@abp/aspnetcore.mvc.ui.theme.shared": "^4.4.4",
-=======
     "@abp/aspnetcore.mvc.ui.theme.shared": "^5.0.0-beta.3",
->>>>>>> 6051fd4e
     "highlight.js": "^9.13.1"
   },
   "devDependencies": {}
