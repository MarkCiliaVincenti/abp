{
  "version": "1.0.0",
  "name": "asp.net",
  "private": true,
  "dependencies": {
<<<<<<< HEAD
    "@abp/aspnetcore.mvc.ui.theme.shared": "^7.0.3",
=======
    "@abp/aspnetcore.mvc.ui.theme.shared": "^7.1.0-rc.2",
>>>>>>> f12ccefb
    "highlight.js": "^9.13.1"
  },
  "devDependencies": {}
}<|MERGE_RESOLUTION|>--- conflicted
+++ resolved
@@ -3,11 +3,7 @@
   "name": "asp.net",
   "private": true,
   "dependencies": {
-<<<<<<< HEAD
-    "@abp/aspnetcore.mvc.ui.theme.shared": "^7.0.3",
-=======
     "@abp/aspnetcore.mvc.ui.theme.shared": "^7.1.0-rc.2",
->>>>>>> f12ccefb
     "highlight.js": "^9.13.1"
   },
   "devDependencies": {}
