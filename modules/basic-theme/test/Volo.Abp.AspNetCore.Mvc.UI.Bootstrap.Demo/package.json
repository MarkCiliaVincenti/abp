{
  "version": "1.0.0",
  "name": "asp.net",
  "private": true,
  "dependencies": {
<<<<<<< HEAD
    "@abp/aspnetcore.mvc.ui.theme.shared": "~7.3.1",
    "highlight.js": "^9.13.1"
=======
    "@abp/aspnetcore.mvc.ui.theme.shared": "~7.3.0",
    "@abp/prismjs": "^~7.3.0",
    "@abp/highlight.js": "^~7.3.0"
>>>>>>> 2486ef3a
  },
  "devDependencies": {}
}<|MERGE_RESOLUTION|>--- conflicted
+++ resolved
@@ -3,14 +3,9 @@
   "name": "asp.net",
   "private": true,
   "dependencies": {
-<<<<<<< HEAD
     "@abp/aspnetcore.mvc.ui.theme.shared": "~7.3.1",
-    "highlight.js": "^9.13.1"
-=======
-    "@abp/aspnetcore.mvc.ui.theme.shared": "~7.3.0",
-    "@abp/prismjs": "^~7.3.0",
-    "@abp/highlight.js": "^~7.3.0"
->>>>>>> 2486ef3a
+    "@abp/prismjs": "^~7.3.1",
+    "@abp/highlight.js": "^~7.3.1"
   },
   "devDependencies": {}
 }