--- conflicted
+++ resolved
@@ -1,10 +1,6 @@
 {
   "name": "Volo.Abp.AspNetCore.Mvc.UI.Bootstrap.Demo",
-<<<<<<< HEAD
-  "hash": "c35dd5401c03fc000f7479a2b10d2f13",
-=======
   "hash": "323bf27ff0789b0164dbab9ca015e82a",
->>>>>>> 280a1753
   "contents": [
     {
       "namespace": "Volo.Abp.AspNetCore.Mvc.UI.Bootstrap.Demo",
