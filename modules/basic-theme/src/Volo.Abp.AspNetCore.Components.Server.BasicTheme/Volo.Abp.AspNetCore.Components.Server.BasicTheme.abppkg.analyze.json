--- conflicted
+++ resolved
@@ -1,10 +1,6 @@
 {
   "name": "Volo.Abp.AspNetCore.Components.Server.BasicTheme",
-<<<<<<< HEAD
-  "hash": "0de17c2b2b1879d133e410d6d0f8a2b8",
-=======
   "hash": "c09e29e1f299ffa9dea6997d0c432162",
->>>>>>> 280a1753
   "contents": [
     {
       "namespace": "Volo.Abp.AspNetCore.Components.Server.BasicTheme",
