{
  "name": "Volo.Abp.AspNetCore.Components.Web.BasicTheme",
<<<<<<< HEAD
  "hash": "64ff38427c8271c0e16043dadf3e18af",
=======
  "hash": "2f6cbfaa4aa8e809f6116711e1c96b35",
>>>>>>> 8865ee33
  "contents": [
    {
      "namespace": "Volo.Abp.AspNetCore.Components.Web.BasicTheme",
      "dependsOnModules": [
        {
          "declaringAssemblyName": "Volo.Abp.AspNetCore.Components.Web.Theming",
          "namespace": "Volo.Abp.AspNetCore.Components.Web.Theming",
          "name": "AbpAspNetCoreComponentsWebThemingModule"
        }
      ],
      "contentType": "abpModule",
      "name": "AbpAspNetCoreComponentsWebBasicThemeModule",
      "summary": null
    }
  ]
}<|MERGE_RESOLUTION|>--- conflicted
+++ resolved
@@ -1,10 +1,6 @@
 {
   "name": "Volo.Abp.AspNetCore.Components.Web.BasicTheme",
-<<<<<<< HEAD
-  "hash": "64ff38427c8271c0e16043dadf3e18af",
-=======
   "hash": "2f6cbfaa4aa8e809f6116711e1c96b35",
->>>>>>> 8865ee33
   "contents": [
     {
       "namespace": "Volo.Abp.AspNetCore.Components.Web.BasicTheme",
