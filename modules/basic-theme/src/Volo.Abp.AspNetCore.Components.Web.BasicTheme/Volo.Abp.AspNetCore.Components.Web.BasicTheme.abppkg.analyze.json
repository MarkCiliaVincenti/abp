--- conflicted
+++ resolved
@@ -1,10 +1,6 @@
 {
   "name": "Volo.Abp.AspNetCore.Components.Web.BasicTheme",
-<<<<<<< HEAD
-  "hash": "d0142ee8d66d30588dbc936a2c336ce8",
-=======
   "hash": "cda0a7c063dc285d0520dde2062c2c13",
->>>>>>> 280a1753
   "contents": [
     {
       "namespace": "Volo.Abp.AspNetCore.Components.Web.BasicTheme",
