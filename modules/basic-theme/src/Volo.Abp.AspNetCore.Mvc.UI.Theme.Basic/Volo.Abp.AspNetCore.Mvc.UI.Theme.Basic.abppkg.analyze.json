{
  "name": "Volo.Abp.AspNetCore.Mvc.UI.Theme.Basic",
<<<<<<< HEAD
  "hash": "41d7589d309cc4dcedf98c7f1be3ad15",
=======
  "hash": "9cc26121565457be94f1d487d7460442",
>>>>>>> 8865ee33
  "contents": [
    {
      "namespace": "Volo.Abp.AspNetCore.Mvc.UI.Theme.Basic",
      "dependsOnModules": [
        {
          "declaringAssemblyName": "Volo.Abp.AspNetCore.Mvc.UI.Theme.Shared",
          "namespace": "Volo.Abp.AspNetCore.Mvc.UI.Theme.Shared",
          "name": "AbpAspNetCoreMvcUiThemeSharedModule"
        },
        {
          "declaringAssemblyName": "Volo.Abp.AspNetCore.Mvc.UI.MultiTenancy",
          "namespace": "Volo.Abp.AspNetCore.Mvc.UI.MultiTenancy",
          "name": "AbpAspNetCoreMvcUiMultiTenancyModule"
        }
      ],
      "contentType": "abpModule",
      "name": "AbpAspNetCoreMvcUiBasicThemeModule",
      "summary": null
    }
  ]
}<|MERGE_RESOLUTION|>--- conflicted
+++ resolved
@@ -1,10 +1,6 @@
 {
   "name": "Volo.Abp.AspNetCore.Mvc.UI.Theme.Basic",
-<<<<<<< HEAD
-  "hash": "41d7589d309cc4dcedf98c7f1be3ad15",
-=======
   "hash": "9cc26121565457be94f1d487d7460442",
->>>>>>> 8865ee33
   "contents": [
     {
       "namespace": "Volo.Abp.AspNetCore.Mvc.UI.Theme.Basic",
