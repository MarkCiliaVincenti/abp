--- conflicted
+++ resolved
@@ -1,10 +1,6 @@
 {
   "name": "Volo.Abp.VirtualFileExplorer.Web",
-<<<<<<< HEAD
-  "hash": "38fd189619796c89e1088a774c1cbc76",
-=======
   "hash": "0f01f177457fb217bec530fa20f5a940",
->>>>>>> 3c25e01f
   "contents": [
     {
       "namespace": "Volo.Abp.VirtualFileExplorer.Web",
