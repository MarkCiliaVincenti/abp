{
  "name": "Volo.Abp.VirtualFileExplorer.DemoApp",
<<<<<<< HEAD
  "hash": "aac05c80d23f7010340c1eefb7447ff3",
=======
  "hash": "a8ae8e893f31975f0699e38091b149aa",
>>>>>>> 280a1753
  "contents": [
    {
      "namespace": "Volo.Abp.VirtualFileExplorer.DemoApp",
      "dependsOnModules": [
        {
          "declaringAssemblyName": "Volo.Abp.Autofac",
          "namespace": "Volo.Abp.Autofac",
          "name": "AbpAutofacModule"
        },
        {
          "declaringAssemblyName": "Volo.Abp.AspNetCore.Mvc.UI.Theme.Basic",
          "namespace": "Volo.Abp.AspNetCore.Mvc.UI.Theme.Basic",
          "name": "AbpAspNetCoreMvcUiBasicThemeModule"
        },
        {
          "declaringAssemblyName": "Volo.Abp.VirtualFileExplorer.Web",
          "namespace": "Volo.Abp.VirtualFileExplorer.Web",
          "name": "AbpVirtualFileExplorerWebModule"
        }
      ],
      "implementingInterfaces": [
        {
          "name": "IAbpModule",
          "namespace": "Volo.Abp.Modularity",
          "declaringAssemblyName": "Volo.Abp.Core",
          "fullName": "Volo.Abp.Modularity.IAbpModule"
        },
        {
          "name": "IOnPreApplicationInitialization",
          "namespace": "Volo.Abp.Modularity",
          "declaringAssemblyName": "Volo.Abp.Core",
          "fullName": "Volo.Abp.Modularity.IOnPreApplicationInitialization"
        },
        {
          "name": "IOnApplicationInitialization",
          "namespace": "Volo.Abp",
          "declaringAssemblyName": "Volo.Abp.Core",
          "fullName": "Volo.Abp.IOnApplicationInitialization"
        },
        {
          "name": "IOnPostApplicationInitialization",
          "namespace": "Volo.Abp.Modularity",
          "declaringAssemblyName": "Volo.Abp.Core",
          "fullName": "Volo.Abp.Modularity.IOnPostApplicationInitialization"
        },
        {
          "name": "IOnApplicationShutdown",
          "namespace": "Volo.Abp",
          "declaringAssemblyName": "Volo.Abp.Core",
          "fullName": "Volo.Abp.IOnApplicationShutdown"
        },
        {
          "name": "IPreConfigureServices",
          "namespace": "Volo.Abp.Modularity",
          "declaringAssemblyName": "Volo.Abp.Core",
          "fullName": "Volo.Abp.Modularity.IPreConfigureServices"
        },
        {
          "name": "IPostConfigureServices",
          "namespace": "Volo.Abp.Modularity",
          "declaringAssemblyName": "Volo.Abp.Core",
          "fullName": "Volo.Abp.Modularity.IPostConfigureServices"
        }
      ],
      "contentType": "abpModule",
      "name": "AbpVirtualFileExplorerDemoAppModule",
      "summary": null
    }
  ]
}<|MERGE_RESOLUTION|>--- conflicted
+++ resolved
@@ -1,10 +1,6 @@
 {
   "name": "Volo.Abp.VirtualFileExplorer.DemoApp",
-<<<<<<< HEAD
-  "hash": "aac05c80d23f7010340c1eefb7447ff3",
-=======
   "hash": "a8ae8e893f31975f0699e38091b149aa",
->>>>>>> 280a1753
   "contents": [
     {
       "namespace": "Volo.Abp.VirtualFileExplorer.DemoApp",
