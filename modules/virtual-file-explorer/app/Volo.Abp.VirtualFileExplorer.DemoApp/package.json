--- conflicted
+++ resolved
@@ -3,12 +3,7 @@
   "version": "1.0.0",
   "private": true,
   "dependencies": {
-<<<<<<< HEAD
-    "@abp/aspnetcore.mvc.ui.theme.basic": "^5.2.2",
-    "@abp/virtual-file-explorer": "^5.2.2"
-=======
     "@abp/aspnetcore.mvc.ui.theme.basic": "^5.3.0-rc.1",
     "@abp/virtual-file-explorer": "^5.3.0-rc.1"
->>>>>>> 3bc4617d
   }
 }