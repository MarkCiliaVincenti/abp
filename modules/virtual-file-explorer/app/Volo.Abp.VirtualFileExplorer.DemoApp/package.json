--- conflicted
+++ resolved
@@ -3,12 +3,7 @@
   "version": "1.0.0",
   "private": true,
   "dependencies": {
-<<<<<<< HEAD
-    "@abp/aspnetcore.mvc.ui.theme.basic": "^6.0.3",
-    "@abp/virtual-file-explorer": "^6.0.3"
-=======
     "@abp/aspnetcore.mvc.ui.theme.basic": "^7.0.1",
     "@abp/virtual-file-explorer": "^7.0.1"
->>>>>>> 280a1753
   }
 }