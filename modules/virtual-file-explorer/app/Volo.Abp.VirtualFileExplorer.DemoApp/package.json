--- conflicted
+++ resolved
@@ -3,12 +3,7 @@
   "version": "1.0.0",
   "private": true,
   "dependencies": {
-<<<<<<< HEAD
-    "@abp/aspnetcore.mvc.ui.theme.basic": "^5.0.2",
-    "@abp/virtual-file-explorer": "^5.0.2"
-=======
     "@abp/aspnetcore.mvc.ui.theme.basic": "^5.1.1",
     "@abp/virtual-file-explorer": "^5.1.1"
->>>>>>> f129afd2
   }
 }