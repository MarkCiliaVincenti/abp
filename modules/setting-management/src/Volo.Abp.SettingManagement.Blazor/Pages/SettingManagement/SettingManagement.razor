--- conflicted
+++ resolved
@@ -11,13 +11,8 @@
 
 <Card>
     <CardBody>
-<<<<<<< HEAD
-        <Tabs @bind-SelectedTab="@SelectedGroup" TabPosition="TabPosition.Left" Pills="true" VerticalItemsColumnSize="ColumnSize.Is3">
-            <Items >
-=======
-        <Tabs @bind-SelectedTab="@SelectedGroup" TabPosition="TabPosition.Left" Pills="true" Mode="TabsMode.LazyReload">
+        <Tabs @bind-SelectedTab="@SelectedGroup" TabPosition="TabPosition.Left" Pills="true" Mode="TabsMode.LazyReload" VerticalItemsColumnSize="ColumnSize.Is3">
             <Items>
->>>>>>> 3266d15c
                 @foreach (var group in SettingComponentCreationContext.Groups)
                 {
                     <Tab Name="@GetNormalizedString(group.Id)">
