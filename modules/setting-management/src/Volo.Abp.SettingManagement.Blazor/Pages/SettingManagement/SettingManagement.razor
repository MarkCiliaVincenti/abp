--- conflicted
+++ resolved
@@ -11,11 +11,7 @@
 
 <Card>
     <CardBody>
-<<<<<<< HEAD
-        <Tabs @bind-SelectedTab="@SelectedGroup" TabPosition="TabPosition.Start" Pills="true">
-=======
-        <Tabs @bind-SelectedTab="@SelectedGroup" TabPosition="TabPosition.Left" Pills="true" Mode="TabsMode.LazyReload">
->>>>>>> a9ade65d
+        <Tabs @bind-SelectedTab="@SelectedGroup" TabPosition="TabPosition.Start" Pills="true" Mode="TabsMode.LazyReload">
             <Items>
                 @foreach (var group in SettingComponentCreationContext.Groups)
                 {
