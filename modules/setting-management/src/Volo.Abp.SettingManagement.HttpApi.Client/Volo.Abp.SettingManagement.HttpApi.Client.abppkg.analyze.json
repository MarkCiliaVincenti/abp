--- conflicted
+++ resolved
@@ -1,10 +1,6 @@
 {
   "name": "Volo.Abp.SettingManagement.HttpApi.Client",
-<<<<<<< HEAD
-  "hash": "bdec068b4adeb1d80054e4c3b3f20ce7",
-=======
   "hash": "f05081d39d99f95ea3d37a93e45916a0",
->>>>>>> 8865ee33
   "contents": [
     {
       "namespace": "Volo.Abp.SettingManagement",
