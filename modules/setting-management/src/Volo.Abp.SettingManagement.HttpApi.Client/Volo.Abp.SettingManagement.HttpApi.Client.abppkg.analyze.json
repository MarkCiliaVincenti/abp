{
  "name": "Volo.Abp.SettingManagement.HttpApi.Client",
<<<<<<< HEAD
  "hash": "1339b4f9d51092eaa531fceb55199ad6",
=======
  "hash": "f05081d39d99f95ea3d37a93e45916a0",
>>>>>>> 3c25e01f
  "contents": [
    {
      "namespace": "Volo.Abp.SettingManagement",
      "dependsOnModules": [
        {
          "declaringAssemblyName": "Volo.Abp.SettingManagement.Application.Contracts",
          "namespace": "Volo.Abp.SettingManagement",
          "name": "AbpSettingManagementApplicationContractsModule"
        },
        {
          "declaringAssemblyName": "Volo.Abp.Http.Client",
          "namespace": "Volo.Abp.Http.Client",
          "name": "AbpHttpClientModule"
        }
      ],
      "contentType": "abpModule",
      "name": "AbpSettingManagementHttpApiClientModule",
      "summary": null
    }
  ]
}<|MERGE_RESOLUTION|>--- conflicted
+++ resolved
@@ -1,10 +1,6 @@
 {
   "name": "Volo.Abp.SettingManagement.HttpApi.Client",
-<<<<<<< HEAD
-  "hash": "1339b4f9d51092eaa531fceb55199ad6",
-=======
   "hash": "f05081d39d99f95ea3d37a93e45916a0",
->>>>>>> 3c25e01f
   "contents": [
     {
       "namespace": "Volo.Abp.SettingManagement",
