{
  "name": "Volo.Abp.SettingManagement.EntityFrameworkCore",
<<<<<<< HEAD
  "hash": "2fddbd9f4259ac697dd635ecf8fe4813",
=======
  "hash": "08f9f12b233bb65376fb044e99811f78",
>>>>>>> 8865ee33
  "contents": [
    {
      "namespace": "Volo.Abp.SettingManagement.EntityFrameworkCore",
      "dependsOnModules": [
        {
          "declaringAssemblyName": "Volo.Abp.SettingManagement.Domain",
          "namespace": "Volo.Abp.SettingManagement",
          "name": "AbpSettingManagementDomainModule"
        },
        {
          "declaringAssemblyName": "Volo.Abp.EntityFrameworkCore",
          "namespace": "Volo.Abp.EntityFrameworkCore",
          "name": "AbpEntityFrameworkCoreModule"
        }
      ],
      "contentType": "abpModule",
      "name": "AbpSettingManagementEntityFrameworkCoreModule",
      "summary": null
    },
    {
      "namespace": "Volo.Abp.SettingManagement.EntityFrameworkCore",
      "connectionStringName": "AbpSettingManagement",
      "databaseTables": [
        {
          "entityFullName": "Volo.Abp.SettingManagement.Setting",
          "contentType": "databaseTable",
          "name": "AbpSettings",
          "summary": null
        }
      ],
      "contentType": "efCoreDbContext",
      "name": "SettingManagementDbContext",
      "summary": null
    }
  ]
}<|MERGE_RESOLUTION|>--- conflicted
+++ resolved
@@ -1,10 +1,6 @@
 {
   "name": "Volo.Abp.SettingManagement.EntityFrameworkCore",
-<<<<<<< HEAD
-  "hash": "2fddbd9f4259ac697dd635ecf8fe4813",
-=======
   "hash": "08f9f12b233bb65376fb044e99811f78",
->>>>>>> 8865ee33
   "contents": [
     {
       "namespace": "Volo.Abp.SettingManagement.EntityFrameworkCore",
