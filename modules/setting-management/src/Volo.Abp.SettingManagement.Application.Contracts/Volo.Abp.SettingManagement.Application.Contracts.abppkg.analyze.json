{
  "name": "Volo.Abp.SettingManagement.Application.Contracts",
<<<<<<< HEAD
  "hash": "fa54c4fc4eff77ef043154f515d91a81",
=======
  "hash": "212ba33f01b4091ceedd07b742d142bb",
>>>>>>> 280a1753
  "contents": [
    {
      "namespace": "Volo.Abp.SettingManagement",
      "dependsOnModules": [
        {
          "declaringAssemblyName": "Volo.Abp.SettingManagement.Domain.Shared",
          "namespace": "Volo.Abp.SettingManagement",
          "name": "AbpSettingManagementDomainSharedModule"
        },
        {
          "declaringAssemblyName": "Volo.Abp.Ddd.Application.Contracts",
          "namespace": "Volo.Abp.Application",
          "name": "AbpDddApplicationContractsModule"
        },
        {
          "declaringAssemblyName": "Volo.Abp.Authorization.Abstractions",
          "namespace": "Volo.Abp.Authorization",
          "name": "AbpAuthorizationAbstractionsModule"
        }
      ],
      "implementingInterfaces": [
        {
          "name": "IAbpModule",
          "namespace": "Volo.Abp.Modularity",
          "declaringAssemblyName": "Volo.Abp.Core",
          "fullName": "Volo.Abp.Modularity.IAbpModule"
        },
        {
          "name": "IOnPreApplicationInitialization",
          "namespace": "Volo.Abp.Modularity",
          "declaringAssemblyName": "Volo.Abp.Core",
          "fullName": "Volo.Abp.Modularity.IOnPreApplicationInitialization"
        },
        {
          "name": "IOnApplicationInitialization",
          "namespace": "Volo.Abp",
          "declaringAssemblyName": "Volo.Abp.Core",
          "fullName": "Volo.Abp.IOnApplicationInitialization"
        },
        {
          "name": "IOnPostApplicationInitialization",
          "namespace": "Volo.Abp.Modularity",
          "declaringAssemblyName": "Volo.Abp.Core",
          "fullName": "Volo.Abp.Modularity.IOnPostApplicationInitialization"
        },
        {
          "name": "IOnApplicationShutdown",
          "namespace": "Volo.Abp",
          "declaringAssemblyName": "Volo.Abp.Core",
          "fullName": "Volo.Abp.IOnApplicationShutdown"
        },
        {
          "name": "IPreConfigureServices",
          "namespace": "Volo.Abp.Modularity",
          "declaringAssemblyName": "Volo.Abp.Core",
          "fullName": "Volo.Abp.Modularity.IPreConfigureServices"
        },
        {
          "name": "IPostConfigureServices",
          "namespace": "Volo.Abp.Modularity",
          "declaringAssemblyName": "Volo.Abp.Core",
          "fullName": "Volo.Abp.Modularity.IPostConfigureServices"
        }
      ],
      "contentType": "abpModule",
      "name": "AbpSettingManagementApplicationContractsModule",
      "summary": null
    },
    {
      "displayName": "Emailing",
      "isEnabled": true,
      "contentType": "permission",
      "name": "SettingManagement.Emailing",
      "summary": null
    },
    {
      "displayName": "Emailing test",
      "isEnabled": true,
      "contentType": "permission",
      "name": "SettingManagement.Emailing.Test",
      "summary": null
    }
  ]
}<|MERGE_RESOLUTION|>--- conflicted
+++ resolved
@@ -1,10 +1,6 @@
 {
   "name": "Volo.Abp.SettingManagement.Application.Contracts",
-<<<<<<< HEAD
-  "hash": "fa54c4fc4eff77ef043154f515d91a81",
-=======
   "hash": "212ba33f01b4091ceedd07b742d142bb",
->>>>>>> 280a1753
   "contents": [
     {
       "namespace": "Volo.Abp.SettingManagement",
