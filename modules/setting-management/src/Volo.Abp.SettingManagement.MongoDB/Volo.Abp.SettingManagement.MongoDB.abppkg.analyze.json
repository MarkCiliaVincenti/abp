--- conflicted
+++ resolved
@@ -1,10 +1,6 @@
 {
   "name": "Volo.Abp.SettingManagement.MongoDB",
-<<<<<<< HEAD
-  "hash": "6efffef384fc573f89f9dca244bc85aa",
-=======
   "hash": "3171fe44d81aa843b693ea20310d7ada",
->>>>>>> 280a1753
   "contents": [
     {
       "namespace": "Volo.Abp.SettingManagement.MongoDB",
