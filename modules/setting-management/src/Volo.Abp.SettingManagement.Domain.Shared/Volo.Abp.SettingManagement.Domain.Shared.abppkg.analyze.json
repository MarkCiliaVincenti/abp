{
  "name": "Volo.Abp.SettingManagement.Domain.Shared",
<<<<<<< HEAD
  "hash": "2c9c37d66e441f3a8688ceacea0e52e7",
=======
  "hash": "6d8073c5a7c2d48a1fd1079315c0595b",
>>>>>>> 3c25e01f
  "contents": [
    {
      "namespace": "Volo.Abp.SettingManagement",
      "dependsOnModules": [
        {
          "declaringAssemblyName": "Volo.Abp.Localization",
          "namespace": "Volo.Abp.Localization",
          "name": "AbpLocalizationModule"
        },
        {
          "declaringAssemblyName": "Volo.Abp.Validation",
          "namespace": "Volo.Abp.Validation",
          "name": "AbpValidationModule"
        },
        {
          "declaringAssemblyName": "Volo.Abp.Features",
          "namespace": "Volo.Abp.Features",
          "name": "AbpFeaturesModule"
        }
      ],
      "contentType": "abpModule",
      "name": "AbpSettingManagementDomainSharedModule",
      "summary": null
    },
    {
      "valueType": "ToggleStringValueType",
      "defaultValue": "true",
      "displayName": "Enable setting management",
      "description": "Enable setting management system in the application.",
      "isAvailableToHost": true,
      "isVisibleToClients": true,
      "contentType": "feature",
      "name": "SettingManagement.Enable",
      "summary": null
    },
    {
      "valueType": "ToggleStringValueType",
      "defaultValue": "false",
      "displayName": "Allow changing email settings.",
      "description": null,
      "isAvailableToHost": false,
      "isVisibleToClients": true,
      "contentType": "feature",
      "name": "SettingManagement.AllowChangingEmailSettings",
      "summary": null
    }
  ]
}<|MERGE_RESOLUTION|>--- conflicted
+++ resolved
@@ -1,10 +1,6 @@
 {
   "name": "Volo.Abp.SettingManagement.Domain.Shared",
-<<<<<<< HEAD
-  "hash": "2c9c37d66e441f3a8688ceacea0e52e7",
-=======
   "hash": "6d8073c5a7c2d48a1fd1079315c0595b",
->>>>>>> 3c25e01f
   "contents": [
     {
       "namespace": "Volo.Abp.SettingManagement",
