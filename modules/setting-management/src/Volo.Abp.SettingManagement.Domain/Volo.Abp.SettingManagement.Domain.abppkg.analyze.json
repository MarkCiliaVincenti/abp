{
  "name": "Volo.Abp.SettingManagement.Domain",
<<<<<<< HEAD
  "hash": "06d291df83b0eb9dd156b4ca19d0d400",
=======
  "hash": "3fb2486bb7c8da0747093a314bde80a6",
>>>>>>> 280a1753
  "contents": [
    {
      "namespace": "Volo.Abp.SettingManagement",
      "dependsOnModules": [
        {
          "declaringAssemblyName": "Volo.Abp.Settings",
          "namespace": "Volo.Abp.Settings",
          "name": "AbpSettingsModule"
        },
        {
          "declaringAssemblyName": "Volo.Abp.Ddd.Domain",
          "namespace": "Volo.Abp.Domain",
          "name": "AbpDddDomainModule"
        },
        {
          "declaringAssemblyName": "Volo.Abp.SettingManagement.Domain.Shared",
          "namespace": "Volo.Abp.SettingManagement",
          "name": "AbpSettingManagementDomainSharedModule"
        },
        {
          "declaringAssemblyName": "Volo.Abp.Caching",
          "namespace": "Volo.Abp.Caching",
          "name": "AbpCachingModule"
        }
      ],
      "implementingInterfaces": [
        {
          "name": "IAbpModule",
          "namespace": "Volo.Abp.Modularity",
          "declaringAssemblyName": "Volo.Abp.Core",
          "fullName": "Volo.Abp.Modularity.IAbpModule"
        },
        {
          "name": "IOnPreApplicationInitialization",
          "namespace": "Volo.Abp.Modularity",
          "declaringAssemblyName": "Volo.Abp.Core",
          "fullName": "Volo.Abp.Modularity.IOnPreApplicationInitialization"
        },
        {
          "name": "IOnApplicationInitialization",
          "namespace": "Volo.Abp",
          "declaringAssemblyName": "Volo.Abp.Core",
          "fullName": "Volo.Abp.IOnApplicationInitialization"
        },
        {
          "name": "IOnPostApplicationInitialization",
          "namespace": "Volo.Abp.Modularity",
          "declaringAssemblyName": "Volo.Abp.Core",
          "fullName": "Volo.Abp.Modularity.IOnPostApplicationInitialization"
        },
        {
          "name": "IOnApplicationShutdown",
          "namespace": "Volo.Abp",
          "declaringAssemblyName": "Volo.Abp.Core",
          "fullName": "Volo.Abp.IOnApplicationShutdown"
        },
        {
          "name": "IPreConfigureServices",
          "namespace": "Volo.Abp.Modularity",
          "declaringAssemblyName": "Volo.Abp.Core",
          "fullName": "Volo.Abp.Modularity.IPreConfigureServices"
        },
        {
          "name": "IPostConfigureServices",
          "namespace": "Volo.Abp.Modularity",
          "declaringAssemblyName": "Volo.Abp.Core",
          "fullName": "Volo.Abp.Modularity.IPostConfigureServices"
        }
      ],
      "contentType": "abpModule",
      "name": "AbpSettingManagementDomainModule",
      "summary": null
    },
    {
      "baseClass": {
        "name": "Entity<Guid>",
        "namespace": "Volo.Abp.Domain.Entities",
        "declaringAssemblyName": "Volo.Abp.Ddd.Domain",
        "fullName": "Volo.Abp.Domain.Entities.Entity<Guid>"
      },
      "implementingInterfaces": [
        {
          "name": "IEntity",
          "namespace": "Volo.Abp.Domain.Entities",
          "declaringAssemblyName": "Volo.Abp.Ddd.Domain",
          "fullName": "Volo.Abp.Domain.Entities.IEntity"
        },
        {
          "name": "IEntity<Guid>",
          "namespace": "Volo.Abp.Domain.Entities",
          "declaringAssemblyName": "Volo.Abp.Ddd.Domain",
          "fullName": "Volo.Abp.Domain.Entities.IEntity<Guid>"
        },
        {
          "name": "IAggregateRoot<Guid>",
          "namespace": "Volo.Abp.Domain.Entities",
          "declaringAssemblyName": "Volo.Abp.Ddd.Domain",
          "fullName": "Volo.Abp.Domain.Entities.IAggregateRoot<Guid>"
        },
        {
          "name": "IAggregateRoot",
          "namespace": "Volo.Abp.Domain.Entities",
          "declaringAssemblyName": "Volo.Abp.Ddd.Domain",
          "fullName": "Volo.Abp.Domain.Entities.IAggregateRoot"
        }
      ],
      "methods": [
        {
          "returnType": "String",
          "name": "ToString",
          "summary": null,
          "isAsync": false,
          "isPublic": true,
          "isPrivate": false,
          "isStatic": false,
          "parameters": []
        }
      ],
      "collectionProperties": {},
      "navigationProperties": {},
      "namespace": "Volo.Abp.SettingManagement",
      "primaryKeyType": "Guid",
      "properties": [
        {
          "type": "System.String",
          "name": "Name",
          "summary": null
        },
        {
          "type": "System.String",
          "name": "Value",
          "summary": null
        },
        {
          "type": "System.String",
          "name": "ProviderName",
          "summary": null
        },
        {
          "type": "System.String",
          "name": "ProviderKey",
          "summary": null
        }
      ],
      "contentType": "aggregateRoot",
      "name": "Setting",
      "summary": null
    },
    {
      "namespace": "Volo.Abp.SettingManagement",
      "entityAnalyzeModel": {
        "namespace": "Volo.Abp.SettingManagement",
        "primaryKeyType": "Guid",
        "properties": [],
        "contentType": "entity",
        "name": "Setting",
        "summary": null
      },
      "implementingInterfaces": [
        {
          "name": "IBasicRepository<Setting, Guid>",
          "namespace": "Volo.Abp.Domain.Repositories",
          "declaringAssemblyName": "Volo.Abp.Ddd.Domain",
          "fullName": "Volo.Abp.Domain.Repositories.IBasicRepository<Setting, Guid>"
        },
        {
          "name": "IBasicRepository<Setting>",
          "namespace": "Volo.Abp.Domain.Repositories",
          "declaringAssemblyName": "Volo.Abp.Ddd.Domain",
          "fullName": "Volo.Abp.Domain.Repositories.IBasicRepository<Setting>"
        },
        {
          "name": "IReadOnlyBasicRepository<Setting>",
          "namespace": "Volo.Abp.Domain.Repositories",
          "declaringAssemblyName": "Volo.Abp.Ddd.Domain",
          "fullName": "Volo.Abp.Domain.Repositories.IReadOnlyBasicRepository<Setting>"
        },
        {
          "name": "IRepository",
          "namespace": "Volo.Abp.Domain.Repositories",
          "declaringAssemblyName": "Volo.Abp.Ddd.Domain",
          "fullName": "Volo.Abp.Domain.Repositories.IRepository"
        },
        {
          "name": "IReadOnlyBasicRepository<Setting, Guid>",
          "namespace": "Volo.Abp.Domain.Repositories",
          "declaringAssemblyName": "Volo.Abp.Ddd.Domain",
          "fullName": "Volo.Abp.Domain.Repositories.IReadOnlyBasicRepository<Setting, Guid>"
        }
      ],
      "methods": [
        {
          "returnType": "Setting",
          "name": "FindAsync",
          "summary": null,
          "isAsync": true,
          "isPublic": true,
          "isPrivate": false,
          "isStatic": false,
          "parameters": [
            {
              "type": "String",
              "name": "name",
              "isOptional": false
            },
            {
              "type": "String",
              "name": "providerName",
              "isOptional": false
            },
            {
              "type": "String",
              "name": "providerKey",
              "isOptional": false
            },
            {
              "type": "CancellationToken",
              "name": "cancellationToken",
              "isOptional": true
            }
          ]
        },
        {
          "returnType": "List<Setting>",
          "name": "GetListAsync",
          "summary": null,
          "isAsync": true,
          "isPublic": true,
          "isPrivate": false,
          "isStatic": false,
          "parameters": [
            {
              "type": "String",
              "name": "providerName",
              "isOptional": false
            },
            {
              "type": "String",
              "name": "providerKey",
              "isOptional": false
            },
            {
              "type": "CancellationToken",
              "name": "cancellationToken",
              "isOptional": true
            }
          ]
        },
        {
          "returnType": "List<Setting>",
          "name": "GetListAsync",
          "summary": null,
          "isAsync": true,
          "isPublic": true,
          "isPrivate": false,
          "isStatic": false,
          "parameters": [
            {
              "type": "String[]",
              "name": "names",
              "isOptional": false
            },
            {
              "type": "String",
              "name": "providerName",
              "isOptional": false
            },
            {
              "type": "String",
              "name": "providerKey",
              "isOptional": false
            },
            {
              "type": "CancellationToken",
              "name": "cancellationToken",
              "isOptional": true
            }
          ]
        }
      ],
      "contentType": "repositoryInterface",
      "name": "ISettingRepository",
      "summary": null
    }
  ]
}<|MERGE_RESOLUTION|>--- conflicted
+++ resolved
@@ -1,10 +1,6 @@
 {
   "name": "Volo.Abp.SettingManagement.Domain",
-<<<<<<< HEAD
-  "hash": "06d291df83b0eb9dd156b4ca19d0d400",
-=======
   "hash": "3fb2486bb7c8da0747093a314bde80a6",
->>>>>>> 280a1753
   "contents": [
     {
       "namespace": "Volo.Abp.SettingManagement",
