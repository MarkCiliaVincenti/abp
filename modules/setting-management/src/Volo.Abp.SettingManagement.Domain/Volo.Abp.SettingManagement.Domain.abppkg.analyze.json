--- conflicted
+++ resolved
@@ -1,10 +1,6 @@
 {
   "name": "Volo.Abp.SettingManagement.Domain",
-<<<<<<< HEAD
-  "hash": "6242840a28fd7a95c478b92ad7c63f6f",
-=======
   "hash": "9c6d107f03a349ce366d4b14879e5d1a",
->>>>>>> 8865ee33
   "contents": [
     {
       "namespace": "Volo.Abp.SettingManagement",
