--- conflicted
+++ resolved
@@ -1,10 +1,6 @@
 {
   "name": "Volo.Abp.SettingManagement.HttpApi",
-<<<<<<< HEAD
-  "hash": "3d61b83ce3cb10085ea725719ef3d7de",
-=======
   "hash": "c65f1e8f62241b1ea5f3980645267051",
->>>>>>> 8865ee33
   "contents": [
     {
       "namespace": "Volo.Abp.SettingManagement",
