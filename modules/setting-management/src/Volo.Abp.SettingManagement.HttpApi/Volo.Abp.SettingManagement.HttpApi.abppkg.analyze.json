{
  "name": "Volo.Abp.SettingManagement.HttpApi",
<<<<<<< HEAD
  "hash": "5c89e5f86520b917b894f88e1ac116e5",
=======
  "hash": "c65f1e8f62241b1ea5f3980645267051",
>>>>>>> 3c25e01f
  "contents": [
    {
      "namespace": "Volo.Abp.SettingManagement",
      "dependsOnModules": [
        {
          "declaringAssemblyName": "Volo.Abp.SettingManagement.Application.Contracts",
          "namespace": "Volo.Abp.SettingManagement",
          "name": "AbpSettingManagementApplicationContractsModule"
        },
        {
          "declaringAssemblyName": "Volo.Abp.AspNetCore.Mvc",
          "namespace": "Volo.Abp.AspNetCore.Mvc",
          "name": "AbpAspNetCoreMvcModule"
        }
      ],
      "contentType": "abpModule",
      "name": "AbpSettingManagementHttpApiModule",
      "summary": null
    }
  ]
}<|MERGE_RESOLUTION|>--- conflicted
+++ resolved
@@ -1,10 +1,6 @@
 {
   "name": "Volo.Abp.SettingManagement.HttpApi",
-<<<<<<< HEAD
-  "hash": "5c89e5f86520b917b894f88e1ac116e5",
-=======
   "hash": "c65f1e8f62241b1ea5f3980645267051",
->>>>>>> 3c25e01f
   "contents": [
     {
       "namespace": "Volo.Abp.SettingManagement",
