--- conflicted
+++ resolved
@@ -1,10 +1,6 @@
 {
   "name": "Volo.Abp.SettingManagement.DemoApp",
-<<<<<<< HEAD
-  "hash": "7d0541ac10199d5dbb22b4f25be3119f",
-=======
   "hash": "f1404bb62834cd5164cfcde3b30b1c84",
->>>>>>> 8865ee33
   "contents": [
     {
       "namespace": "Volo.Abp.SettingManagement.DemoApp",
