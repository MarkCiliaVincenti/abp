--- conflicted
+++ resolved
@@ -1,4 +1,4 @@
-﻿using System.Threading.Tasks;
+using System.Threading.Tasks;
 using Shouldly;
 using Volo.Abp.Settings;
 using Xunit;
@@ -40,68 +40,19 @@
     [Fact]
     public async Task Should_Get_All_Base_Store_Values()
     {
-<<<<<<< HEAD
-        private readonly ISettingManager _settingManager;
-        private readonly ISettingProvider _settingProvider;
-
-        public SettingManager_Basic_Tests()
-        {
-            _settingManager = GetRequiredService<ISettingManager>();
-            _settingProvider = GetRequiredService<ISettingProvider>();
-        }
-
-        [Fact]
-        public async Task Should_Throw_Exception_When_Try_To_Get_An_Undefined_Setting()
-        {
-            await Assert.ThrowsAsync<AbpException>(
-                async () => await _settingProvider.GetOrNullAsync("UndefinedSetting")
-            );
-        }
-
-        [Fact]
-        public async Task Should_Get_Default_Value_If_Not_Set_In_Store()
-        {
-            var value = await _settingProvider.GetOrNullAsync("SettingNotSetInStore");
-            value.ShouldBe("default-value");
-        }
-
-        [Fact]
-        public async Task Should_Get_Base_Store_Value()
-        {
-            (await _settingProvider.GetOrNullAsync("MySetting1")).ShouldBe("42");
-        }
-
-        [Fact]
-        public async Task Should_Get_All_Base_Store_Values()
-        {
-            var settingValues = await _settingProvider.GetAllAsync();
-            settingValues.ShouldContain(sv => sv.Name == "MySetting1" && sv.Value == "42");
-            settingValues.ShouldContain(sv => sv.Name == "MySetting2" && sv.Value == "default-store-value");
-            settingValues.ShouldContain(sv => sv.Name == "SettingNotSetInStore" && sv.Value == "default-value");
-        }
-
-        [Fact]
-        public async Task Should_Get_All_By_Names_Base_Store_Values()
-        {
-            var settingValues = await _settingProvider.GetAllAsync(new []{ "MySetting1", "MySetting2" });
-            settingValues.Count.ShouldBe(2);
-            settingValues.ShouldContain(sv => sv.Name == "MySetting1" && sv.Value == "42");
-            settingValues.ShouldContain(sv => sv.Name == "MySetting2" && sv.Value == "default-store-value");
-        }
-
-        [Fact]
-        public async Task Should_Set_Global_Value()
-        {
-            await _settingManager.SetGlobalAsync("MySetting1", "43");
-
-            (await _settingManager.GetOrNullGlobalAsync("MySetting1")).ShouldBe("43");
-            (await _settingProvider.GetOrNullAsync("MySetting1")).ShouldBe("43");
-        }
-=======
         var settingValues = await _settingProvider.GetAllAsync();
         settingValues.ShouldContain(sv => sv.Name == "MySetting1" && sv.Value == "42");
         settingValues.ShouldContain(sv => sv.Name == "MySetting2" && sv.Value == "default-store-value");
         settingValues.ShouldContain(sv => sv.Name == "SettingNotSetInStore" && sv.Value == "default-value");
+    }
+
+    [Fact]
+    public async Task Should_Get_All_By_Names_Base_Store_Values()
+    {
+        var settingValues = await _settingProvider.GetAllAsync(new []{ "MySetting1", "MySetting2" });
+        settingValues.Count.ShouldBe(2);
+        settingValues.ShouldContain(sv => sv.Name == "MySetting1" && sv.Value == "42");
+        settingValues.ShouldContain(sv => sv.Name == "MySetting2" && sv.Value == "default-store-value");
     }
 
     [Fact]
@@ -111,6 +62,5 @@
 
         (await _settingManager.GetOrNullGlobalAsync("MySetting1")).ShouldBe("43");
         (await _settingProvider.GetOrNullAsync("MySetting1")).ShouldBe("43");
->>>>>>> 21a99026
     }
 }